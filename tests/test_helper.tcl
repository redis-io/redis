# Redis test suite. Copyright (C) 2009 Salvatore Sanfilippo antirez@gmail.com
# This software is released under the BSD License. See the COPYING file for
# more information.

package require Tcl 8.5

set tcl_precision 17
source tests/support/redis.tcl
source tests/support/server.tcl
source tests/support/tmpfile.tcl
source tests/support/test.tcl
source tests/support/util.tcl

set ::all_tests {
    unit/printver
    unit/dump
    unit/auth
    unit/protocol
    unit/keyspace
    unit/scan
    unit/type/string
    unit/type/incr
    unit/type/list
    unit/type/list-2
    unit/type/list-3
    unit/type/set
    unit/type/zset
    unit/type/hash
    unit/type/stream
    unit/type/stream-cgroups
    unit/sort
    unit/expire
    unit/other
    unit/multi
    unit/quit
    unit/aofrw
    unit/acl
    unit/latency-monitor
    integration/block-repl
    integration/replication
    integration/replication-2
    integration/replication-3
    integration/replication-4
    integration/replication-psync
    integration/aof
    integration/rdb
    integration/convert-zipmap-hash-on-load
    integration/logging
    integration/psync2
    integration/psync2-reg
<<<<<<< HEAD
=======
    integration/psync2-pingoff
    integration/redis-cli
>>>>>>> 7bf665f1
    unit/pubsub
    unit/slowlog
    unit/scripting
    unit/maxmemory
    unit/introspection
    unit/introspection-2
    unit/limits
    unit/obuf-limits
    unit/bitops
    unit/bitfield
    unit/geo
    unit/memefficiency
    unit/hyperloglog
    unit/lazyfree
    unit/wait
    unit/pendingquerybuf
    unit/tls
    unit/tracking
}
# Index to the next test to run in the ::all_tests list.
set ::next_test 0

set ::host 127.0.0.1
set ::port 6379; # port for external server
set ::baseport 21111; # initial port for spawned redis servers
set ::portcount 8000; # we don't wanna use more than 10000 to avoid collision with cluster bus ports
set ::traceleaks 0
set ::valgrind 0
set ::tls 0
set ::stack_logging 0
set ::verbose 0
set ::quiet 0
set ::denytags {}
set ::skiptests {}
set ::allowtags {}
set ::only_tests {}
set ::single_tests {}
set ::run_solo_tests {}
set ::skip_till ""
set ::external 0; # If "1" this means, we are running against external instance
set ::file ""; # If set, runs only the tests in this comma separated list
set ::curfile ""; # Hold the filename of the current suite
set ::accurate 0; # If true runs fuzz tests with more iterations
set ::force_failure 0
set ::timeout 1200; # 20 minutes without progresses will quit the test.
set ::last_progress [clock seconds]
set ::active_servers {} ; # Pids of active Redis instances.
set ::dont_clean 0
set ::wait_server 0
set ::stop_on_failure 0
set ::loop 0
set ::tlsdir "tests/tls"

# Set to 1 when we are running in client mode. The Redis test uses a
# server-client model to run tests simultaneously. The server instance
# runs the specified number of client instances that will actually run tests.
# The server is responsible of showing the result to the user, and exit with
# the appropriate exit code depending on the test outcome.
set ::client 0
set ::numclients 16

# This function is called by one of the test clients when it receives
# a "run" command from the server, with a filename as data.
# It will run the specified test source file and signal it to the
# test server when finished.
proc execute_test_file name {
    set path "tests/$name.tcl"
    set ::curfile $path
    source $path
    send_data_packet $::test_server_fd done "$name"
}

# This function is called by one of the test clients when it receives
# a "run_code" command from the server, with a verbatim test source code
# as argument, and an associated name.
# It will run the specified code and signal it to the test server when
# finished.
proc execute_test_code {name code} {
    eval $code
    send_data_packet $::test_server_fd done "$name"
}

# Setup a list to hold a stack of server configs. When calls to start_server
# are nested, use "srv 0 pid" to get the pid of the inner server. To access
# outer servers, use "srv -1 pid" etcetera.
set ::servers {}
proc srv {args} {
    set level 0
    if {[string is integer [lindex $args 0]]} {
        set level [lindex $args 0]
        set property [lindex $args 1]
    } else {
        set property [lindex $args 0]
    }
    set srv [lindex $::servers end+$level]
    dict get $srv $property
}

# Provide easy access to the client for the inner server. It's possible to
# prepend the argument list with a negative level to access clients for
# servers running in outer blocks.
proc r {args} {
    set level 0
    if {[string is integer [lindex $args 0]]} {
        set level [lindex $args 0]
        set args [lrange $args 1 end]
    }
    [srv $level "client"] {*}$args
}

proc reconnect {args} {
    set level [lindex $args 0]
    if {[string length $level] == 0 || ![string is integer $level]} {
        set level 0
    }

    set srv [lindex $::servers end+$level]
    set host [dict get $srv "host"]
    set port [dict get $srv "port"]
    set config [dict get $srv "config"]
    set client [redis $host $port 0 $::tls]
    dict set srv "client" $client

    # select the right db when we don't have to authenticate
    if {![dict exists $config "requirepass"]} {
        $client select 9
    }

    # re-set $srv in the servers list
    lset ::servers end+$level $srv
}

proc redis_deferring_client {args} {
    set level 0
    if {[llength $args] > 0 && [string is integer [lindex $args 0]]} {
        set level [lindex $args 0]
        set args [lrange $args 1 end]
    }

    # create client that defers reading reply
    set client [redis [srv $level "host"] [srv $level "port"] 1 $::tls]

    # select the right db and read the response (OK)
    $client select 9
    $client read
    return $client
}

proc redis_client {args} {
    set level 0
    if {[llength $args] > 0 && [string is integer [lindex $args 0]]} {
        set level [lindex $args 0]
        set args [lrange $args 1 end]
    }

    # create client that defers reading reply
    set client [redis [srv $level "host"] [srv $level "port"] 0 $::tls]

    # select the right db and read the response (OK)
    $client select 9
    return $client
}

# Provide easy access to INFO properties. Same semantic as "proc r".
proc s {args} {
    set level 0
    if {[string is integer [lindex $args 0]]} {
        set level [lindex $args 0]
        set args [lrange $args 1 end]
    }
    status [srv $level "client"] [lindex $args 0]
}

# Test wrapped into run_solo are sent back from the client to the
# test server, so that the test server will send them again to
# clients once the clients are idle.
proc run_solo {name code} {
    if {$::numclients == 1 || $::loop || $::external} {
        # run_solo is not supported in these scenarios, just run the code.
        eval $code
        return
    }
    send_data_packet $::test_server_fd run_solo [list $name $code]
}

proc cleanup {} {
    if {!$::quiet} {puts -nonewline "Cleanup: may take some time... "}
    flush stdout
    catch {exec rm -rf {*}[glob tests/tmp/redis.conf.*]}
    catch {exec rm -rf {*}[glob tests/tmp/server.*]}
    if {!$::quiet} {puts "OK"}
}

proc test_server_main {} {
    cleanup
    set tclsh [info nameofexecutable]
    # Open a listening socket, trying different ports in order to find a
    # non busy one.
    set clientport [find_available_port 11111 32]
    if {!$::quiet} {
        puts "Starting test server at port $clientport"
    }
    socket -server accept_test_clients  -myaddr 127.0.0.1 $clientport

    # Start the client instances
    set ::clients_pids {}
    if {$::external} {
        set p [exec $tclsh [info script] {*}$::argv \
            --client $clientport &]
        lappend ::clients_pids $p
    } else {
        set start_port $::baseport
        set port_count [expr {$::portcount / $::numclients}]
        for {set j 0} {$j < $::numclients} {incr j} {
            set p [exec $tclsh [info script] {*}$::argv \
                --client $clientport --baseport $start_port --portcount $port_count &]
            lappend ::clients_pids $p
            incr start_port $port_count
        }
    }

    # Setup global state for the test server
    set ::idle_clients {}
    set ::active_clients {}
    array set ::active_clients_task {}
    array set ::clients_start_time {}
    set ::clients_time_history {}
    set ::failed_tests {}

    # Enter the event loop to handle clients I/O
    after 100 test_server_cron
    vwait forever
}

# This function gets called 10 times per second.
proc test_server_cron {} {
    set elapsed [expr {[clock seconds]-$::last_progress}]

    if {$elapsed > $::timeout} {
        set err "\[[colorstr red TIMEOUT]\]: clients state report follows."
        puts $err
        lappend ::failed_tests $err
        show_clients_state
        kill_clients
        force_kill_all_servers
        the_end
    }

    after 100 test_server_cron
}

proc accept_test_clients {fd addr port} {
    fconfigure $fd -encoding binary
    fileevent $fd readable [list read_from_test_client $fd]
}

# This is the readable handler of our test server. Clients send us messages
# in the form of a status code such and additional data. Supported
# status types are:
#
# ready: the client is ready to execute the command. Only sent at client
#        startup. The server will queue the client FD in the list of idle
#        clients.
# testing: just used to signal that a given test started.
# ok: a test was executed with success.
# err: a test was executed with an error.
# skip: a test was skipped by skipfile or individual test options.
# ignore: a test was skipped by a group tag.
# exception: there was a runtime exception while executing the test.
# done: all the specified test file was processed, this test client is
#       ready to accept a new task.
proc read_from_test_client fd {
    set bytes [gets $fd]
    set payload [read $fd $bytes]
    foreach {status data} $payload break
    set ::last_progress [clock seconds]

    if {$status eq {ready}} {
        if {!$::quiet} {
            puts "\[$status\]: $data"
        }
        signal_idle_client $fd
    } elseif {$status eq {done}} {
        set elapsed [expr {[clock seconds]-$::clients_start_time($fd)}]
        set all_tests_count [llength $::all_tests]
        set running_tests_count [expr {[llength $::active_clients]-1}]
        set completed_tests_count [expr {$::next_test-$running_tests_count}]
        puts "\[$completed_tests_count/$all_tests_count [colorstr yellow $status]\]: $data ($elapsed seconds)"
        lappend ::clients_time_history $elapsed $data
        signal_idle_client $fd
        set ::active_clients_task($fd) "(DONE) $data"
    } elseif {$status eq {ok}} {
        if {!$::quiet} {
            puts "\[[colorstr green $status]\]: $data"
        }
        set ::active_clients_task($fd) "(OK) $data"
    } elseif {$status eq {skip}} {
        if {!$::quiet} {
            puts "\[[colorstr yellow $status]\]: $data"
        }
    } elseif {$status eq {ignore}} {
        if {!$::quiet} {
            puts "\[[colorstr cyan $status]\]: $data"
        }
    } elseif {$status eq {err}} {
        set err "\[[colorstr red $status]\]: $data"
        puts $err
        lappend ::failed_tests $err
        set ::active_clients_task($fd) "(ERR) $data"
        if {$::stop_on_failure} {
            puts -nonewline "(Test stopped, press enter to resume the tests)"
            flush stdout
            gets stdin
        }
    } elseif {$status eq {exception}} {
        puts "\[[colorstr red $status]\]: $data"
        kill_clients
        force_kill_all_servers
        exit 1
    } elseif {$status eq {testing}} {
        set ::active_clients_task($fd) "(IN PROGRESS) $data"
    } elseif {$status eq {server-spawning}} {
        set ::active_clients_task($fd) "(SPAWNING SERVER) $data"
    } elseif {$status eq {server-spawned}} {
        lappend ::active_servers $data
        set ::active_clients_task($fd) "(SPAWNED SERVER) pid:$data"
    } elseif {$status eq {server-killing}} {
        set ::active_clients_task($fd) "(KILLING SERVER) pid:$data"
    } elseif {$status eq {server-killed}} {
        set ::active_servers [lsearch -all -inline -not -exact $::active_servers $data]
        set ::active_clients_task($fd) "(KILLED SERVER) pid:$data"
    } elseif {$status eq {run_solo}} {
        lappend ::run_solo_tests $data
    } else {
        if {!$::quiet} {
            puts "\[$status\]: $data"
        }
    }
}

proc show_clients_state {} {
    # The following loop is only useful for debugging tests that may
    # enter an infinite loop.
    foreach x $::active_clients {
        if {[info exist ::active_clients_task($x)]} {
            puts "$x => $::active_clients_task($x)"
        } else {
            puts "$x => ???"
        }
    }
}

proc kill_clients {} {
    foreach p $::clients_pids {
        catch {exec kill $p}
    }
}

proc force_kill_all_servers {} {
    foreach p $::active_servers {
        puts "Killing still running Redis server $p"
        catch {exec kill -9 $p}
    }
}

proc lpop {listVar {count 1}} {
    upvar 1 $listVar l
    set ele [lindex $l 0]
    set l [lrange $l 1 end]
    set ele
}

# A new client is idle. Remove it from the list of active clients and
# if there are still test units to run, launch them.
proc signal_idle_client fd {
    # Remove this fd from the list of active clients.
    set ::active_clients \
        [lsearch -all -inline -not -exact $::active_clients $fd]

    # New unit to process?
    if {$::next_test != [llength $::all_tests]} {
        if {!$::quiet} {
            puts [colorstr bold-white "Testing [lindex $::all_tests $::next_test]"]
            set ::active_clients_task($fd) "ASSIGNED: $fd ([lindex $::all_tests $::next_test])"
        }
        set ::clients_start_time($fd) [clock seconds]
        send_data_packet $fd run [lindex $::all_tests $::next_test]
        lappend ::active_clients $fd
        incr ::next_test
        if {$::loop && $::next_test == [llength $::all_tests]} {
            set ::next_test 0
        }
    } elseif {[llength $::run_solo_tests] != 0 && [llength $::active_clients] == 0} {
        if {!$::quiet} {
            puts [colorstr bold-white "Testing solo test"]
            set ::active_clients_task($fd) "ASSIGNED: $fd solo test"
        }
        set ::clients_start_time($fd) [clock seconds]
        send_data_packet $fd run_code [lpop ::run_solo_tests]
        lappend ::active_clients $fd
    } else {
        lappend ::idle_clients $fd
        set ::active_clients_task($fd) "SLEEPING, no more units to assign"
        if {[llength $::active_clients] == 0} {
            the_end
        }
    }
}

# The the_end function gets called when all the test units were already
# executed, so the test finished.
proc the_end {} {
    # TODO: print the status, exit with the rigth exit code.
    puts "\n                   The End\n"
    puts "Execution time of different units:"
    foreach {time name} $::clients_time_history {
        puts "  $time seconds - $name"
    }
    if {[llength $::failed_tests]} {
        puts "\n[colorstr bold-red {!!! WARNING}] The following tests failed:\n"
        foreach failed $::failed_tests {
            puts "*** $failed"
        }
        if {!$::dont_clean} cleanup
        exit 1
    } else {
        puts "\n[colorstr bold-white {\o/}] [colorstr bold-green {All tests passed without errors!}]\n"
        if {!$::dont_clean} cleanup
        exit 0
    }
}

# The client is not even driven (the test server is instead) as we just need
# to read the command, execute, reply... all this in a loop.
proc test_client_main server_port {
    set ::test_server_fd [socket localhost $server_port]
    fconfigure $::test_server_fd -encoding binary
    send_data_packet $::test_server_fd ready [pid]
    while 1 {
        set bytes [gets $::test_server_fd]
        set payload [read $::test_server_fd $bytes]
        foreach {cmd data} $payload break
        if {$cmd eq {run}} {
            execute_test_file $data
        } elseif {$cmd eq {run_code}} {
            foreach {name code} $data break
            execute_test_code $name $code
        } else {
            error "Unknown test client command: $cmd"
        }
    }
}

proc send_data_packet {fd status data} {
    set payload [list $status $data]
    puts $fd [string length $payload]
    puts -nonewline $fd $payload
    flush $fd
}

proc print_help_screen {} {
    puts [join {
        "--valgrind         Run the test over valgrind."
        "--stack-logging    Enable OSX leaks/malloc stack logging."
        "--accurate         Run slow randomized tests for more iterations."
        "--quiet            Don't show individual tests."
        "--single <unit>    Just execute the specified unit (see next option). this option can be repeated."
        "--list-tests       List all the available test units."
        "--only <test>      Just execute the specified test by test name. this option can be repeated."
        "--skip-till <unit> Skip all units until (and including) the specified one."
        "--clients <num>    Number of test clients (default 16)."
        "--timeout <sec>    Test timeout in seconds (default 10 min)."
        "--force-failure    Force the execution of a test that always fails."
        "--config <k> <v>   Extra config file argument."
        "--skipfile <file>  Name of a file containing test names that should be skipped (one per line)."
        "--dont-clean       Don't delete redis log files after the run."
        "--stop             Blocks once the first test fails."
        "--loop             Execute the specified set of tests forever."
        "--wait-server      Wait after server is started (so that you can attach a debugger)."
        "--tls              Run tests in TLS mode."
        "--host <addr>      Run tests against an external host."
        "--port <port>      TCP port to use against external host."
        "--baseport <port>  Initial port number for spawned redis servers."
        "--portcount <num>  Port range for spawned redis servers."
        "--help             Print this help screen."
    } "\n"]
}

# parse arguments
for {set j 0} {$j < [llength $argv]} {incr j} {
    set opt [lindex $argv $j]
    set arg [lindex $argv [expr $j+1]]
    if {$opt eq {--tags}} {
        foreach tag $arg {
            if {[string index $tag 0] eq "-"} {
                lappend ::denytags [string range $tag 1 end]
            } else {
                lappend ::allowtags $tag
            }
        }
        incr j
    } elseif {$opt eq {--config}} {
        set arg2 [lindex $argv [expr $j+2]]
        lappend ::global_overrides $arg
        lappend ::global_overrides $arg2
        incr j 2
    } elseif {$opt eq {--skipfile}} {
        incr j
        set fp [open $arg r]
        set file_data [read $fp]
        close $fp
        set ::skiptests [split $file_data "\n"]
    } elseif {$opt eq {--valgrind}} {
        set ::valgrind 1
    } elseif {$opt eq {--stack-logging}} {
        if {[string match {*Darwin*} [exec uname -a]]} {
            set ::stack_logging 1
        }
    } elseif {$opt eq {--quiet}} {
        set ::quiet 1
    } elseif {$opt eq {--tls}} {
        package require tls 1.6
        set ::tls 1
        ::tls::init \
            -cafile "$::tlsdir/ca.crt" \
            -certfile "$::tlsdir/redis.crt" \
            -keyfile "$::tlsdir/redis.key"
    } elseif {$opt eq {--host}} {
        set ::external 1
        set ::host $arg
        incr j
    } elseif {$opt eq {--port}} {
        set ::port $arg
        incr j
    } elseif {$opt eq {--baseport}} {
        set ::baseport $arg
        incr j
    } elseif {$opt eq {--portcount}} {
        set ::portcount $arg
        incr j
    } elseif {$opt eq {--accurate}} {
        set ::accurate 1
    } elseif {$opt eq {--force-failure}} {
        set ::force_failure 1
    } elseif {$opt eq {--single}} {
        lappend ::single_tests $arg
        incr j
    } elseif {$opt eq {--only}} {
        lappend ::only_tests $arg
        incr j
    } elseif {$opt eq {--skip-till}} {
        set ::skip_till $arg
        incr j
    } elseif {$opt eq {--list-tests}} {
        foreach t $::all_tests {
            puts $t
        }
        exit 0
    } elseif {$opt eq {--verbose}} {
        set ::verbose 1
    } elseif {$opt eq {--client}} {
        set ::client 1
        set ::test_server_port $arg
        incr j
    } elseif {$opt eq {--clients}} {
        set ::numclients $arg
        incr j
    } elseif {$opt eq {--dont-clean}} {
        set ::dont_clean 1
    } elseif {$opt eq {--wait-server}} {
        set ::wait_server 1
    } elseif {$opt eq {--stop}} {
        set ::stop_on_failure 1
    } elseif {$opt eq {--loop}} {
        set ::loop 1
    } elseif {$opt eq {--timeout}} {
        set ::timeout $arg
        incr j
    } elseif {$opt eq {--help}} {
        print_help_screen
        exit 0
    } else {
        puts "Wrong argument: $opt"
        exit 1
    }
}

# If --skil-till option was given, we populate the list of single tests
# to run with everything *after* the specified unit.
if {$::skip_till != ""} {
    set skipping 1
    foreach t $::all_tests {
        if {$skipping == 0} {
            lappend ::single_tests $t
        }
        if {$t == $::skip_till} {
            set skipping 0
        }
    }
    if {$skipping} {
        puts "test $::skip_till not found"
        exit 0
    }
}

# Override the list of tests with the specific tests we want to run
# in case there was some filter, that is --single or --skip-till options.
if {[llength $::single_tests] > 0} {
    set ::all_tests $::single_tests
}

proc attach_to_replication_stream {} {
    if {$::tls} {
        set s [::tls::socket [srv 0 "host"] [srv 0 "port"]]
    } else {
        set s [socket [srv 0 "host"] [srv 0 "port"]]
    }
    fconfigure $s -translation binary
    puts -nonewline $s "SYNC\r\n"
    flush $s

    # Get the count
    while 1 {
        set count [gets $s]
        set prefix [string range $count 0 0]
        if {$prefix ne {}} break; # Newlines are allowed as PINGs.
    }
    if {$prefix ne {$}} {
        error "attach_to_replication_stream error. Received '$count' as count."
    }
    set count [string range $count 1 end]

    # Consume the bulk payload
    while {$count} {
        set buf [read $s $count]
        set count [expr {$count-[string length $buf]}]
    }
    return $s
}

proc read_from_replication_stream {s} {
    fconfigure $s -blocking 0
    set attempt 0
    while {[gets $s count] == -1} {
        if {[incr attempt] == 10} return ""
        after 100
    }
    fconfigure $s -blocking 1
    set count [string range $count 1 end]

    # Return a list of arguments for the command.
    set res {}
    for {set j 0} {$j < $count} {incr j} {
        read $s 1
        set arg [::redis::redis_bulk_read $s]
        if {$j == 0} {set arg [string tolower $arg]}
        lappend res $arg
    }
    return $res
}

proc assert_replication_stream {s patterns} {
    for {set j 0} {$j < [llength $patterns]} {incr j} {
        assert_match [lindex $patterns $j] [read_from_replication_stream $s]
    }
}

proc close_replication_stream {s} {
    close $s
}

# With the parallel test running multiple Redis instances at the same time
# we need a fast enough computer, otherwise a lot of tests may generate
# false positives.
# If the computer is too slow we revert the sequential test without any
# parallelism, that is, clients == 1.
proc is_a_slow_computer {} {
    set start [clock milliseconds]
    for {set j 0} {$j < 1000000} {incr j} {}
    set elapsed [expr [clock milliseconds]-$start]
    expr {$elapsed > 200}
}

if {$::client} {
    if {[catch { test_client_main $::test_server_port } err]} {
        set estr "Executing test client: $err.\n$::errorInfo"
        if {[catch {send_data_packet $::test_server_fd exception $estr}]} {
            puts $estr
        }
        exit 1
    }
} else {
    if {[is_a_slow_computer]} {
        puts "** SLOW COMPUTER ** Using a single client to avoid false positives."
        set ::numclients 1
    }

    if {[catch { test_server_main } err]} {
        if {[string length $err] > 0} {
            # only display error when not generated by the test suite
            if {$err ne "exception"} {
                puts $::errorInfo
            }
            exit 1
        }
    }
}<|MERGE_RESOLUTION|>--- conflicted
+++ resolved
@@ -48,11 +48,8 @@
     integration/logging
     integration/psync2
     integration/psync2-reg
-<<<<<<< HEAD
-=======
     integration/psync2-pingoff
     integration/redis-cli
->>>>>>> 7bf665f1
     unit/pubsub
     unit/slowlog
     unit/scripting
