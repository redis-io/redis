#define REDISMODULE_EXPERIMENTAL_API
#include "redismodule.h"

#include <string.h>
#include <assert.h>
#include <unistd.h>
#include <errno.h>

#define UNUSED(x) (void)(x)

int test_call_generic(RedisModuleCtx *ctx, RedisModuleString **argv, int argc)
{
    if (argc<2) {
        RedisModule_WrongArity(ctx);
        return REDISMODULE_OK;
    }

    const char* cmdname = RedisModule_StringPtrLen(argv[1], NULL);
    RedisModuleCallReply *reply = RedisModule_Call(ctx, cmdname, "v", argv+2, argc-2);
    if (reply) {
        RedisModule_ReplyWithCallReply(ctx, reply);
        RedisModule_FreeCallReply(reply);
    } else {
        RedisModule_ReplyWithError(ctx, strerror(errno));
    }
    return REDISMODULE_OK;
}

int test_call_info(RedisModuleCtx *ctx, RedisModuleString **argv, int argc)
{
    RedisModuleCallReply *reply;
    if (argc>1)
        reply = RedisModule_Call(ctx, "info", "s", argv[1]);
    else
        reply = RedisModule_Call(ctx, "info", "");
    if (reply) {
        RedisModule_ReplyWithCallReply(ctx, reply);
        RedisModule_FreeCallReply(reply);
    } else {
        RedisModule_ReplyWithError(ctx, strerror(errno));
    }
    return REDISMODULE_OK;
}

int test_ld_conv(RedisModuleCtx *ctx, RedisModuleString **argv, int argc) {
    UNUSED(argv);
    UNUSED(argc);
    long double ld = 0.00000000000000001L;
    const char *ldstr = "0.00000000000000001";
    RedisModuleString *s1 = RedisModule_CreateStringFromLongDouble(ctx, ld, 1);
    RedisModuleString *s2 =
        RedisModule_CreateString(ctx, ldstr, strlen(ldstr));
    if (RedisModule_StringCompare(s1, s2) != 0) {
        char err[4096];
        snprintf(err, 4096,
            "Failed to convert long double to string ('%s' != '%s')",
            RedisModule_StringPtrLen(s1, NULL),
            RedisModule_StringPtrLen(s2, NULL));
        RedisModule_ReplyWithError(ctx, err);
        goto final;
    }
    long double ld2 = 0;
    if (RedisModule_StringToLongDouble(s2, &ld2) == REDISMODULE_ERR) {
        RedisModule_ReplyWithError(ctx,
            "Failed to convert string to long double");
        goto final;
    }
    if (ld2 != ld) {
        char err[4096];
        snprintf(err, 4096,
            "Failed to convert string to long double (%.40Lf != %.40Lf)",
            ld2,
            ld);
        RedisModule_ReplyWithError(ctx, err);
        goto final;
    }

    /* Make sure we can't convert a string that has \0 in it */
    char buf[4] = "123";
    buf[1] = '\0';
    RedisModuleString *s3 = RedisModule_CreateString(ctx, buf, 3);
    long double ld3;
    if (RedisModule_StringToLongDouble(s3, &ld3) == REDISMODULE_OK) {
        RedisModule_ReplyWithError(ctx, "Invalid string successfully converted to long double");
        RedisModule_FreeString(ctx, s3);
        goto final;
    }
    RedisModule_FreeString(ctx, s3);

    RedisModule_ReplyWithLongDouble(ctx, ld2);
final:
    RedisModule_FreeString(ctx, s1);
    RedisModule_FreeString(ctx, s2);
    return REDISMODULE_OK;
}

int test_flushall(RedisModuleCtx *ctx, RedisModuleString **argv, int argc)
{
    REDISMODULE_NOT_USED(argv);
    REDISMODULE_NOT_USED(argc);
    RedisModule_ResetDataset(1, 0);
    RedisModule_ReplyWithCString(ctx, "Ok");
    return REDISMODULE_OK;
}

int test_dbsize(RedisModuleCtx *ctx, RedisModuleString **argv, int argc)
{
    REDISMODULE_NOT_USED(argv);
    REDISMODULE_NOT_USED(argc);
    long long ll = RedisModule_DbSize(ctx);
    RedisModule_ReplyWithLongLong(ctx, ll);
    return REDISMODULE_OK;
}

int test_randomkey(RedisModuleCtx *ctx, RedisModuleString **argv, int argc)
{
    REDISMODULE_NOT_USED(argv);
    REDISMODULE_NOT_USED(argc);
    RedisModuleString *str = RedisModule_RandomKey(ctx);
    RedisModule_ReplyWithString(ctx, str);
    RedisModule_FreeString(ctx, str);
    return REDISMODULE_OK;
}

RedisModuleKey *open_key_or_reply(RedisModuleCtx *ctx, RedisModuleString *keyname, int mode) {
    RedisModuleKey *key = RedisModule_OpenKey(ctx, keyname, mode);
    if (!key) {
        RedisModule_ReplyWithError(ctx, "key not found");
        return NULL;
    }
    return key;
}

int test_getlru(RedisModuleCtx *ctx, RedisModuleString **argv, int argc)
{
    if (argc<2) {
        RedisModule_WrongArity(ctx);
        return REDISMODULE_OK;
    }
    RedisModuleKey *key = open_key_or_reply(ctx, argv[1], REDISMODULE_READ|REDISMODULE_OPEN_KEY_NOTOUCH);
    mstime_t lru;
    RedisModule_GetLRU(key, &lru);
    RedisModule_ReplyWithLongLong(ctx, lru);
    RedisModule_CloseKey(key);
    return REDISMODULE_OK;
}

int test_setlru(RedisModuleCtx *ctx, RedisModuleString **argv, int argc)
{
    if (argc<3) {
        RedisModule_WrongArity(ctx);
        return REDISMODULE_OK;
    }
    RedisModuleKey *key = open_key_or_reply(ctx, argv[1], REDISMODULE_READ|REDISMODULE_OPEN_KEY_NOTOUCH);
    mstime_t lru;
    if (RedisModule_StringToLongLong(argv[2], &lru) != REDISMODULE_OK) {
        RedisModule_ReplyWithError(ctx, "invalid idle time");
        return REDISMODULE_OK;
    }
    int was_set = RedisModule_SetLRU(key, lru)==REDISMODULE_OK;
    RedisModule_ReplyWithLongLong(ctx, was_set);
    RedisModule_CloseKey(key);
    return REDISMODULE_OK;
}

int test_getlfu(RedisModuleCtx *ctx, RedisModuleString **argv, int argc)
{
    if (argc<2) {
        RedisModule_WrongArity(ctx);
        return REDISMODULE_OK;
    }
    RedisModuleKey *key = open_key_or_reply(ctx, argv[1], REDISMODULE_READ|REDISMODULE_OPEN_KEY_NOTOUCH);
    mstime_t lfu;
    RedisModule_GetLFU(key, &lfu);
    RedisModule_ReplyWithLongLong(ctx, lfu);
    RedisModule_CloseKey(key);
    return REDISMODULE_OK;
}

int test_setlfu(RedisModuleCtx *ctx, RedisModuleString **argv, int argc)
{
    if (argc<3) {
        RedisModule_WrongArity(ctx);
        return REDISMODULE_OK;
    }
    RedisModuleKey *key = open_key_or_reply(ctx, argv[1], REDISMODULE_READ|REDISMODULE_OPEN_KEY_NOTOUCH);
    mstime_t lfu;
    if (RedisModule_StringToLongLong(argv[2], &lfu) != REDISMODULE_OK) {
        RedisModule_ReplyWithError(ctx, "invalid freq");
        return REDISMODULE_OK;
    }
    int was_set = RedisModule_SetLFU(key, lfu)==REDISMODULE_OK;
    RedisModule_ReplyWithLongLong(ctx, was_set);
    RedisModule_CloseKey(key);
    return REDISMODULE_OK;
}

int test_getclientcert(RedisModuleCtx *ctx, RedisModuleString **argv, int argc)
{
    (void) argv;
    (void) argc;

    RedisModuleString *cert = RedisModule_GetClientCertificate(ctx,
            RedisModule_GetClientId(ctx));
    if (!cert) {
        RedisModule_ReplyWithNull(ctx);
    } else {
        RedisModule_ReplyWithString(ctx, cert);
        RedisModule_FreeString(ctx, cert);
    }

    return REDISMODULE_OK;
}

int test_clientinfo(RedisModuleCtx *ctx, RedisModuleString **argv, int argc)
{
    (void) argv;
    (void) argc;

    RedisModuleClientInfo ci = { .version = REDISMODULE_CLIENTINFO_VERSION };

    if (RedisModule_GetClientInfoById(&ci, RedisModule_GetClientId(ctx)) == REDISMODULE_ERR) {
            RedisModule_ReplyWithError(ctx, "failed to get client info");
            return REDISMODULE_OK;
    }

    RedisModule_ReplyWithArray(ctx, 10);
    char flags[512];
    snprintf(flags, sizeof(flags) - 1, "%s:%s:%s:%s:%s:%s",
        ci.flags & REDISMODULE_CLIENTINFO_FLAG_SSL ? "ssl" : "",
        ci.flags & REDISMODULE_CLIENTINFO_FLAG_PUBSUB ? "pubsub" : "",
        ci.flags & REDISMODULE_CLIENTINFO_FLAG_BLOCKED ? "blocked" : "",
        ci.flags & REDISMODULE_CLIENTINFO_FLAG_TRACKING ? "tracking" : "",
        ci.flags & REDISMODULE_CLIENTINFO_FLAG_UNIXSOCKET ? "unixsocket" : "",
        ci.flags & REDISMODULE_CLIENTINFO_FLAG_MULTI ? "multi" : "");

    RedisModule_ReplyWithCString(ctx, "flags");
    RedisModule_ReplyWithCString(ctx, flags);
    RedisModule_ReplyWithCString(ctx, "id");
    RedisModule_ReplyWithLongLong(ctx, ci.id);
    RedisModule_ReplyWithCString(ctx, "addr");
    RedisModule_ReplyWithCString(ctx, ci.addr);
    RedisModule_ReplyWithCString(ctx, "port");
    RedisModule_ReplyWithLongLong(ctx, ci.port);
    RedisModule_ReplyWithCString(ctx, "db");
    RedisModule_ReplyWithLongLong(ctx, ci.db);

    return REDISMODULE_OK;
}

int test_log_tsctx(RedisModuleCtx *ctx, RedisModuleString **argv, int argc)
{
    RedisModuleCtx *tsctx = RedisModule_GetDetachedThreadSafeContext(ctx);

    if (argc != 3) {
        RedisModule_WrongArity(ctx);
        return REDISMODULE_OK;
    }

    char level[50];
    size_t level_len;
    const char *level_str = RedisModule_StringPtrLen(argv[1], &level_len);
    snprintf(level, sizeof(level) - 1, "%.*s", (int) level_len, level_str);

    size_t msg_len;
    const char *msg_str = RedisModule_StringPtrLen(argv[2], &msg_len);

    RedisModule_Log(tsctx, level, "%.*s", (int) msg_len, msg_str);
    RedisModule_FreeThreadSafeContext(tsctx);

    RedisModule_ReplyWithSimpleString(ctx, "OK");
    return REDISMODULE_OK;
}

int RedisModule_OnLoad(RedisModuleCtx *ctx, RedisModuleString **argv, int argc) {
    REDISMODULE_NOT_USED(argv);
    REDISMODULE_NOT_USED(argc);
    if (RedisModule_Init(ctx,"misc",1,REDISMODULE_APIVER_1)== REDISMODULE_ERR)
        return REDISMODULE_ERR;

    if (RedisModule_CreateCommand(ctx,"test.call_generic", test_call_generic,"",0,0,0) == REDISMODULE_ERR)
        return REDISMODULE_ERR;
    if (RedisModule_CreateCommand(ctx,"test.call_info", test_call_info,"",0,0,0) == REDISMODULE_ERR)
        return REDISMODULE_ERR;
    if (RedisModule_CreateCommand(ctx,"test.ld_conversion", test_ld_conv, "",0,0,0) == REDISMODULE_ERR)
        return REDISMODULE_ERR;
    if (RedisModule_CreateCommand(ctx,"test.flushall", test_flushall,"",0,0,0) == REDISMODULE_ERR)
        return REDISMODULE_ERR;
    if (RedisModule_CreateCommand(ctx,"test.dbsize", test_dbsize,"",0,0,0) == REDISMODULE_ERR)
        return REDISMODULE_ERR;
    if (RedisModule_CreateCommand(ctx,"test.randomkey", test_randomkey,"",0,0,0) == REDISMODULE_ERR)
        return REDISMODULE_ERR;
    if (RedisModule_CreateCommand(ctx,"test.setlru", test_setlru,"",0,0,0) == REDISMODULE_ERR)
        return REDISMODULE_ERR;
    if (RedisModule_CreateCommand(ctx,"test.getlru", test_getlru,"",0,0,0) == REDISMODULE_ERR)
        return REDISMODULE_ERR;
    if (RedisModule_CreateCommand(ctx,"test.setlfu", test_setlfu,"",0,0,0) == REDISMODULE_ERR)
        return REDISMODULE_ERR;
    if (RedisModule_CreateCommand(ctx,"test.getlfu", test_getlfu,"",0,0,0) == REDISMODULE_ERR)
        return REDISMODULE_ERR;
    if (RedisModule_CreateCommand(ctx,"test.clientinfo", test_clientinfo,"",0,0,0) == REDISMODULE_ERR)
        return REDISMODULE_ERR;
<<<<<<< HEAD
    if (RedisModule_CreateCommand(ctx,"test.getclientcert", test_getclientcert,"",0,0,0) == REDISMODULE_ERR)
=======
    if (RedisModule_CreateCommand(ctx,"test.log_tsctx", test_log_tsctx,"",0,0,0) == REDISMODULE_ERR)
>>>>>>> 907da058
        return REDISMODULE_ERR;

    return REDISMODULE_OK;
}<|MERGE_RESOLUTION|>--- conflicted
+++ resolved
@@ -300,11 +300,9 @@
         return REDISMODULE_ERR;
     if (RedisModule_CreateCommand(ctx,"test.clientinfo", test_clientinfo,"",0,0,0) == REDISMODULE_ERR)
         return REDISMODULE_ERR;
-<<<<<<< HEAD
     if (RedisModule_CreateCommand(ctx,"test.getclientcert", test_getclientcert,"",0,0,0) == REDISMODULE_ERR)
-=======
+        return REDISMODULE_ERR;
     if (RedisModule_CreateCommand(ctx,"test.log_tsctx", test_log_tsctx,"",0,0,0) == REDISMODULE_ERR)
->>>>>>> 907da058
         return REDISMODULE_ERR;
 
     return REDISMODULE_OK;
