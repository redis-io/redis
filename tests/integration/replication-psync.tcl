--- conflicted
+++ resolved
@@ -61,27 +61,6 @@
             test "Test replication partial resync: $descr (diskless: $diskless, reconnect: $reconnect)" {
                 # Now while the clients are writing data, break the maste-slave
                 # link multiple times.
-<<<<<<< HEAD
-                for {set j 0} {$j < $duration*10} {incr j} {
-                    after 100
-                    #catch {puts "MASTER [$master dbsize] keys, SLAVE [$slave dbsize] keys"}
-
-                    if {($j % 20) == 0} {
-                        catch {
-                            if {$delay} {
-                                $slave multi
-                                if { $::tcl_platform(platform) == "windows" } {
-                                    $slave client kill MASTER:0
-                                } else {
-                                    $slave client kill $master_host:$master_port
-                                }
-
-                                $slave debug sleep $delay
-                                $slave exec
-                            } else {
-                                if { $::tcl_platform(platform) == "windows" } {
-                                    $slave client kill MASTER:0
-=======
                 if ($reconnect) {
                     for {set j 0} {$j < $duration*10} {incr j} {
                         after 100
@@ -91,10 +70,17 @@
                             catch {
                                 if {$delay} {
                                     $slave multi
+                                if { $::tcl_platform(platform) == "windows" } {
+                                    $slave client kill MASTER:0
+                                } else {
                                     $slave client kill $master_host:$master_port
+                                }
+
                                     $slave debug sleep $delay
                                     $slave exec
->>>>>>> 973ce1b5
+                                } else {
+                                if { $::tcl_platform(platform) == "windows" } {
+                                    $slave client kill MASTER:0
                                 } else {
                                     $slave client kill $master_host:$master_port
                                 }
@@ -121,7 +107,7 @@
                     } else {
                         set fd [open /tmp/repldump1.txt w]
                     }
-				
+
                     puts -nonewline $fd $csv1
                     close $fd
                     if { $::tcl_platform(platform) == "windows" } {
