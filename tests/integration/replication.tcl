start_server {tags {"repl"}} {
    start_server {} {
        test {First server should have role slave after SLAVEOF} {
            r -1 slaveof [srv 0 host] [srv 0 port]
            wait_for_condition 50 100 {
                [s -1 role] eq {slave} &&
                [string match {*master_link_status:up*} [r -1 info replication]]
            } else {
                fail "Can't turn the instance into a slave"
            }
        }

        test {BRPOPLPUSH replication, when blocking against empty list} {
            set rd [redis_deferring_client]
            $rd brpoplpush a b 5
            r lpush a foo
            wait_for_condition 50 100 {
                [r debug digest] eq [r -1 debug digest]
            } else {
                fail "Master and slave have different digest: [r debug digest] VS [r -1 debug digest]"
            }
        }

        test {BRPOPLPUSH replication, list exists} {
            set rd [redis_deferring_client]
            r lpush c 1
            r lpush c 2
            r lpush c 3
            $rd brpoplpush c d 5
            after 1000
            assert_equal [r debug digest] [r -1 debug digest]
        }
    }
}

start_server {tags {"repl"}} {
    r set mykey foo
    
    start_server {} {
        test {Second server should have role master at first} {
            s role
        } {master}
        
        test {SLAVEOF should start with link status "down"} {
            r slaveof [srv -1 host] [srv -1 port]
            s master_link_status
        } {down}
        
        test {The role should immediately be changed to "slave"} {
            s role
        } {slave}

        wait_for_sync r
        test {Sync should have transferred keys from master} {
            r get mykey
        } {foo}
        
        test {The link status should be up} {
            s master_link_status
        } {up}
        
        test {SET on the master should immediately propagate} {
            r -1 set mykey bar

            wait_for_condition 500 100 {
                [r  0 get mykey] eq {bar}
            } else {
                fail "SET on master did not propagated on slave"
            }
        }

        test {FLUSHALL should replicate} {
            r -1 flushall
            if {$::valgrind} {after 2000}
            list [r -1 dbsize] [r 0 dbsize]
        } {0 0}

        test {ROLE in master reports master with a slave} {
            set res [r -1 role]
            lassign $res role offset slaves
            assert {$role eq {master}}
            assert {$offset > 0}
            assert {[llength $slaves] == 1}
            lassign [lindex $slaves 0] master_host master_port slave_offset
            assert {$slave_offset <= $offset}
        }

        test {ROLE in slave reports slave in connected state} {
            set res [r role]
            lassign $res role master_host master_port slave_state slave_offset
            assert {$role eq {slave}}
            assert {$slave_state eq {connected}}
        }
    }
}

<<<<<<< HEAD
proc start_write_load {host port seconds} {
    set tclsh [info nameofexecutable]
    exec $tclsh tests/helpers/gen_write_load.tcl $host $port $seconds &
}

proc stop_write_load {handle} {
    kill_proc2 $handle
}

=======
>>>>>>> 0c29cadd
start_server {tags {"repl"}} {
    set master [srv 0 client]
    set master_host [srv 0 host]
    set master_port [srv 0 port]
    set slaves {}
    set load_handle0 [start_write_load $master_host $master_port 3]
    set load_handle1 [start_write_load $master_host $master_port 5]
    set load_handle2 [start_write_load $master_host $master_port 20]
    set load_handle3 [start_write_load $master_host $master_port 8]
    set load_handle4 [start_write_load $master_host $master_port 4]
    start_server {} {
        lappend slaves [srv 0 client]
        start_server {} {
            lappend slaves [srv 0 client]
            start_server {} {
                lappend slaves [srv 0 client]
                test "Connect multiple slaves at the same time (issue #141)" {
                    # Send SALVEOF commands to slaves
                    [lindex $slaves 0] slaveof $master_host $master_port
                    [lindex $slaves 1] slaveof $master_host $master_port
                    [lindex $slaves 2] slaveof $master_host $master_port

                    # Wait for all the three slaves to reach the "online" state
                    set retry 500
                    while {$retry} {
                        set info [r -3 info]
                        if {[string match {*slave0:*state=online*slave1:*state=online*slave2:*state=online*} $info]} {
                            break
                        } else {
                            incr retry -1
                            after 100
                        }
                    }
                    if {$retry == 0} {
                        error "assertion:Slaves not correctly synchronized"
                    }

                    # Stop the write load
                    stop_write_load $load_handle0
                    stop_write_load $load_handle1
                    stop_write_load $load_handle2
                    stop_write_load $load_handle3
                    stop_write_load $load_handle4

                    # Wait that slaves exit the "loading" state
                    wait_for_condition 500 100 {
                        ![string match {*loading:1*} [[lindex $slaves 0] info]] &&
                        ![string match {*loading:1*} [[lindex $slaves 1] info]] &&
                        ![string match {*loading:1*} [[lindex $slaves 2] info]]
                    } else {
                        fail "Slaves still loading data after too much time"
                    }

                    # Make sure that slaves and master have same number of keys
                    wait_for_condition 500 100 {
                        [$master dbsize] == [[lindex $slaves 0] dbsize] &&
                        [$master dbsize] == [[lindex $slaves 1] dbsize] &&
                        [$master dbsize] == [[lindex $slaves 2] dbsize]
                    } else {
                        fail "Different number of keys between masted and slave after too long time."
                    }

                    # Check digests
                    set digest [$master debug digest]
                    set digest0 [[lindex $slaves 0] debug digest]
                    set digest1 [[lindex $slaves 1] debug digest]
                    set digest2 [[lindex $slaves 2] debug digest]
                    assert {$digest ne 0000000000000000000000000000000000000000}
                    assert {$digest eq $digest0}
                    assert {$digest eq $digest1}
                    assert {$digest eq $digest2}
                }
           }
        }
    }
}<|MERGE_RESOLUTION|>--- conflicted
+++ resolved
@@ -94,18 +94,6 @@
     }
 }
 
-<<<<<<< HEAD
-proc start_write_load {host port seconds} {
-    set tclsh [info nameofexecutable]
-    exec $tclsh tests/helpers/gen_write_load.tcl $host $port $seconds &
-}
-
-proc stop_write_load {handle} {
-    kill_proc2 $handle
-}
-
-=======
->>>>>>> 0c29cadd
 start_server {tags {"repl"}} {
     set master [srv 0 client]
     set master_host [srv 0 host]
