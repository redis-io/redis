--- conflicted
+++ resolved
@@ -314,21 +314,9 @@
     }
 
     test {COPY basic usage for ziplist hash} {
-<<<<<<< HEAD
-        r del hash1 newhash1
-        r hset hash1 tmp 17179869184
-        assert_packed_encoding hash1
-        r copy hash1 newhash1
-        set digest [r debug digest-value hash1]
-        assert_equal $digest [r debug digest-value newhash1]
-        assert_equal 1 [r object refcount hash1]
-        assert_equal 1 [r object refcount newhash1]
-        r del hash1
-        assert_equal $digest [r debug digest-value newhash1]
-=======
         r del hash1{t} newhash1{t}
         r hset hash1{t} tmp 17179869184
-        assert_encoding ziplist hash1{t}
+        assert_packed_encoding hash1{t}
         r copy hash1{t} newhash1{t}
         set digest [debug_digest_value hash1{t}]
         assert_equal $digest [debug_digest_value newhash1{t}]
@@ -336,7 +324,6 @@
         assert_equal 1 [r object refcount newhash1{t}]
         r del hash1{t}
         assert_equal $digest [debug_digest_value newhash1{t}]
->>>>>>> 8a86bca5
     }
 
     test {COPY basic usage for hashtable hash} {
