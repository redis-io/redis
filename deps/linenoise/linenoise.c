--- conflicted
+++ resolved
@@ -117,18 +117,12 @@
 static char *unsupported_term[] = {"dumb","cons25","emacs",NULL};
 static linenoiseCompletionCallback *completionCallback = NULL;
 
-<<<<<<< HEAD
 #ifndef _WIN32
-static struct termios orig_termios; /* in order to restore at exit */
+static struct termios orig_termios; /* In order to restore at exit.*/
 #endif
-static int rawmode = 0; /* for atexit() function to check if restore is needed*/
-static int atexit_registered = 0; /* register atexit just 1 time */
-=======
-static struct termios orig_termios; /* In order to restore at exit.*/
 static int rawmode = 0; /* For atexit() function to check if restore is needed*/
 static int mlmode = 0;  /* Multi line mode. Default is single line. */
 static int atexit_registered = 0; /* Register atexit just 1 time. */
->>>>>>> 26375709
 static int history_max_len = LINENOISE_DEFAULT_HISTORY_MAX_LEN;
 static int history_len = 0;
 static char **history = NULL;
@@ -177,6 +171,121 @@
 int linenoiseHistoryAdd(const char *line);
 static void refreshLine(struct linenoiseState *l);
 
+#ifdef _WIN32
+#ifndef STDIN_FILENO
+    #define STDIN_FILENO (_fileno(stdin))
+#endif
+
+HANDLE hOut;
+HANDLE hIn;
+DWORD consolemode;
+
+static int win32read(char *c) {
+
+    DWORD foo;
+    INPUT_RECORD b;
+    KEY_EVENT_RECORD e;
+
+    while (1) {
+        if (!ReadConsoleInput(hIn, &b, 1, &foo)) return 0;
+        if (!foo) return 0;
+
+        if (b.EventType == KEY_EVENT && b.Event.KeyEvent.bKeyDown) {
+
+            e = b.Event.KeyEvent;
+            *c = b.Event.KeyEvent.uChar.AsciiChar;
+
+            //if (e.dwControlKeyState & (LEFT_ALT_PRESSED | RIGHT_ALT_PRESSED)) {
+            /* Alt+key ignored */
+            //} else
+            if (e.dwControlKeyState & (LEFT_CTRL_PRESSED | RIGHT_CTRL_PRESSED)) {
+
+                /* Ctrl+Key */
+                switch (*c) {
+                    case 'D':
+                        *c = 4;
+                        return 1;
+                    case 'C':
+                        *c = 3;
+                        return 1;
+                    case 'H':
+                        *c = 8;
+                        return 1;
+                    case 'T':
+                        *c = 20;
+                        return 1;
+                    case 'B': /* ctrl-b, left_arrow */
+                        *c = 2;
+                        return 1;
+                    case 'F': /* ctrl-f right_arrow*/
+                        *c = 6;
+                        return 1;
+                    case 'P': /* ctrl-p up_arrow*/
+                        *c = 16;
+                        return 1;
+                    case 'N': /* ctrl-n down_arrow*/
+                        *c = 14;
+                        return 1;
+                    case 'U': /* Ctrl+u, delete the whole line. */
+                        *c = 21;
+                        return 1;
+                    case 'K': /* Ctrl+k, delete from current to end of line. */
+                        *c = 11;
+                        return 1;
+                    case 'A': /* Ctrl+a, go to the start of the line */
+                        *c = 1;
+                        return 1;
+                    case 'E': /* ctrl+e, go to the end of the line */
+                        *c = 5;
+                        return 1;
+                }
+
+                /* Other Ctrl+KEYs ignored */
+            } else {
+
+                switch (e.wVirtualKeyCode) {
+
+                    case VK_ESCAPE: /* ignore - send ctrl-c, will return -1 */
+                        *c = 3;
+                        return 1;
+                    case VK_RETURN:  /* enter */
+                        *c = 13;
+                        return 1;
+                    case VK_LEFT:   /* left */
+                        *c = 2;
+                        return 1;
+                    case VK_RIGHT: /* right */
+                        *c = 6;
+                        return 1;
+                    case VK_UP:   /* up */
+                        *c = 16;
+                        return 1;
+                    case VK_DOWN:  /* down */
+                        *c = 14;
+                        return 1;
+                    case VK_HOME:
+                        *c = 1;
+                        return 1;
+                    case VK_END:
+                        *c = 5;
+                        return 1;
+                    case VK_BACK:
+                        *c = 8;
+                        return 1;
+                    case VK_DELETE:
+                        *c = 127;
+                        return 1;
+                    default:
+                        if (*c) return 1;
+                }
+            }
+        }
+    }
+
+    return -1; /* Makes compiler happy */
+}
+#endif
+
 /* Debugging macro. */
 #if 0
 FILE *lndebug_fp = NULL;
@@ -198,134 +307,6 @@
 
 /* ======================= Low level terminal handling ====================== */
 
-<<<<<<< HEAD
-#ifdef _WIN32
-#ifndef STDIN_FILENO
-  #define STDIN_FILENO (_fileno(stdin))
-#endif
-
-HANDLE hOut;
-HANDLE hIn;
-DWORD consolemode;
-
-static int win32read(char *c) {
-
-    DWORD foo;
-    INPUT_RECORD b;
-    KEY_EVENT_RECORD e;
-
-    while (1) {
-        if (!ReadConsoleInput(hIn, &b, 1, &foo)) return 0;
-        if (!foo) return 0;
-
-        if (b.EventType == KEY_EVENT && b.Event.KeyEvent.bKeyDown) {
-
-            e = b.Event.KeyEvent;
-            *c = b.Event.KeyEvent.uChar.AsciiChar;
-
-            //if (e.dwControlKeyState & (LEFT_ALT_PRESSED | RIGHT_ALT_PRESSED)) {
-                /* Alt+key ignored */
-            //} else
-            if (e.dwControlKeyState & (LEFT_CTRL_PRESSED | RIGHT_CTRL_PRESSED)) {
-
-                /* Ctrl+Key */
-                switch (*c) {
-                    case 'D':
-                        *c = 4;
-                        return 1;
-                    case 'C':
-                        *c = 3;
-                        return 1;
-                    case 'H':
-                        *c = 8;
-                        return 1;
-                    case 'T':
-                        *c = 20;
-                        return 1;
-                    case 'B': /* ctrl-b, left_arrow */
-                        *c = 2;
-                        return 1;
-                    case 'F': /* ctrl-f right_arrow*/
-                        *c = 6;
-                        return 1;
-                    case 'P': /* ctrl-p up_arrow*/
-                        *c = 16;
-                        return 1;
-                    case 'N': /* ctrl-n down_arrow*/
-                        *c = 14;
-                        return 1;
-                    case 'U': /* Ctrl+u, delete the whole line. */
-                        *c = 21;
-                        return 1;
-                    case 'K': /* Ctrl+k, delete from current to end of line. */
-                        *c = 11;
-                        return 1;
-                    case 'A': /* Ctrl+a, go to the start of the line */
-                        *c = 1;
-                        return 1;
-                    case 'E': /* ctrl+e, go to the end of the line */
-                        *c = 5;
-                        return 1;
-                }
-
-                /* Other Ctrl+KEYs ignored */
-            } else {
-
-                switch (e.wVirtualKeyCode) {
-
-                    case VK_ESCAPE: /* ignore - send ctrl-c, will return -1 */
-                        *c = 3;
-                        return 1;
-                    case VK_RETURN:  /* enter */
-                        *c = 13;
-                        return 1;
-                    case VK_LEFT:   /* left */
-                        *c = 2;
-                        return 1;
-                    case VK_RIGHT: /* right */
-                        *c = 6;
-                        return 1;
-                    case VK_UP:   /* up */
-                        *c = 16;
-                        return 1;
-                    case VK_DOWN:  /* down */
-                        *c = 14;
-                        return 1;
-                    case VK_HOME:
-                        *c = 1;
-                        return 1;
-                    case VK_END:
-                        *c = 5;
-                        return 1;
-                    case VK_BACK:
-                        *c = 8;
-                        return 1;
-                    case VK_DELETE:
-                        *c = 127;
-                        return 1;
-                    default:
-                        if (*c) return 1;
-                }
-            }
-        }
-    }
-
-    return -1; /* Makes compiler happy */
-}
-
-#ifdef __STRICT_ANSI__
-char *strdup(const char *s) {
-    size_t l = strlen(s)+1;
-    char *p = malloc(l);
-
-    memcpy(p,s,l);
-    return p;
-}
-#endif /*   __STRICT_ANSI__   */
-
-#endif /*   _WIN32    */
-
-=======
 /* Set if to use or not the multi line mode. */
 void linenoiseSetMultiLine(int ml) {
     mlmode = ml;
@@ -333,7 +314,6 @@
 
 /* Return true if the terminal name is in the list of terminals we know are
  * not able to understand basic escape sequences. */
->>>>>>> 26375709
 static int isUnsupportedTerm(void) {
 #ifndef _WIN32
     char *term = getenv("TERM");
@@ -425,86 +405,6 @@
 #endif
 }
 
-<<<<<<< HEAD
-/* At exit we'll try to fix the terminal to the initial conditions. */
-static void linenoiseAtExit(void) {
-#ifdef _WIN32
-    SetConsoleMode(hIn, consolemode);
-    CloseHandle(hOut);
-    CloseHandle(hIn);
-#else
-    disableRawMode(STDIN_FILENO);
-#endif
-    freeHistory();
-}
-
-static int getColumns(void) {
-#ifdef _WIN32
-    CONSOLE_SCREEN_BUFFER_INFO b;
-
-    if (!GetConsoleScreenBufferInfo(hOut, &b)) return 80;
-    return b.srWindow.Right - b.srWindow.Left;
-#else
-    struct winsize ws;
-
-    if (ioctl(1, TIOCGWINSZ, &ws) == -1) return 80;
-    return ws.ws_col;
-#endif
-}
-
-static void refreshLine(int fd, const char *prompt, char *buf, size_t len, size_t pos, size_t cols) {
-    char seq[64];
-#ifdef _WIN32
-    DWORD pl, bl, w;
-    CONSOLE_SCREEN_BUFFER_INFO b;
-    COORD coord;
-#endif
-    size_t plen = strlen(prompt);
-    
-    while((plen+pos) >= cols) {
-        buf++;
-        len--;
-        pos--;
-    }
-    while (plen+len > cols) {
-        len--;
-    }
-
-#ifndef _WIN32
-    /* Cursor to left edge */
-    snprintf(seq,64,"\x1b[0G");
-    if (write(fd,seq,strlen(seq)) == -1) return;
-    /* Write the prompt and the current buffer content */
-    if (write(fd,prompt,strlen(prompt)) == -1) return;
-    if (write(fd,buf,len) == -1) return;
-    /* Erase to right */
-    snprintf(seq,64,"\x1b[0K");
-    if (write(fd,seq,strlen(seq)) == -1) return;
-    /* Move cursor to original position. */
-    snprintf(seq,64,"\x1b[0G\x1b[%dC", (int)(pos+plen));
-    if (write(fd,seq,strlen(seq)) == -1) return;
-#else
-
-    REDIS_NOTUSED(seq);
-    REDIS_NOTUSED(fd);
-
-    /* Get buffer console info */
-    if (!GetConsoleScreenBufferInfo(hOut, &b)) return;
-    /* Erase Line */
-    coord.X = 0;
-    coord.Y = b.dwCursorPosition.Y;
-    FillConsoleOutputCharacterA(hOut, ' ', b.dwSize.X, coord, &w);
-    /*  Cursor to the left edge */
-    SetConsoleCursorPosition(hOut, coord);
-    /* Write the prompt and the current buffer content */
-    WriteConsole(hOut, prompt, (DWORD)plen, &pl, NULL);
-    WriteConsole(hOut, buf, (DWORD)len, &bl, NULL);
-    /* Move cursor to original position. */
-    coord.X = (int)(pos+plen);
-    coord.Y = b.dwCursorPosition.Y;
-    SetConsoleCursorPosition(hOut, coord);
-#endif
-=======
 /* Use the ESC [6n escape sequence to query the horizontal cursor position
  * and return it. On error -1 is returned, on success the position of the
  * cursor. */
@@ -533,6 +433,12 @@
 /* Try to get the number of columns in the current terminal, or assume 80
  * if it fails. */
 static int getColumns(int ifd, int ofd) {
+#ifdef _WIN32
+    CONSOLE_SCREEN_BUFFER_INFO b;
+
+    if (!GetConsoleScreenBufferInfo(hOut, &b)) return 80;
+    return b.srWindow.Right - b.srWindow.Left;
+#else
     struct winsize ws;
 
     if (ioctl(1, TIOCGWINSZ, &ws) == -1 || ws.ws_col == 0) {
@@ -563,7 +469,7 @@
 
 failed:
     return 80;
->>>>>>> 26375709
+#endif
 }
 
 /* Clear the screen. Used to handle ctrl+l */
@@ -734,16 +640,16 @@
     abInit(&ab);
     /* Cursor to left edge */
     snprintf(seq,64,"\x1b[0G");
-    abAppend(&ab,seq,strlen(seq));
+    abAppend(&ab,seq,(int)strlen(seq));
     /* Write the prompt and the current buffer content */
-    abAppend(&ab,l->prompt,strlen(l->prompt));
-    abAppend(&ab,buf,len);
+    abAppend(&ab,l->prompt,(int)strlen(l->prompt));
+    abAppend(&ab,buf,(int)len);
     /* Erase to right */
     snprintf(seq,64,"\x1b[0K");
-    abAppend(&ab,seq,strlen(seq));
+    abAppend(&ab,seq,(int)strlen(seq));
     /* Move cursor to original position. */
     snprintf(seq,64,"\x1b[0G\x1b[%dC", (int)(pos+plen));
-    abAppend(&ab,seq,strlen(seq));
+    abAppend(&ab,seq,(int)strlen(seq));
     if (write(fd,ab.b,ab.len) == -1) {} /* Can't recover from write error. */
     abFree(&ab);
 }
@@ -754,11 +660,11 @@
  * cursor position, and number of columns of the terminal. */
 static void refreshMultiLine(struct linenoiseState *l) {
     char seq[64];
-    int plen = strlen(l->prompt);
-    int rows = (plen+l->len+l->cols-1)/l->cols; /* rows used by current buf. */
-    int rpos = (plen+l->oldpos+l->cols)/l->cols; /* cursor relative row. */
+    int plen = (int)strlen(l->prompt);
+    int rows = (int)((plen+l->len+l->cols-1)/l->cols); /* rows used by current buf. */
+    int rpos = (int)((plen+l->oldpos+l->cols)/l->cols); /* cursor relative row. */
     int rpos2; /* rpos after refresh. */
-    int old_rows = l->maxrows;
+    int old_rows = (int)l->maxrows;
     int fd = l->ofd, j;
     struct abuf ab;
 
@@ -771,24 +677,24 @@
     if (old_rows-rpos > 0) {
         lndebug("go down %d", old_rows-rpos);
         snprintf(seq,64,"\x1b[%dB", old_rows-rpos);
-        abAppend(&ab,seq,strlen(seq));
+        abAppend(&ab,seq,(int)strlen(seq));
     }
 
     /* Now for every row clear it, go up. */
     for (j = 0; j < old_rows-1; j++) {
         lndebug("clear+up");
         snprintf(seq,64,"\x1b[0G\x1b[0K\x1b[1A");
-        abAppend(&ab,seq,strlen(seq));
+        abAppend(&ab,seq,(int)strlen(seq));
     }
 
     /* Clean the top line. */
     lndebug("clear");
     snprintf(seq,64,"\x1b[0G\x1b[0K");
-    abAppend(&ab,seq,strlen(seq));
+    abAppend(&ab,seq,(int)strlen(seq));
     
     /* Write the prompt and the current buffer content */
-    abAppend(&ab,l->prompt,strlen(l->prompt));
-    abAppend(&ab,l->buf,l->len);
+    abAppend(&ab,l->prompt,(int)strlen(l->prompt));
+    abAppend(&ab,l->buf,(int)l->len);
 
     /* If we are at the very end of the screen with our prompt, we need to
      * emit a newline and move the prompt to the first column. */
@@ -799,26 +705,26 @@
         lndebug("<newline>");
         abAppend(&ab,"\n",1);
         snprintf(seq,64,"\x1b[0G");
-        abAppend(&ab,seq,strlen(seq));
+        abAppend(&ab,seq,(int)strlen(seq));
         rows++;
         if (rows > (int)l->maxrows) l->maxrows = rows;
     }
 
     /* Move cursor to right position. */
-    rpos2 = (plen+l->pos+l->cols)/l->cols; /* current cursor relative row. */
+    rpos2 = (int)((plen+l->pos+l->cols)/l->cols); /* current cursor relative row. */
     lndebug("rpos2 %d", rpos2);
 
     /* Go up till we reach the expected positon. */
     if (rows-rpos2 > 0) {
         lndebug("go-up %d", rows-rpos2);
         snprintf(seq,64,"\x1b[%dA", rows-rpos2);
-        abAppend(&ab,seq,strlen(seq));
+        abAppend(&ab,seq,(int)strlen(seq));
     }
 
     /* Set column. */
     lndebug("set col %d", 1+((plen+(int)l->pos) % (int)l->cols));
     snprintf(seq,64,"\x1b[%dG", 1+((plen+(int)l->pos) % (int)l->cols));
-    abAppend(&ab,seq,strlen(seq));
+    abAppend(&ab,seq,(int)strlen(seq));
 
     lndebug("\n");
     l->oldpos = l->pos;
@@ -950,9 +856,6 @@
 void linenoiseEditDeletePrevWord(struct linenoiseState *l) {
     size_t old_pos = l->pos;
     size_t diff;
-#ifdef _WIN32
-    DWORD foo;
-#endif
 
     while (l->pos > 0 && l->buf[l->pos-1] == ' ')
         l->pos--;
@@ -998,31 +901,14 @@
      * initially is just an empty string. */
     linenoiseHistoryAdd("");
     
-<<<<<<< HEAD
-#ifdef _WIN32
-    if (!WriteConsole(hOut, prompt, (DWORD)plen, &foo, NULL)) return -1;
-#else
-    if (write(fd,prompt,plen) == -1) return -1;
-#endif
-=======
     if (write(l.ofd,prompt,l.plen) == -1) return -1;
->>>>>>> 26375709
     while(1) {
         char c;
         int nread;
         char seq[3];
 
-<<<<<<< HEAD
-#ifdef _WIN32
-        nread = win32read(&c);
-#else
-        nread = read(fd,&c,1);
-#endif
-        if (nread <= 0) return (int)len;
-=======
         nread = read(l.ifd,&c,1);
-        if (nread <= 0) return l.len;
->>>>>>> 26375709
+        if (nread <= 0) return (int)l.len;
 
         /* Only autocomplete when the callback is set. It returns < 0 when
          * there was an error reading from fd. Otherwise it will return the
@@ -1030,11 +916,7 @@
         if (c == 9 && completionCallback != NULL) {
             c = completeLine(&l);
             /* Return on errors */
-<<<<<<< HEAD
-            if (c < 0) return (int)len;
-=======
-            if (c < 0) return l.len;
->>>>>>> 26375709
+            if (c < 0) return (int)l.len;
             /* Read next character when 0 */
             if (c == 0) continue;
         }
@@ -1047,22 +929,7 @@
         case CTRL_C:     /* ctrl-c */
             errno = EAGAIN;
             return -1;
-<<<<<<< HEAD
-        case 127:   /* backspace */
-#ifdef _WIN32
-            /* delete in _WIN32*/
-            /* win32read() will send 127 for DEL and 8 for BS and Ctrl-H */
-            if (pos < len && len > 0) {
-                memmove(buf+pos,buf+pos+1,len-pos);
-                len--;
-                buf[len] = '\0';
-                refreshLine(fd,prompt,buf,len,pos,cols);
-            }
-            break;
-#endif
-=======
         case BACKSPACE:   /* backspace */
->>>>>>> 26375709
         case 8:     /* ctrl-h */
             linenoiseEditBackspace(&l);
             break;
@@ -1153,36 +1020,7 @@
             }
             break;
         default:
-<<<<<<< HEAD
-            if (len < buflen) {
-                if (len == pos) {
-                    buf[pos] = c;
-                    pos++;
-                    len++;
-                    buf[len] = '\0';
-                    if (plen+len < cols) {
-                        /* Avoid a full update of the line in the
-                         * trivial case. */
-#ifdef _WIN32
-                        if (!WriteConsole(hOut, &c, 1, &foo, NULL)) return -1;
-#else
-                        if (write(fd,&c,1) == -1) return -1;
-#endif
-                    } else {
-                        refreshLine(fd,prompt,buf,len,pos,cols);
-                    }
-                } else {
-                    memmove(buf+pos+1,buf+pos,len-pos);
-                    buf[pos] = c;
-                    len++;
-                    pos++;
-                    buf[len] = '\0';
-                    refreshLine(fd,prompt,buf,len,pos,cols);
-                }
-            }
-=======
             if (linenoiseEditInsert(&l,c)) return -1;
->>>>>>> 26375709
             break;
         case CTRL_U: /* Ctrl+u, delete the whole line. */
             buf[0] = '\0';
@@ -1209,10 +1047,7 @@
             break;
         }
     }
-<<<<<<< HEAD
-    return (int)len;
-=======
-    return l.len;
+    return (int)l.len;
 }
 
 /* This special mode is used by linenoise in order to print scan codes
@@ -1241,7 +1076,6 @@
         fflush(stdout);
     }
     disableRawMode(STDIN_FILENO);
->>>>>>> 26375709
 }
 
 /* This function calls the line editing function linenoiseEdit() using
@@ -1254,14 +1088,9 @@
         return -1;
     }
     if (!isatty(STDIN_FILENO)) {
-<<<<<<< HEAD
+        /* Not a tty: read from file / pipe. */
         if (fgets(buf, (int)buflen, stdin) == NULL) return -1;
         count = (int)strlen(buf);
-=======
-        /* Not a tty: read from file / pipe. */
-        if (fgets(buf, buflen, stdin) == NULL) return -1;
-        count = strlen(buf);
->>>>>>> 26375709
         if (count && buf[count-1] == '\n') {
             count--;
             buf[count] = '\0';
@@ -1394,14 +1223,10 @@
 
 /* Save the history in the specified file. On success 0 is returned
  * otherwise -1 is returned. */
-<<<<<<< HEAD
-int linenoiseHistorySave(char *filename) {
+int linenoiseHistorySave(const char *filename) {
 #ifdef _WIN32
     FILE *fp = fopen(filename,"wb");
 #else
-=======
-int linenoiseHistorySave(const char *filename) {
->>>>>>> 26375709
     FILE *fp = fopen(filename,"w");
 #endif
     int j;
