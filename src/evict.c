/* Maxmemory directive handling (LRU eviction and other policies).
 *
 * ----------------------------------------------------------------------------
 *
 * Copyright (c) 2009-2016, Salvatore Sanfilippo <antirez at gmail dot com>
 * All rights reserved.
 *
 * Redistribution and use in source and binary forms, with or without
 * modification, are permitted provided that the following conditions are met:
 *
 *   * Redistributions of source code must retain the above copyright notice,
 *     this list of conditions and the following disclaimer.
 *   * Redistributions in binary form must reproduce the above copyright
 *     notice, this list of conditions and the following disclaimer in the
 *     documentation and/or other materials provided with the distribution.
 *   * Neither the name of Redis nor the names of its contributors may be used
 *     to endorse or promote products derived from this software without
 *     specific prior written permission.
 *
 * THIS SOFTWARE IS PROVIDED BY THE COPYRIGHT HOLDERS AND CONTRIBUTORS "AS IS"
 * AND ANY EXPRESS OR IMPLIED WARRANTIES, INCLUDING, BUT NOT LIMITED TO, THE
 * IMPLIED WARRANTIES OF MERCHANTABILITY AND FITNESS FOR A PARTICULAR PURPOSE
 * ARE DISCLAIMED. IN NO EVENT SHALL THE COPYRIGHT OWNER OR CONTRIBUTORS BE
 * LIABLE FOR ANY DIRECT, INDIRECT, INCIDENTAL, SPECIAL, EXEMPLARY, OR
 * CONSEQUENTIAL DAMAGES (INCLUDING, BUT NOT LIMITED TO, PROCUREMENT OF
 * SUBSTITUTE GOODS OR SERVICES; LOSS OF USE, DATA, OR PROFITS; OR BUSINESS
 * INTERRUPTION) HOWEVER CAUSED AND ON ANY THEORY OF LIABILITY, WHETHER IN
 * CONTRACT, STRICT LIABILITY, OR TORT (INCLUDING NEGLIGENCE OR OTHERWISE)
 * ARISING IN ANY WAY OUT OF THE USE OF THIS SOFTWARE, EVEN IF ADVISED OF THE
 * POSSIBILITY OF SUCH DAMAGE.
 */

#include "server.h"
#include "bio.h"
#include "atomicvar.h"

/* ----------------------------------------------------------------------------
 * Data structures
 * --------------------------------------------------------------------------*/

/* To improve the quality of the LRU approximation we take a set of keys
 * that are good candidate for eviction across freeMemoryIfNeeded() calls.
 *
 * Entries inside the eviciton pool are taken ordered by idle time, putting
 * greater idle times to the right (ascending order).
 *
 * When an LFU policy is used instead, a reverse frequency indication is used
 * instead of the idle time, so that we still evict by larger value (larger
 * inverse frequency means to evict keys with the least frequent accesses).
 *
 * Empty entries have the key pointer set to NULL. */
#define EVPOOL_SIZE 16
#define EVPOOL_CACHED_SDS_SIZE 255
struct evictionPoolEntry {
    unsigned long long idle;    /* Object idle time (inverse frequency for LFU) */
    sds key;                    /* Key name. */
    sds cached;                 /* Cached SDS object for key name. */
    int dbid;                   /* Key DB number. */
};

static struct evictionPoolEntry *EvictionPoolLRU;

/* ----------------------------------------------------------------------------
 * Implementation of eviction, aging and LRU
 * --------------------------------------------------------------------------*/

/* Return the LRU clock, based on the clock resolution. This is a time
 * in a reduced-bits format that can be used to set and check the
 * object->lru field of redisObject structures. */
unsigned int getLRUClock(void) {
    return (mstime()/LRU_CLOCK_RESOLUTION) & LRU_CLOCK_MAX;
}

/* This function is used to obtain the current LRU clock.
 * If the current resolution is lower than the frequency we refresh the
 * LRU clock (as it should be in production servers) we return the
 * precomputed value, otherwise we need to resort to a system call. */
unsigned int LRU_CLOCK(void) {
    unsigned int lruclock;
    if (1000/server.hz <= LRU_CLOCK_RESOLUTION) {
<<<<<<< HEAD
        atomicGet(server.lruclock,lruclock);
=======
        lruclock = server.lruclock;
>>>>>>> 7bf665f1
    } else {
        lruclock = getLRUClock();
    }
    return lruclock;
}

/* Given an object returns the min number of milliseconds the object was never
 * requested, using an approximated LRU algorithm. */
unsigned long long estimateObjectIdleTime(robj *o) {
    unsigned long long lruclock = LRU_CLOCK();
    if (lruclock >= o->lru) {
        return (lruclock - o->lru) * LRU_CLOCK_RESOLUTION;
    } else {
        return (lruclock + (LRU_CLOCK_MAX - o->lru)) *
                    LRU_CLOCK_RESOLUTION;
    }
}

/* freeMemoryIfNeeded() gets called when 'maxmemory' is set on the config
 * file to limit the max memory used by the server, before processing a
 * command.
 *
 * The goal of the function is to free enough memory to keep Redis under the
 * configured memory limit.
 *
 * The function starts calculating how many bytes should be freed to keep
 * Redis under the limit, and enters a loop selecting the best keys to
 * evict accordingly to the configured policy.
 *
 * If all the bytes needed to return back under the limit were freed the
 * function returns C_OK, otherwise C_ERR is returned, and the caller
 * should block the execution of commands that will result in more memory
 * used by the server.
 *
 * ------------------------------------------------------------------------
 *
 * LRU approximation algorithm
 *
 * Redis uses an approximation of the LRU algorithm that runs in constant
 * memory. Every time there is a key to expire, we sample N keys (with
 * N very small, usually in around 5) to populate a pool of best keys to
 * evict of M keys (the pool size is defined by EVPOOL_SIZE).
 *
 * The N keys sampled are added in the pool of good keys to expire (the one
 * with an old access time) if they are better than one of the current keys
 * in the pool.
 *
 * After the pool is populated, the best key we have in the pool is expired.
 * However note that we don't remove keys from the pool when they are deleted
 * so the pool may contain keys that no longer exist.
 *
 * When we try to evict a key, and all the entries in the pool don't exist
 * we populate it again. This time we'll be sure that the pool has at least
 * one key that can be evicted, if there is at least one key that can be
 * evicted in the whole database. */

/* Create a new eviction pool. */
void evictionPoolAlloc(void) {
    struct evictionPoolEntry *ep;
    int j;

    ep = zmalloc(sizeof(*ep)*EVPOOL_SIZE);
    for (j = 0; j < EVPOOL_SIZE; j++) {
        ep[j].idle = 0;
        ep[j].key = NULL;
        ep[j].cached = sdsnewlen(NULL,EVPOOL_CACHED_SDS_SIZE);
        ep[j].dbid = 0;
    }
    EvictionPoolLRU = ep;
}

/* This is an helper function for freeMemoryIfNeeded(), it is used in order
 * to populate the evictionPool with a few entries every time we want to
 * expire a key. Keys with idle time smaller than one of the current
 * keys are added. Keys are always added if there are free entries.
 *
 * We insert keys on place in ascending order, so keys with the smaller
 * idle time are on the left, and keys with the higher idle time on the
 * right. */

void evictionPoolPopulate(int dbid, dict *sampledict, dict *keydict, struct evictionPoolEntry *pool) {
    int j, k, count;
    dictEntry *samples[server.maxmemory_samples];

    count = dictGetSomeKeys(sampledict,samples,server.maxmemory_samples);
    for (j = 0; j < count; j++) {
        unsigned long long idle;
        sds key;
        robj *o;
        dictEntry *de;

        de = samples[j];
        key = dictGetKey(de);

        /* If the dictionary we are sampling from is not the main
         * dictionary (but the expires one) we need to lookup the key
         * again in the key dictionary to obtain the value object. */
        if (server.maxmemory_policy != MAXMEMORY_VOLATILE_TTL) {
            if (sampledict != keydict) de = dictFind(keydict, key);
            o = dictGetVal(de);
        }

        /* Calculate the idle time according to the policy. This is called
         * idle just because the code initially handled LRU, but is in fact
         * just a score where an higher score means better candidate. */
        if (server.maxmemory_policy & MAXMEMORY_FLAG_LRU) {
            idle = estimateObjectIdleTime(o);
        } else if (server.maxmemory_policy & MAXMEMORY_FLAG_LFU) {
            /* When we use an LRU policy, we sort the keys by idle time
             * so that we expire keys starting from greater idle time.
             * However when the policy is an LFU one, we have a frequency
             * estimation, and we want to evict keys with lower frequency
             * first. So inside the pool we put objects using the inverted
             * frequency subtracting the actual frequency to the maximum
             * frequency of 255. */
            idle = 255-LFUDecrAndReturn(o);
        } else if (server.maxmemory_policy == MAXMEMORY_VOLATILE_TTL) {
            /* In this case the sooner the expire the better. */
            idle = ULLONG_MAX - (long)dictGetVal(de);
        } else {
            serverPanic("Unknown eviction policy in evictionPoolPopulate()");
        }

        /* Insert the element inside the pool.
         * First, find the first empty bucket or the first populated
         * bucket that has an idle time smaller than our idle time. */
        k = 0;
        while (k < EVPOOL_SIZE &&
               pool[k].key &&
               pool[k].idle < idle) k++;
        if (k == 0 && pool[EVPOOL_SIZE-1].key != NULL) {
            /* Can't insert if the element is < the worst element we have
             * and there are no empty buckets. */
            continue;
        } else if (k < EVPOOL_SIZE && pool[k].key == NULL) {
            /* Inserting into empty position. No setup needed before insert. */
        } else {
            /* Inserting in the middle. Now k points to the first element
             * greater than the element to insert.  */
            if (pool[EVPOOL_SIZE-1].key == NULL) {
                /* Free space on the right? Insert at k shifting
                 * all the elements from k to end to the right. */

                /* Save SDS before overwriting. */
                sds cached = pool[EVPOOL_SIZE-1].cached;
                memmove(pool+k+1,pool+k,
                    sizeof(pool[0])*(EVPOOL_SIZE-k-1));
                pool[k].cached = cached;
            } else {
                /* No free space on right? Insert at k-1 */
                k--;
                /* Shift all elements on the left of k (included) to the
                 * left, so we discard the element with smaller idle time. */
                sds cached = pool[0].cached; /* Save SDS before overwriting. */
                if (pool[0].key != pool[0].cached) sdsfree(pool[0].key);
                memmove(pool,pool+1,sizeof(pool[0])*k);
                pool[k].cached = cached;
            }
        }

        /* Try to reuse the cached SDS string allocated in the pool entry,
         * because allocating and deallocating this object is costly
         * (according to the profiler, not my fantasy. Remember:
         * premature optimizbla bla bla bla. */
        int klen = sdslen(key);
        if (klen > EVPOOL_CACHED_SDS_SIZE) {
            pool[k].key = sdsdup(key);
        } else {
            memcpy(pool[k].cached,key,klen+1);
            sdssetlen(pool[k].cached,klen);
            pool[k].key = pool[k].cached;
        }
        pool[k].idle = idle;
        pool[k].dbid = dbid;
    }
}

/* ----------------------------------------------------------------------------
 * LFU (Least Frequently Used) implementation.

 * We have 24 total bits of space in each object in order to implement
 * an LFU (Least Frequently Used) eviction policy, since we re-use the
 * LRU field for this purpose.
 *
 * We split the 24 bits into two fields:
 *
 *          16 bits      8 bits
 *     +----------------+--------+
 *     + Last decr time | LOG_C  |
 *     +----------------+--------+
 *
 * LOG_C is a logarithmic counter that provides an indication of the access
 * frequency. However this field must also be decremented otherwise what used
 * to be a frequently accessed key in the past, will remain ranked like that
 * forever, while we want the algorithm to adapt to access pattern changes.
 *
 * So the remaining 16 bits are used in order to store the "decrement time",
 * a reduced-precision Unix time (we take 16 bits of the time converted
 * in minutes since we don't care about wrapping around) where the LOG_C
 * counter is halved if it has an high value, or just decremented if it
 * has a low value.
 *
 * New keys don't start at zero, in order to have the ability to collect
 * some accesses before being trashed away, so they start at COUNTER_INIT_VAL.
 * The logarithmic increment performed on LOG_C takes care of COUNTER_INIT_VAL
 * when incrementing the key, so that keys starting at COUNTER_INIT_VAL
 * (or having a smaller value) have a very high chance of being incremented
 * on access.
 *
 * During decrement, the value of the logarithmic counter is halved if
 * its current value is greater than two times the COUNTER_INIT_VAL, otherwise
 * it is just decremented by one.
 * --------------------------------------------------------------------------*/

/* Return the current time in minutes, just taking the least significant
 * 16 bits. The returned time is suitable to be stored as LDT (last decrement
 * time) for the LFU implementation. */
unsigned long LFUGetTimeInMinutes(void) {
    return (server.unixtime/60) & 65535;
}

/* Given an object last access time, compute the minimum number of minutes
 * that elapsed since the last access. Handle overflow (ldt greater than
 * the current 16 bits minutes time) considering the time as wrapping
 * exactly once. */
unsigned long LFUTimeElapsed(unsigned long ldt) {
    unsigned long now = LFUGetTimeInMinutes();
    if (now >= ldt) return now-ldt;
    return 65535-ldt+now;
}

/* Logarithmically increment a counter. The greater is the current counter value
 * the less likely is that it gets really implemented. Saturate it at 255. */
uint8_t LFULogIncr(uint8_t counter) {
    if (counter == 255) return 255;
    double r = (double)rand()/RAND_MAX;
    double baseval = counter - LFU_INIT_VAL;
    if (baseval < 0) baseval = 0;
    double p = 1.0/(baseval*server.lfu_log_factor+1);
    if (r < p) counter++;
    return counter;
}

/* If the object decrement time is reached decrement the LFU counter but
 * do not update LFU fields of the object, we update the access time
 * and counter in an explicit way when the object is really accessed.
 * And we will times halve the counter according to the times of
 * elapsed time than server.lfu_decay_time.
 * Return the object frequency counter.
 *
 * This function is used in order to scan the dataset for the best object
 * to fit: as we check for the candidate, we incrementally decrement the
 * counter of the scanned objects if needed. */
unsigned long LFUDecrAndReturn(robj *o) {
    unsigned long ldt = o->lru >> 8;
    unsigned long counter = o->lru & 255;
    unsigned long num_periods = server.lfu_decay_time ? LFUTimeElapsed(ldt) / server.lfu_decay_time : 0;
    if (num_periods)
        counter = (num_periods > counter) ? 0 : counter - num_periods;
    return counter;
}

/* ----------------------------------------------------------------------------
 * The external API for eviction: freeMemroyIfNeeded() is called by the
 * server when there is data to add in order to make space if needed.
 * --------------------------------------------------------------------------*/

/* We don't want to count AOF buffers and slaves output buffers as
 * used memory: the eviction should use mostly data size. This function
 * returns the sum of AOF and slaves buffer. */
size_t freeMemoryGetNotCountedMemory(void) {
    size_t overhead = 0;
    int slaves = listLength(server.slaves);

    if (slaves) {
        listIter li;
        listNode *ln;

        listRewind(server.slaves,&li);
        while((ln = listNext(&li))) {
            client *slave = listNodeValue(ln);
            overhead += getClientOutputBufferMemoryUsage(slave);
        }
    }
    if (server.aof_state != AOF_OFF) {
<<<<<<< HEAD
        overhead += sdslen(server.aof_buf)+aofRewriteBufferSize();
=======
        overhead += sdsalloc(server.aof_buf)+aofRewriteBufferSize();
>>>>>>> 7bf665f1
    }
    return overhead;
}

<<<<<<< HEAD
int freeMemoryIfNeeded(void) {
    size_t mem_reported, mem_used, mem_tofree, mem_freed;
    mstime_t latency, eviction_latency;
    long long delta;
    int slaves = listLength(server.slaves);

    /* When clients are paused the dataset should be static not just from the
     * POV of clients not being able to write, but also from the POV of
     * expires and evictions of keys not being performed. */
    if (clientsArePaused()) return C_OK;
=======
/* Get the memory status from the point of view of the maxmemory directive:
 * if the memory used is under the maxmemory setting then C_OK is returned.
 * Otherwise, if we are over the memory limit, the function returns
 * C_ERR.
 *
 * The function may return additional info via reference, only if the
 * pointers to the respective arguments is not NULL. Certain fields are
 * populated only when C_ERR is returned:
 *
 *  'total'     total amount of bytes used.
 *              (Populated both for C_ERR and C_OK)
 *
 *  'logical'   the amount of memory used minus the slaves/AOF buffers.
 *              (Populated when C_ERR is returned)
 *
 *  'tofree'    the amount of memory that should be released
 *              in order to return back into the memory limits.
 *              (Populated when C_ERR is returned)
 *
 *  'level'     this usually ranges from 0 to 1, and reports the amount of
 *              memory currently used. May be > 1 if we are over the memory
 *              limit.
 *              (Populated both for C_ERR and C_OK)
 */
int getMaxmemoryState(size_t *total, size_t *logical, size_t *tofree, float *level) {
    size_t mem_reported, mem_used, mem_tofree;
>>>>>>> 7bf665f1

    /* Check if we are over the memory usage limit. If we are not, no need
     * to subtract the slaves output buffers. We can just return ASAP. */
    mem_reported = zmalloc_used_memory();
<<<<<<< HEAD
    if (mem_reported <= server.maxmemory) return C_OK;
=======
    if (total) *total = mem_reported;

    /* We may return ASAP if there is no need to compute the level. */
    int return_ok_asap = !server.maxmemory || mem_reported <= server.maxmemory;
    if (return_ok_asap && !level) return C_OK;
>>>>>>> 7bf665f1

    /* Remove the size of slaves output buffers and AOF buffer from the
     * count of used memory. */
    mem_used = mem_reported;
    size_t overhead = freeMemoryGetNotCountedMemory();
    mem_used = (mem_used > overhead) ? mem_used-overhead : 0;
<<<<<<< HEAD
=======

    /* Compute the ratio of memory usage. */
    if (level) {
        if (!server.maxmemory) {
            *level = 0;
        } else {
            *level = (float)mem_used / (float)server.maxmemory;
        }
    }

    if (return_ok_asap) return C_OK;
>>>>>>> 7bf665f1

    /* Check if we are still over the memory limit. */
    if (mem_used <= server.maxmemory) return C_OK;

    /* Compute how much memory we need to free. */
    mem_tofree = mem_used - server.maxmemory;

    if (logical) *logical = mem_used;
    if (tofree) *tofree = mem_tofree;

    return C_ERR;
}

/* This function is periodically called to see if there is memory to free
 * according to the current "maxmemory" settings. In case we are over the
 * memory limit, the function will try to free some memory to return back
 * under the limit.
 *
 * The function returns C_OK if we are under the memory limit or if we
 * were over the limit, but the attempt to free memory was successful.
 * Otehrwise if we are over the memory limit, but not enough memory
 * was freed to return back under the limit, the function returns C_ERR. */
int freeMemoryIfNeeded(void) {
    int keys_freed = 0;
    /* By default replicas should ignore maxmemory
     * and just be masters exact copies. */
    if (server.masterhost && server.repl_slave_ignore_maxmemory) return C_OK;

    size_t mem_reported, mem_tofree, mem_freed;
    mstime_t latency, eviction_latency, lazyfree_latency;
    long long delta;
    int slaves = listLength(server.slaves);
    int result = C_ERR;

    /* When clients are paused the dataset should be static not just from the
     * POV of clients not being able to write, but also from the POV of
     * expires and evictions of keys not being performed. */
    if (clientsArePaused()) return C_OK;
    if (getMaxmemoryState(&mem_reported,NULL,&mem_tofree,NULL) == C_OK)
        return C_OK;

    mem_freed = 0;

    latencyStartMonitor(latency);
    if (server.maxmemory_policy == MAXMEMORY_NO_EVICTION)
        goto cant_free; /* We need to free memory, but policy forbids. */

    while (mem_freed < mem_tofree) {
<<<<<<< HEAD
        int j, k, i, keys_freed = 0;
=======
        int j, k, i;
>>>>>>> 7bf665f1
        static unsigned int next_db = 0;
        sds bestkey = NULL;
        int bestdbid;
        redisDb *db;
        dict *dict;
        dictEntry *de;

        if (server.maxmemory_policy & (MAXMEMORY_FLAG_LRU|MAXMEMORY_FLAG_LFU) ||
            server.maxmemory_policy == MAXMEMORY_VOLATILE_TTL)
        {
            struct evictionPoolEntry *pool = EvictionPoolLRU;

            while(bestkey == NULL) {
                unsigned long total_keys = 0, keys;

                /* We don't want to make local-db choices when expiring keys,
                 * so to start populate the eviction pool sampling keys from
                 * every DB. */
                for (i = 0; i < server.dbnum; i++) {
                    db = server.db+i;
                    dict = (server.maxmemory_policy & MAXMEMORY_FLAG_ALLKEYS) ?
                            db->dict : db->expires;
                    if ((keys = dictSize(dict)) != 0) {
                        evictionPoolPopulate(i, dict, db->dict, pool);
                        total_keys += keys;
                    }
                }
                if (!total_keys) break; /* No keys to evict. */

                /* Go backward from best to worst element to evict. */
                for (k = EVPOOL_SIZE-1; k >= 0; k--) {
                    if (pool[k].key == NULL) continue;
                    bestdbid = pool[k].dbid;

                    if (server.maxmemory_policy & MAXMEMORY_FLAG_ALLKEYS) {
                        de = dictFind(server.db[pool[k].dbid].dict,
                            pool[k].key);
                    } else {
                        de = dictFind(server.db[pool[k].dbid].expires,
                            pool[k].key);
                    }

                    /* Remove the entry from the pool. */
                    if (pool[k].key != pool[k].cached)
                        sdsfree(pool[k].key);
                    pool[k].key = NULL;
                    pool[k].idle = 0;

                    /* If the key exists, is our pick. Otherwise it is
                     * a ghost and we need to try the next element. */
                    if (de) {
                        bestkey = dictGetKey(de);
                        break;
                    } else {
                        /* Ghost... Iterate again. */
                    }
                }
            }
        }

        /* volatile-random and allkeys-random policy */
        else if (server.maxmemory_policy == MAXMEMORY_ALLKEYS_RANDOM ||
                 server.maxmemory_policy == MAXMEMORY_VOLATILE_RANDOM)
        {
            /* When evicting a random key, we try to evict a key for
             * each DB, so we use the static 'next_db' variable to
             * incrementally visit all DBs. */
            for (i = 0; i < server.dbnum; i++) {
                j = (++next_db) % server.dbnum;
                db = server.db+j;
                dict = (server.maxmemory_policy == MAXMEMORY_ALLKEYS_RANDOM) ?
                        db->dict : db->expires;
                if (dictSize(dict) != 0) {
                    de = dictGetRandomKey(dict);
                    bestkey = dictGetKey(de);
                    bestdbid = j;
                    break;
                }
            }
        }

        /* Finally remove the selected key. */
        if (bestkey) {
            db = server.db+bestdbid;
            robj *keyobj = createStringObject(bestkey,sdslen(bestkey));
            propagateExpire(db,keyobj,server.lazyfree_lazy_eviction);
            /* We compute the amount of memory freed by db*Delete() alone.
             * It is possible that actually the memory needed to propagate
             * the DEL in AOF and replication link is greater than the one
             * we are freeing removing the key, but we can't account for
             * that otherwise we would never exit the loop.
             *
             * AOF and Output buffer memory will be freed eventually so
             * we only care about memory used by the key space. */
            delta = (long long) zmalloc_used_memory();
            latencyStartMonitor(eviction_latency);
            if (server.lazyfree_lazy_eviction)
                dbAsyncDelete(db,keyobj);
            else
                dbSyncDelete(db,keyobj);
            signalModifiedKey(NULL,db,keyobj);
            latencyEndMonitor(eviction_latency);
            latencyAddSampleIfNeeded("eviction-del",eviction_latency);
            delta -= (long long) zmalloc_used_memory();
            mem_freed += delta;
            server.stat_evictedkeys++;
            notifyKeyspaceEvent(NOTIFY_EVICTED, "evicted",
                keyobj, db->id);
            decrRefCount(keyobj);
            keys_freed++;

            /* When the memory to free starts to be big enough, we may
             * start spending so much time here that is impossible to
             * deliver data to the slaves fast enough, so we force the
             * transmission here inside the loop. */
            if (slaves) flushSlavesOutputBuffers();
<<<<<<< HEAD

            /* Normally our stop condition is the ability to release
             * a fixed, pre-computed amount of memory. However when we
             * are deleting objects in another thread, it's better to
             * check, from time to time, if we already reached our target
             * memory, since the "mem_freed" amount is computed only
             * across the dbAsyncDelete() call, while the thread can
             * release the memory all the time. */
            if (server.lazyfree_lazy_eviction && !(keys_freed % 16)) {
                overhead = freeMemoryGetNotCountedMemory();
                mem_used = zmalloc_used_memory();
                mem_used = (mem_used > overhead) ? mem_used-overhead : 0;
                if (mem_used <= server.maxmemory) {
                    mem_freed = mem_tofree;
                }
            }
        }
=======
>>>>>>> 7bf665f1

            /* Normally our stop condition is the ability to release
             * a fixed, pre-computed amount of memory. However when we
             * are deleting objects in another thread, it's better to
             * check, from time to time, if we already reached our target
             * memory, since the "mem_freed" amount is computed only
             * across the dbAsyncDelete() call, while the thread can
             * release the memory all the time. */
            if (server.lazyfree_lazy_eviction && !(keys_freed % 16)) {
                if (getMaxmemoryState(NULL,NULL,NULL,NULL) == C_OK) {
                    /* Let's satisfy our stop condition. */
                    mem_freed = mem_tofree;
                }
            }
        } else {
            goto cant_free; /* nothing to free... */
        }
    }
    result = C_OK;

cant_free:
    /* We are here if we are not able to reclaim memory. There is only one
     * last thing we can try: check if the lazyfree thread has jobs in queue
     * and wait... */
    if (result != C_OK) {
        latencyStartMonitor(lazyfree_latency);
        while(bioPendingJobsOfType(BIO_LAZY_FREE)) {
            if (getMaxmemoryState(NULL,NULL,NULL,NULL) == C_OK) {
                result = C_OK;
                break;
            }
            usleep(1000);
        }
        latencyEndMonitor(lazyfree_latency);
        latencyAddSampleIfNeeded("eviction-lazyfree",lazyfree_latency);
    }
    latencyEndMonitor(latency);
    latencyAddSampleIfNeeded("eviction-cycle",latency);
    return result;
}

/* This is a wrapper for freeMemoryIfNeeded() that only really calls the
 * function if right now there are the conditions to do so safely:
 *
 * - There must be no script in timeout condition.
 * - Nor we are loading data right now.
 *
 */
int freeMemoryIfNeededAndSafe(void) {
    if (server.lua_timedout || server.loading) return C_OK;
    return freeMemoryIfNeeded();
}<|MERGE_RESOLUTION|>--- conflicted
+++ resolved
@@ -78,11 +78,7 @@
 unsigned int LRU_CLOCK(void) {
     unsigned int lruclock;
     if (1000/server.hz <= LRU_CLOCK_RESOLUTION) {
-<<<<<<< HEAD
-        atomicGet(server.lruclock,lruclock);
-=======
         lruclock = server.lruclock;
->>>>>>> 7bf665f1
     } else {
         lruclock = getLRUClock();
     }
@@ -368,27 +364,11 @@
         }
     }
     if (server.aof_state != AOF_OFF) {
-<<<<<<< HEAD
-        overhead += sdslen(server.aof_buf)+aofRewriteBufferSize();
-=======
         overhead += sdsalloc(server.aof_buf)+aofRewriteBufferSize();
->>>>>>> 7bf665f1
     }
     return overhead;
 }
 
-<<<<<<< HEAD
-int freeMemoryIfNeeded(void) {
-    size_t mem_reported, mem_used, mem_tofree, mem_freed;
-    mstime_t latency, eviction_latency;
-    long long delta;
-    int slaves = listLength(server.slaves);
-
-    /* When clients are paused the dataset should be static not just from the
-     * POV of clients not being able to write, but also from the POV of
-     * expires and evictions of keys not being performed. */
-    if (clientsArePaused()) return C_OK;
-=======
 /* Get the memory status from the point of view of the maxmemory directive:
  * if the memory used is under the maxmemory setting then C_OK is returned.
  * Otherwise, if we are over the memory limit, the function returns
@@ -415,28 +395,21 @@
  */
 int getMaxmemoryState(size_t *total, size_t *logical, size_t *tofree, float *level) {
     size_t mem_reported, mem_used, mem_tofree;
->>>>>>> 7bf665f1
 
     /* Check if we are over the memory usage limit. If we are not, no need
      * to subtract the slaves output buffers. We can just return ASAP. */
     mem_reported = zmalloc_used_memory();
-<<<<<<< HEAD
-    if (mem_reported <= server.maxmemory) return C_OK;
-=======
     if (total) *total = mem_reported;
 
     /* We may return ASAP if there is no need to compute the level. */
     int return_ok_asap = !server.maxmemory || mem_reported <= server.maxmemory;
     if (return_ok_asap && !level) return C_OK;
->>>>>>> 7bf665f1
 
     /* Remove the size of slaves output buffers and AOF buffer from the
      * count of used memory. */
     mem_used = mem_reported;
     size_t overhead = freeMemoryGetNotCountedMemory();
     mem_used = (mem_used > overhead) ? mem_used-overhead : 0;
-<<<<<<< HEAD
-=======
 
     /* Compute the ratio of memory usage. */
     if (level) {
@@ -448,7 +421,6 @@
     }
 
     if (return_ok_asap) return C_OK;
->>>>>>> 7bf665f1
 
     /* Check if we are still over the memory limit. */
     if (mem_used <= server.maxmemory) return C_OK;
@@ -497,11 +469,7 @@
         goto cant_free; /* We need to free memory, but policy forbids. */
 
     while (mem_freed < mem_tofree) {
-<<<<<<< HEAD
-        int j, k, i, keys_freed = 0;
-=======
         int j, k, i;
->>>>>>> 7bf665f1
         static unsigned int next_db = 0;
         sds bestkey = NULL;
         int bestdbid;
@@ -618,26 +586,6 @@
              * deliver data to the slaves fast enough, so we force the
              * transmission here inside the loop. */
             if (slaves) flushSlavesOutputBuffers();
-<<<<<<< HEAD
-
-            /* Normally our stop condition is the ability to release
-             * a fixed, pre-computed amount of memory. However when we
-             * are deleting objects in another thread, it's better to
-             * check, from time to time, if we already reached our target
-             * memory, since the "mem_freed" amount is computed only
-             * across the dbAsyncDelete() call, while the thread can
-             * release the memory all the time. */
-            if (server.lazyfree_lazy_eviction && !(keys_freed % 16)) {
-                overhead = freeMemoryGetNotCountedMemory();
-                mem_used = zmalloc_used_memory();
-                mem_used = (mem_used > overhead) ? mem_used-overhead : 0;
-                if (mem_used <= server.maxmemory) {
-                    mem_freed = mem_tofree;
-                }
-            }
-        }
-=======
->>>>>>> 7bf665f1
 
             /* Normally our stop condition is the ability to release
              * a fixed, pre-computed amount of memory. However when we
