adlist.o: adlist.c adlist.h zmalloc.h
ae.o: ae.c ae.h zmalloc.h config.h ae_kqueue.c ae_select.c ae_evport.c ae_epoll.c
ae_epoll.o: ae_epoll.c
ae_evport.o: ae_evport.c
ae_kqueue.o: ae_kqueue.c
ae_select.o: ae_select.c
anet.o: anet.c fmacros.h anet.h
aof.o: aof.c redis.h fmacros.h config.h ../deps/lua/src/lua.h \
  ../deps/lua/src/luaconf.h ae.h sds.h dict.h adlist.h zmalloc.h anet.h \
  ziplist.h intset.h version.h util.h rdb.h rio.h bio.h
bio.o: bio.c redis.h fmacros.h config.h ../deps/lua/src/lua.h \
  ../deps/lua/src/luaconf.h ae.h sds.h dict.h adlist.h zmalloc.h anet.h \
  ziplist.h intset.h version.h util.h rdb.h rio.h bio.h
bitops.o: bitops.c redis.h fmacros.h config.h ../deps/lua/src/lua.h \
  ../deps/lua/src/luaconf.h ae.h sds.h dict.h adlist.h zmalloc.h anet.h \
  ziplist.h intset.h version.h util.h rdb.h rio.h
config.o: config.c redis.h fmacros.h config.h ../deps/lua/src/lua.h \
  ../deps/lua/src/luaconf.h ae.h sds.h dict.h adlist.h zmalloc.h anet.h \
  ziplist.h intset.h version.h util.h rdb.h rio.h
crc64.o: crc64.c
db.o: db.c redis.h fmacros.h config.h ../deps/lua/src/lua.h \
  ../deps/lua/src/luaconf.h ae.h sds.h dict.h adlist.h zmalloc.h anet.h \
  ziplist.h intset.h version.h util.h rdb.h rio.h
debug.o: debug.c redis.h fmacros.h config.h ../deps/lua/src/lua.h \
  ../deps/lua/src/luaconf.h ae.h sds.h dict.h adlist.h zmalloc.h anet.h \
  ziplist.h intset.h version.h util.h rdb.h rio.h sha1.h crc64.h bio.h
dict.o: dict.c fmacros.h dict.h zmalloc.h redisassert.h
endianconv.o: endianconv.c
intset.o: intset.c intset.h zmalloc.h endianconv.h config.h
lzf_c.o: lzf_c.c lzfP.h
lzf_d.o: lzf_d.c lzfP.h
memtest.o: memtest.c config.h
migrate.o: migrate.c redis.h fmacros.h config.h ../deps/lua/src/lua.h \
  ../deps/lua/src/luaconf.h ae.h sds.h dict.h adlist.h zmalloc.h anet.h \
  ziplist.h intset.h version.h util.h rdb.h rio.h endianconv.h
multi.o: multi.c redis.h fmacros.h config.h ../deps/lua/src/lua.h \
  ../deps/lua/src/luaconf.h ae.h sds.h dict.h adlist.h zmalloc.h anet.h \
  ziplist.h intset.h version.h util.h rdb.h rio.h
networking.o: networking.c redis.h fmacros.h config.h \
  ../deps/lua/src/lua.h ../deps/lua/src/luaconf.h ae.h sds.h dict.h \
  adlist.h zmalloc.h anet.h ziplist.h intset.h version.h util.h rdb.h \
  rio.h
notify.o: notify.c redis.h fmacros.h config.h ../deps/lua/src/lua.h \
  ../deps/lua/src/luaconf.h ae.h sds.h dict.h adlist.h zmalloc.h anet.h \
  ziplist.h intset.h version.h util.h rdb.h rio.h
object.o: object.c redis.h fmacros.h config.h ../deps/lua/src/lua.h \
  ../deps/lua/src/luaconf.h ae.h sds.h dict.h adlist.h zmalloc.h anet.h \
  ziplist.h intset.h version.h util.h rdb.h rio.h
pqsort.o: pqsort.c
pubsub.o: pubsub.c redis.h fmacros.h config.h ../deps/lua/src/lua.h \
  ../deps/lua/src/luaconf.h ae.h sds.h dict.h adlist.h zmalloc.h anet.h \
  ziplist.h intset.h version.h util.h rdb.h rio.h
rand.o: rand.c
rdb.o: rdb.c redis.h fmacros.h config.h ../deps/lua/src/lua.h \
  ../deps/lua/src/luaconf.h ae.h sds.h dict.h adlist.h zmalloc.h anet.h \
  ziplist.h intset.h version.h util.h rdb.h rio.h lzf.h zipmap.h \
  endianconv.h
redis-benchmark.o: redis-benchmark.c fmacros.h ae.h \
  ../deps/hiredis/hiredis.h sds.h adlist.h zmalloc.h
redis-check-aof.o: redis-check-aof.c fmacros.h config.h
redis-check-dump.o: redis-check-dump.c lzf.h crc64.h
redis-cli.o: redis-cli.c fmacros.h version.h ../deps/hiredis/hiredis.h \
  sds.h zmalloc.h ../deps/linenoise/linenoise.h help.h anet.h ae.h
redis.o: redis.c redis.h fmacros.h config.h ../deps/lua/src/lua.h \
  ../deps/lua/src/luaconf.h ae.h sds.h dict.h adlist.h zmalloc.h anet.h \
  ziplist.h intset.h version.h util.h rdb.h rio.h slowlog.h bio.h \
  asciilogo.h
release.o: release.c release.h version.h crc64.h
replication.o: replication.c redis.h fmacros.h config.h \
  ../deps/lua/src/lua.h ../deps/lua/src/luaconf.h ae.h sds.h dict.h \
  adlist.h zmalloc.h anet.h ziplist.h intset.h version.h util.h rdb.h \
  rio.h
rio.o: rio.c fmacros.h rio.h sds.h util.h crc64.h config.h redis.h \
  ../deps/lua/src/lua.h ../deps/lua/src/luaconf.h ae.h dict.h adlist.h \
  zmalloc.h anet.h ziplist.h intset.h version.h rdb.h
scripting.o: scripting.c redis.h fmacros.h config.h ../deps/lua/src/lua.h \
  ../deps/lua/src/luaconf.h ae.h sds.h dict.h adlist.h zmalloc.h anet.h \
  ziplist.h intset.h version.h util.h rdb.h rio.h sha1.h rand.h \
  ../deps/lua/src/lauxlib.h ../deps/lua/src/lualib.h
sds.o: sds.c sds.h zmalloc.h
sentinel.o: sentinel.c redis.h fmacros.h config.h ../deps/lua/src/lua.h \
  ../deps/lua/src/luaconf.h ae.h sds.h dict.h adlist.h zmalloc.h anet.h \
  ziplist.h intset.h version.h util.h rdb.h rio.h \
<<<<<<< HEAD
  ../deps/hiredis/hiredis.h ../deps/hiredis/async.h
setproctitle.o: setproctitle.c
=======
  ../deps/hiredis/hiredis.h ../deps/hiredis/async.h \
  ../deps/hiredis/hiredis.h
>>>>>>> ce6c1f08
sha1.o: sha1.c sha1.h config.h
slowlog.o: slowlog.c redis.h fmacros.h config.h ../deps/lua/src/lua.h \
  ../deps/lua/src/luaconf.h ae.h sds.h dict.h adlist.h zmalloc.h anet.h \
  ziplist.h intset.h version.h util.h rdb.h rio.h slowlog.h
sort.o: sort.c redis.h fmacros.h config.h ../deps/lua/src/lua.h \
  ../deps/lua/src/luaconf.h ae.h sds.h dict.h adlist.h zmalloc.h anet.h \
  ziplist.h intset.h version.h util.h rdb.h rio.h pqsort.h
syncio.o: syncio.c redis.h fmacros.h config.h ../deps/lua/src/lua.h \
  ../deps/lua/src/luaconf.h ae.h sds.h dict.h adlist.h zmalloc.h anet.h \
  ziplist.h intset.h version.h util.h rdb.h rio.h
t_hash.o: t_hash.c redis.h fmacros.h config.h ../deps/lua/src/lua.h \
  ../deps/lua/src/luaconf.h ae.h sds.h dict.h adlist.h zmalloc.h anet.h \
  ziplist.h intset.h version.h util.h rdb.h rio.h
t_list.o: t_list.c redis.h fmacros.h config.h ../deps/lua/src/lua.h \
  ../deps/lua/src/luaconf.h ae.h sds.h dict.h adlist.h zmalloc.h anet.h \
  ziplist.h intset.h version.h util.h rdb.h rio.h
t_set.o: t_set.c redis.h fmacros.h config.h ../deps/lua/src/lua.h \
  ../deps/lua/src/luaconf.h ae.h sds.h dict.h adlist.h zmalloc.h anet.h \
  ziplist.h intset.h version.h util.h rdb.h rio.h
t_string.o: t_string.c redis.h fmacros.h config.h ../deps/lua/src/lua.h \
  ../deps/lua/src/luaconf.h ae.h sds.h dict.h adlist.h zmalloc.h anet.h \
  ziplist.h intset.h version.h util.h rdb.h rio.h
t_zset.o: t_zset.c redis.h fmacros.h config.h ../deps/lua/src/lua.h \
  ../deps/lua/src/luaconf.h ae.h sds.h dict.h adlist.h zmalloc.h anet.h \
  ziplist.h intset.h version.h util.h rdb.h rio.h
<<<<<<< HEAD
util.o: util.c fmacros.h util.h sds.h
ziplist.o: ziplist.c zmalloc.h util.h sds.h ziplist.h endianconv.h \
  config.h redisassert.h
=======
util.o: util.c fmacros.h util.h
ziplist.o: ziplist.c zmalloc.h util.h ziplist.h endianconv.h config.h
>>>>>>> ce6c1f08
zipmap.o: zipmap.c zmalloc.h endianconv.h config.h
zmalloc.o: zmalloc.c config.h zmalloc.h<|MERGE_RESOLUTION|>--- conflicted
+++ resolved
@@ -81,13 +81,6 @@
 sentinel.o: sentinel.c redis.h fmacros.h config.h ../deps/lua/src/lua.h \
   ../deps/lua/src/luaconf.h ae.h sds.h dict.h adlist.h zmalloc.h anet.h \
   ziplist.h intset.h version.h util.h rdb.h rio.h \
-<<<<<<< HEAD
-  ../deps/hiredis/hiredis.h ../deps/hiredis/async.h
-setproctitle.o: setproctitle.c
-=======
-  ../deps/hiredis/hiredis.h ../deps/hiredis/async.h \
-  ../deps/hiredis/hiredis.h
->>>>>>> ce6c1f08
 sha1.o: sha1.c sha1.h config.h
 slowlog.o: slowlog.c redis.h fmacros.h config.h ../deps/lua/src/lua.h \
   ../deps/lua/src/luaconf.h ae.h sds.h dict.h adlist.h zmalloc.h anet.h \
@@ -113,13 +106,8 @@
 t_zset.o: t_zset.c redis.h fmacros.h config.h ../deps/lua/src/lua.h \
   ../deps/lua/src/luaconf.h ae.h sds.h dict.h adlist.h zmalloc.h anet.h \
   ziplist.h intset.h version.h util.h rdb.h rio.h
-<<<<<<< HEAD
 util.o: util.c fmacros.h util.h sds.h
-ziplist.o: ziplist.c zmalloc.h util.h sds.h ziplist.h endianconv.h \
+ziplist.o: ziplist.c zmalloc.h util.h ziplist.h endianconv.h
   config.h redisassert.h
-=======
-util.o: util.c fmacros.h util.h
-ziplist.o: ziplist.c zmalloc.h util.h ziplist.h endianconv.h config.h
->>>>>>> ce6c1f08
 zipmap.o: zipmap.c zmalloc.h endianconv.h config.h
 zmalloc.o: zmalloc.c config.h zmalloc.h