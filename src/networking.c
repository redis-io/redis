/*
 * Copyright (c) 2009-2012, Salvatore Sanfilippo <antirez at gmail dot com>
 * All rights reserved.
 *
 * Redistribution and use in source and binary forms, with or without
 * modification, are permitted provided that the following conditions are met:
 *
 *   * Redistributions of source code must retain the above copyright notice,
 *     this list of conditions and the following disclaimer.
 *   * Redistributions in binary form must reproduce the above copyright
 *     notice, this list of conditions and the following disclaimer in the
 *     documentation and/or other materials provided with the distribution.
 *   * Neither the name of Redis nor the names of its contributors may be used
 *     to endorse or promote products derived from this software without
 *     specific prior written permission.
 *
 * THIS SOFTWARE IS PROVIDED BY THE COPYRIGHT HOLDERS AND CONTRIBUTORS "AS IS"
 * AND ANY EXPRESS OR IMPLIED WARRANTIES, INCLUDING, BUT NOT LIMITED TO, THE
 * IMPLIED WARRANTIES OF MERCHANTABILITY AND FITNESS FOR A PARTICULAR PURPOSE
 * ARE DISCLAIMED. IN NO EVENT SHALL THE COPYRIGHT OWNER OR CONTRIBUTORS BE
 * LIABLE FOR ANY DIRECT, INDIRECT, INCIDENTAL, SPECIAL, EXEMPLARY, OR
 * CONSEQUENTIAL DAMAGES (INCLUDING, BUT NOT LIMITED TO, PROCUREMENT OF
 * SUBSTITUTE GOODS OR SERVICES; LOSS OF USE, DATA, OR PROFITS; OR BUSINESS
 * INTERRUPTION) HOWEVER CAUSED AND ON ANY THEORY OF LIABILITY, WHETHER IN
 * CONTRACT, STRICT LIABILITY, OR TORT (INCLUDING NEGLIGENCE OR OTHERWISE)
 * ARISING IN ANY WAY OUT OF THE USE OF THIS SOFTWARE, EVEN IF ADVISED OF THE
 * POSSIBILITY OF SUCH DAMAGE.
 */

#include "server.h"
#include "atomicvar.h"
#include "cluster.h"
#include <sys/socket.h>
#include <sys/uio.h>
#include <math.h>
#include <ctype.h>

static void setProtocolError(const char *errstr, client *c);
int postponeClientRead(client *c);
int ProcessingEventsWhileBlocked = 0; /* See processEventsWhileBlocked(). */

/* Return the size consumed from the allocator, for the specified SDS string,
 * including internal fragmentation. This function is used in order to compute
 * the client output buffer size. */
size_t sdsZmallocSize(sds s) {
    void *sh = sdsAllocPtr(s);
    return zmalloc_size(sh);
}

/* Return the amount of memory used by the sds string at object->ptr
 * for a string object. This includes internal fragmentation. */
size_t getStringObjectSdsUsedMemory(robj *o) {
    serverAssertWithInfo(NULL,o,o->type == OBJ_STRING);
    switch(o->encoding) {
    case OBJ_ENCODING_RAW: return sdsZmallocSize(o->ptr);
    case OBJ_ENCODING_EMBSTR: return zmalloc_size(o)-sizeof(robj);
    default: return 0; /* Just integer encoding for now. */
    }
}

/* Return the length of a string object.
 * This does NOT includes internal fragmentation or sds unused space. */
size_t getStringObjectLen(robj *o) {
    serverAssertWithInfo(NULL,o,o->type == OBJ_STRING);
    switch(o->encoding) {
    case OBJ_ENCODING_RAW: return sdslen(o->ptr);
    case OBJ_ENCODING_EMBSTR: return sdslen(o->ptr);
    default: return 0; /* Just integer encoding for now. */
    }
}

/* Client.reply list dup and free methods. */
void *dupClientReplyValue(void *o) {
    clientReplyBlock *old = o;
    clientReplyBlock *buf = zmalloc(sizeof(clientReplyBlock) + old->size);
    memcpy(buf, o, sizeof(clientReplyBlock) + old->size);
    return buf;
}

void freeClientReplyValue(void *o) {
    zfree(o);
}

int listMatchObjects(void *a, void *b) {
    return equalStringObjects(a,b);
}

/* This function links the client to the global linked list of clients.
 * unlinkClient() does the opposite, among other things. */
void linkClient(client *c) {
    listAddNodeTail(server.clients,c);
    /* Note that we remember the linked list node where the client is stored,
     * this way removing the client in unlinkClient() will not require
     * a linear scan, but just a constant time operation. */
    c->client_list_node = listLast(server.clients);
    uint64_t id = htonu64(c->id);
    raxInsert(server.clients_index,(unsigned char*)&id,sizeof(id),c,NULL);
}

/* Initialize client authentication state.
 */
static void clientSetDefaultAuth(client *c) {
    /* If the default user does not require authentication, the user is
     * directly authenticated. */
    c->user = DefaultUser;
    c->authenticated = (c->user->flags & USER_FLAG_NOPASS) &&
                       !(c->user->flags & USER_FLAG_DISABLED);
}

client *createClient(connection *conn) {
    client *c = zmalloc(sizeof(client));

    /* passing NULL as conn it is possible to create a non connected client.
     * This is useful since all the commands needs to be executed
     * in the context of a client. When commands are executed in other
     * contexts (for instance a Lua script) we need a non connected client. */
    if (conn) {
        connNonBlock(conn);
        connEnableTcpNoDelay(conn);
        if (server.tcpkeepalive)
            connKeepAlive(conn,server.tcpkeepalive);
        connSetReadHandler(conn, readQueryFromClient);
        connSetPrivateData(conn, c);
    }

    selectDb(c,0);
    uint64_t client_id;
    atomicGetIncr(server.next_client_id, client_id, 1);
    c->id = client_id;
    c->resp = 2;
    c->conn = conn;
    c->name = NULL;
    c->bufpos = 0;
    c->qb_pos = 0;
    c->querybuf = sdsempty();
    c->pending_querybuf = sdsempty();
    c->querybuf_peak = 0;
    c->reqtype = 0;
    c->argc = 0;
    c->argv = NULL;
    c->argv_len_sum = 0;
    c->original_argc = 0;
    c->original_argv = NULL;
    c->cmd = c->lastcmd = NULL;
    c->multibulklen = 0;
    c->bulklen = -1;
    c->sentlen = 0;
    c->flags = 0;
    c->ctime = c->lastinteraction = server.unixtime;
    clientSetDefaultAuth(c);
    c->replstate = REPL_STATE_NONE;
    c->repl_put_online_on_ack = 0;
    c->reploff = 0;
    c->read_reploff = 0;
    c->repl_ack_off = 0;
    c->repl_ack_time = 0;
    c->slave_listening_port = 0;
    c->slave_ip[0] = '\0';
    c->slave_capa = SLAVE_CAPA_NONE;
    c->reply = listCreate();
    c->reply_bytes = 0;
    c->obuf_soft_limit_reached_time = 0;
    listSetFreeMethod(c->reply,freeClientReplyValue);
    listSetDupMethod(c->reply,dupClientReplyValue);
    c->btype = BLOCKED_NONE;
    c->bpop.timeout = 0;
    c->bpop.keys = dictCreate(&objectKeyHeapPointerValueDictType,NULL);
    c->bpop.target = NULL;
    c->bpop.xread_group = NULL;
    c->bpop.xread_consumer = NULL;
    c->bpop.xread_group_noack = 0;
    c->bpop.numreplicas = 0;
    c->bpop.reploffset = 0;
    c->woff = 0;
    c->watched_keys = listCreate();
    c->pubsub_channels = dictCreate(&objectKeyPointerValueDictType,NULL);
    c->pubsub_patterns = listCreate();
    c->peerid = NULL;
    c->sockname = NULL;
    c->client_list_node = NULL;
    c->client_tracking_redirection = 0;
    c->client_tracking_prefixes = NULL;
    c->client_cron_last_memory_usage = 0;
    c->client_cron_last_memory_type = CLIENT_TYPE_NORMAL;
    c->auth_callback = NULL;
    c->auth_callback_privdata = NULL;
    c->auth_module = NULL;
    listSetFreeMethod(c->pubsub_patterns,decrRefCountVoid);
    listSetMatchMethod(c->pubsub_patterns,listMatchObjects);
    if (conn) linkClient(c);
    initClientMultiState(c);
    return c;
}

/* This function puts the client in the queue of clients that should write
 * their output buffers to the socket. Note that it does not *yet* install
 * the write handler, to start clients are put in a queue of clients that need
 * to write, so we try to do that before returning in the event loop (see the
 * handleClientsWithPendingWrites() function).
 * If we fail and there is more data to write, compared to what the socket
 * buffers can hold, then we'll really install the handler. */
void clientInstallWriteHandler(client *c) {
    /* Schedule the client to write the output buffers to the socket only
     * if not already done and, for slaves, if the slave can actually receive
     * writes at this stage. */
    if (!(c->flags & CLIENT_PENDING_WRITE) &&
        (c->replstate == REPL_STATE_NONE ||
         (c->replstate == SLAVE_STATE_ONLINE && !c->repl_put_online_on_ack)))
    {
        /* Here instead of installing the write handler, we just flag the
         * client and put it into a list of clients that have something
         * to write to the socket. This way before re-entering the event
         * loop, we can try to directly write to the client sockets avoiding
         * a system call. We'll only really install the write handler if
         * we'll not be able to write the whole reply at once. */
        c->flags |= CLIENT_PENDING_WRITE;
        listAddNodeHead(server.clients_pending_write,c);
    }
}

/* This function is called every time we are going to transmit new data
 * to the client. The behavior is the following:
 *
 * If the client should receive new data (normal clients will) the function
 * returns C_OK, and make sure to install the write handler in our event
 * loop so that when the socket is writable new data gets written.
 *
 * If the client should not receive new data, because it is a fake client
 * (used to load AOF in memory), a master or because the setup of the write
 * handler failed, the function returns C_ERR.
 *
 * The function may return C_OK without actually installing the write
 * event handler in the following cases:
 *
 * 1) The event handler should already be installed since the output buffer
 *    already contains something.
 * 2) The client is a slave but not yet online, so we want to just accumulate
 *    writes in the buffer but not actually sending them yet.
 *
 * Typically gets called every time a reply is built, before adding more
 * data to the clients output buffers. If the function returns C_ERR no
 * data should be appended to the output buffers. */
int prepareClientToWrite(client *c) {
    /* If it's the Lua client we always return ok without installing any
     * handler since there is no socket at all. */
    if (c->flags & (CLIENT_LUA|CLIENT_MODULE)) return C_OK;

    /* If CLIENT_CLOSE_ASAP flag is set, we need not write anything. */
    if (c->flags & CLIENT_CLOSE_ASAP) return C_ERR;

    /* CLIENT REPLY OFF / SKIP handling: don't send replies. */
    if (c->flags & (CLIENT_REPLY_OFF|CLIENT_REPLY_SKIP)) return C_ERR;

    /* Masters don't receive replies, unless CLIENT_MASTER_FORCE_REPLY flag
     * is set. */
    if ((c->flags & CLIENT_MASTER) &&
        !(c->flags & CLIENT_MASTER_FORCE_REPLY)) return C_ERR;

    if (!c->conn) return C_ERR; /* Fake client for AOF loading. */

    /* Schedule the client to write the output buffers to the socket, unless
     * it should already be setup to do so (it has already pending data).
     *
     * If CLIENT_PENDING_READ is set, we're in an IO thread and should
     * not install a write handler. Instead, it will be done by
     * handleClientsWithPendingReadsUsingThreads() upon return.
     */
    if (!clientHasPendingReplies(c) && !(c->flags & CLIENT_PENDING_READ))
            clientInstallWriteHandler(c);

    /* Authorize the caller to queue in the output buffer of this client. */
    return C_OK;
}

/* -----------------------------------------------------------------------------
 * Low level functions to add more data to output buffers.
 * -------------------------------------------------------------------------- */

/* Attempts to add the reply to the static buffer in the client struct.
 * Returns C_ERR if the buffer is full, or the reply list is not empty,
 * in which case the reply must be added to the reply list. */
int _addReplyToBuffer(client *c, const char *s, size_t len) {
    size_t available = sizeof(c->buf)-c->bufpos;

    if (c->flags & CLIENT_CLOSE_AFTER_REPLY) return C_OK;

    /* If there already are entries in the reply list, we cannot
     * add anything more to the static buffer. */
    if (listLength(c->reply) > 0) return C_ERR;

    /* Check that the buffer has enough space available for this string. */
    if (len > available) return C_ERR;

    memcpy(c->buf+c->bufpos,s,len);
    c->bufpos+=len;
    return C_OK;
}

/* Adds the reply to the reply linked list.
 * Note: some edits to this function need to be relayed to AddReplyFromClient. */
void _addReplyProtoToList(client *c, const char *s, size_t len) {
    if (c->flags & CLIENT_CLOSE_AFTER_REPLY) return;

    listNode *ln = listLast(c->reply);
    clientReplyBlock *tail = ln? listNodeValue(ln): NULL;

    /* Note that 'tail' may be NULL even if we have a tail node, because when
     * addReplyDeferredLen() is used, it sets a dummy node to NULL just
     * fo fill it later, when the size of the bulk length is set. */

    /* Append to tail string when possible. */
    if (tail) {
        /* Copy the part we can fit into the tail, and leave the rest for a
         * new node */
        size_t avail = tail->size - tail->used;
        size_t copy = avail >= len? len: avail;
        memcpy(tail->buf + tail->used, s, copy);
        tail->used += copy;
        s += copy;
        len -= copy;
    }
    if (len) {
        /* Create a new node, make sure it is allocated to at
         * least PROTO_REPLY_CHUNK_BYTES */
        size_t size = len < PROTO_REPLY_CHUNK_BYTES? PROTO_REPLY_CHUNK_BYTES: len;
        tail = zmalloc(size + sizeof(clientReplyBlock));
        /* take over the allocation's internal fragmentation */
        tail->size = zmalloc_usable_size(tail) - sizeof(clientReplyBlock);
        tail->used = len;
        memcpy(tail->buf, s, len);
        listAddNodeTail(c->reply, tail);
        c->reply_bytes += tail->size;
    }
    asyncCloseClientOnOutputBufferLimitReached(c);
}

/* -----------------------------------------------------------------------------
 * Higher level functions to queue data on the client output buffer.
 * The following functions are the ones that commands implementations will call.
 * -------------------------------------------------------------------------- */

/* Add the object 'obj' string representation to the client output buffer. */
void addReply(client *c, robj *obj) {
    if (prepareClientToWrite(c) != C_OK) return;

    if (sdsEncodedObject(obj)) {
        if (_addReplyToBuffer(c,obj->ptr,sdslen(obj->ptr)) != C_OK)
            _addReplyProtoToList(c,obj->ptr,sdslen(obj->ptr));
    } else if (obj->encoding == OBJ_ENCODING_INT) {
        /* For integer encoded strings we just convert it into a string
         * using our optimized function, and attach the resulting string
         * to the output buffer. */
        char buf[32];
        size_t len = ll2string(buf,sizeof(buf),(long)obj->ptr);
        if (_addReplyToBuffer(c,buf,len) != C_OK)
            _addReplyProtoToList(c,buf,len);
    } else {
        serverPanic("Wrong obj->encoding in addReply()");
    }
}

/* Add the SDS 's' string to the client output buffer, as a side effect
 * the SDS string is freed. */
void addReplySds(client *c, sds s) {
    if (prepareClientToWrite(c) != C_OK) {
        /* The caller expects the sds to be free'd. */
        sdsfree(s);
        return;
    }
    if (_addReplyToBuffer(c,s,sdslen(s)) != C_OK)
        _addReplyProtoToList(c,s,sdslen(s));
    sdsfree(s);
}

/* This low level function just adds whatever protocol you send it to the
 * client buffer, trying the static buffer initially, and using the string
 * of objects if not possible.
 *
 * It is efficient because does not create an SDS object nor an Redis object
 * if not needed. The object will only be created by calling
 * _addReplyProtoToList() if we fail to extend the existing tail object
 * in the list of objects. */
void addReplyProto(client *c, const char *s, size_t len) {
    if (prepareClientToWrite(c) != C_OK) return;
    if (_addReplyToBuffer(c,s,len) != C_OK)
        _addReplyProtoToList(c,s,len);
}

/* Low level function called by the addReplyError...() functions.
 * It emits the protocol for a Redis error, in the form:
 *
 * -ERRORCODE Error Message<CR><LF>
 *
 * If the error code is already passed in the string 's', the error
 * code provided is used, otherwise the string "-ERR " for the generic
 * error code is automatically added.
 * Note that 's' must NOT end with \r\n. */
void addReplyErrorLength(client *c, const char *s, size_t len) {
    /* If the string already starts with "-..." then the error code
     * is provided by the caller. Otherwise we use "-ERR". */
    if (!len || s[0] != '-') addReplyProto(c,"-ERR ",5);
    addReplyProto(c,s,len);
    addReplyProto(c,"\r\n",2);
}

/* Do some actions after an error reply was sent (Log if needed, updates stats, etc.) */
void afterErrorReply(client *c, const char *s, size_t len) {
    /* Sometimes it could be normal that a slave replies to a master with
     * an error and this function gets called. Actually the error will never
     * be sent because addReply*() against master clients has no effect...
     * A notable example is:
     *
     *    EVAL 'redis.call("incr",KEYS[1]); redis.call("nonexisting")' 1 x
     *
     * Where the master must propagate the first change even if the second
     * will produce an error. However it is useful to log such events since
     * they are rare and may hint at errors in a script or a bug in Redis. */
    int ctype = getClientType(c);
    if (ctype == CLIENT_TYPE_MASTER || ctype == CLIENT_TYPE_SLAVE || c->id == CLIENT_ID_AOF) {
        char *to, *from;

        if (c->id == CLIENT_ID_AOF) {
            to = "AOF-loading-client";
            from = "server";
        } else if (ctype == CLIENT_TYPE_MASTER) {
            to = "master";
            from = "replica";
        } else {
            to = "replica";
            from = "master";
        }

        if (len > 4096) len = 4096;
        char *cmdname = c->lastcmd ? c->lastcmd->name : "<unknown>";
        serverLog(LL_WARNING,"== CRITICAL == This %s is sending an error "
                             "to its %s: '%.*s' after processing the command "
                             "'%s'", from, to, (int)len, s, cmdname);
        if (ctype == CLIENT_TYPE_MASTER && server.repl_backlog &&
            server.repl_backlog_histlen > 0)
        {
            showLatestBacklog();
        }
        server.stat_unexpected_error_replies++;
    }
}

/* The 'err' object is expected to start with -ERRORCODE and end with \r\n.
 * Unlike addReplyErrorSds and others alike which rely on addReplyErrorLength. */
void addReplyErrorObject(client *c, robj *err) {
    addReply(c, err);
    afterErrorReply(c, err->ptr, sdslen(err->ptr)-2); /* Ignore trailing \r\n */
}

/* See addReplyErrorLength for expectations from the input string. */
void addReplyError(client *c, const char *err) {
    addReplyErrorLength(c,err,strlen(err));
    afterErrorReply(c,err,strlen(err));
}

/* See addReplyErrorLength for expectations from the input string. */
void addReplyErrorSds(client *c, sds err) {
    addReplyErrorLength(c,err,sdslen(err));
    afterErrorReply(c,err,sdslen(err));
}

/* See addReplyErrorLength for expectations from the formatted string.
 * The formatted string is safe to contain \r and \n anywhere. */
void addReplyErrorFormat(client *c, const char *fmt, ...) {
    va_list ap;
    va_start(ap,fmt);
    sds s = sdscatvprintf(sdsempty(),fmt,ap);
    va_end(ap);
    /* Trim any newlines at the end (ones will be added by addReplyErrorLength) */
    s = sdstrim(s, "\r\n");
    /* Make sure there are no newlines in the middle of the string, otherwise
     * invalid protocol is emitted. */
    s = sdsmapchars(s, "\r\n", "  ",  2);
    addReplyErrorLength(c,s,sdslen(s));
    afterErrorReply(c,s,sdslen(s));
    sdsfree(s);
}

void addReplyStatusLength(client *c, const char *s, size_t len) {
    addReplyProto(c,"+",1);
    addReplyProto(c,s,len);
    addReplyProto(c,"\r\n",2);
}

void addReplyStatus(client *c, const char *status) {
    addReplyStatusLength(c,status,strlen(status));
}

void addReplyStatusFormat(client *c, const char *fmt, ...) {
    va_list ap;
    va_start(ap,fmt);
    sds s = sdscatvprintf(sdsempty(),fmt,ap);
    va_end(ap);
    addReplyStatusLength(c,s,sdslen(s));
    sdsfree(s);
}

/* Sometimes we are forced to create a new reply node, and we can't append to
 * the previous one, when that happens, we wanna try to trim the unused space
 * at the end of the last reply node which we won't use anymore. */
void trimReplyUnusedTailSpace(client *c) {
    listNode *ln = listLast(c->reply);
    clientReplyBlock *tail = ln? listNodeValue(ln): NULL;

    /* Note that 'tail' may be NULL even if we have a tail node, becuase when
     * addReplyDeferredLen() is used */
    if (!tail) return;

    /* We only try to trim the space is relatively high (more than a 1/4 of the
     * allocation), otherwise there's a high chance realloc will NOP.
     * Also, to avoid large memmove which happens as part of realloc, we only do
     * that if the used part is small.  */
    if (tail->size - tail->used > tail->size / 4 &&
        tail->used < PROTO_REPLY_CHUNK_BYTES)
    {
        size_t old_size = tail->size;
        tail = zrealloc(tail, tail->used + sizeof(clientReplyBlock));
        /* take over the allocation's internal fragmentation (at least for
         * memory usage tracking) */
        tail->size = zmalloc_usable_size(tail) - sizeof(clientReplyBlock);
        c->reply_bytes = c->reply_bytes + tail->size - old_size;
        listNodeValue(ln) = tail;
    }
}

/* Adds an empty object to the reply list that will contain the multi bulk
 * length, which is not known when this function is called. */
void *addReplyDeferredLen(client *c) {
    /* Note that we install the write event here even if the object is not
     * ready to be sent, since we are sure that before returning to the
     * event loop setDeferredAggregateLen() will be called. */
    if (prepareClientToWrite(c) != C_OK) return NULL;
    trimReplyUnusedTailSpace(c);
    listAddNodeTail(c->reply,NULL); /* NULL is our placeholder. */
    return listLast(c->reply);
}

/* Populate the length object and try gluing it to the next chunk. */
void setDeferredAggregateLen(client *c, void *node, long length, char prefix) {
    serverAssert(length >= 0);
    listNode *ln = (listNode*)node;
    clientReplyBlock *next;
    char lenstr[128];
    size_t lenstr_len = sprintf(lenstr, "%c%ld\r\n", prefix, length);

    /* Abort when *node is NULL: when the client should not accept writes
     * we return NULL in addReplyDeferredLen() */
    if (node == NULL) return;
    serverAssert(!listNodeValue(ln));

    /* Normally we fill this dummy NULL node, added by addReplyDeferredLen(),
     * with a new buffer structure containing the protocol needed to specify
     * the length of the array following. However sometimes when there is
     * little memory to move, we may instead remove this NULL node, and prefix
     * our protocol in the node immediately after to it, in order to save a
     * write(2) syscall later. Conditions needed to do it:
     *
     * - The next node is non-NULL,
     * - It has enough room already allocated
     * - And not too large (avoid large memmove) */
    if (ln->next != NULL && (next = listNodeValue(ln->next)) &&
        next->size - next->used >= lenstr_len &&
        next->used < PROTO_REPLY_CHUNK_BYTES * 4) {
        memmove(next->buf + lenstr_len, next->buf, next->used);
        memcpy(next->buf, lenstr, lenstr_len);
        next->used += lenstr_len;
        listDelNode(c->reply,ln);
    } else {
        /* Create a new node */
        clientReplyBlock *buf = zmalloc(lenstr_len + sizeof(clientReplyBlock));
        /* Take over the allocation's internal fragmentation */
        buf->size = zmalloc_usable_size(buf) - sizeof(clientReplyBlock);
        buf->used = lenstr_len;
        memcpy(buf->buf, lenstr, lenstr_len);
        listNodeValue(ln) = buf;
        c->reply_bytes += buf->size;
    }
    asyncCloseClientOnOutputBufferLimitReached(c);
}

void setDeferredArrayLen(client *c, void *node, long length) {
    setDeferredAggregateLen(c,node,length,'*');
}

void setDeferredMapLen(client *c, void *node, long length) {
    int prefix = c->resp == 2 ? '*' : '%';
    if (c->resp == 2) length *= 2;
    setDeferredAggregateLen(c,node,length,prefix);
}

void setDeferredSetLen(client *c, void *node, long length) {
    int prefix = c->resp == 2 ? '*' : '~';
    setDeferredAggregateLen(c,node,length,prefix);
}

void setDeferredAttributeLen(client *c, void *node, long length) {
    int prefix = c->resp == 2 ? '*' : '|';
    if (c->resp == 2) length *= 2;
    setDeferredAggregateLen(c,node,length,prefix);
}

void setDeferredPushLen(client *c, void *node, long length) {
    int prefix = c->resp == 2 ? '*' : '>';
    setDeferredAggregateLen(c,node,length,prefix);
}

/* Add a double as a bulk reply */
void addReplyDouble(client *c, double d) {
    if (isinf(d)) {
        /* Libc in odd systems (Hi Solaris!) will format infinite in a
         * different way, so better to handle it in an explicit way. */
        if (c->resp == 2) {
            addReplyBulkCString(c, d > 0 ? "inf" : "-inf");
        } else {
            addReplyProto(c, d > 0 ? ",inf\r\n" : ",-inf\r\n",
                              d > 0 ? 6 : 7);
        }
    } else {
        char dbuf[MAX_LONG_DOUBLE_CHARS+3],
             sbuf[MAX_LONG_DOUBLE_CHARS+32];
        int dlen, slen;
        if (c->resp == 2) {
            dlen = snprintf(dbuf,sizeof(dbuf),"%.17g",d);
            slen = snprintf(sbuf,sizeof(sbuf),"$%d\r\n%s\r\n",dlen,dbuf);
            addReplyProto(c,sbuf,slen);
        } else {
            dlen = snprintf(dbuf,sizeof(dbuf),",%.17g\r\n",d);
            addReplyProto(c,dbuf,dlen);
        }
    }
}

/* Add a long double as a bulk reply, but uses a human readable formatting
 * of the double instead of exposing the crude behavior of doubles to the
 * dear user. */
void addReplyHumanLongDouble(client *c, long double d) {
    if (c->resp == 2) {
        robj *o = createStringObjectFromLongDouble(d,1);
        addReplyBulk(c,o);
        decrRefCount(o);
    } else {
        char buf[MAX_LONG_DOUBLE_CHARS];
        int len = ld2string(buf,sizeof(buf),d,LD_STR_HUMAN);
        addReplyProto(c,",",1);
        addReplyProto(c,buf,len);
        addReplyProto(c,"\r\n",2);
    }
}

/* Add a long long as integer reply or bulk len / multi bulk count.
 * Basically this is used to output <prefix><long long><crlf>. */
void addReplyLongLongWithPrefix(client *c, long long ll, char prefix) {
    char buf[128];
    int len;

    /* Things like $3\r\n or *2\r\n are emitted very often by the protocol
     * so we have a few shared objects to use if the integer is small
     * like it is most of the times. */
    if (prefix == '*' && ll < OBJ_SHARED_BULKHDR_LEN && ll >= 0) {
        addReply(c,shared.mbulkhdr[ll]);
        return;
    } else if (prefix == '$' && ll < OBJ_SHARED_BULKHDR_LEN && ll >= 0) {
        addReply(c,shared.bulkhdr[ll]);
        return;
    }

    buf[0] = prefix;
    len = ll2string(buf+1,sizeof(buf)-1,ll);
    buf[len+1] = '\r';
    buf[len+2] = '\n';
    addReplyProto(c,buf,len+3);
}

void addReplyLongLong(client *c, long long ll) {
    if (ll == 0)
        addReply(c,shared.czero);
    else if (ll == 1)
        addReply(c,shared.cone);
    else
        addReplyLongLongWithPrefix(c,ll,':');
}

void addReplyAggregateLen(client *c, long length, int prefix) {
    serverAssert(length >= 0);
    if (prefix == '*' && length < OBJ_SHARED_BULKHDR_LEN)
        addReply(c,shared.mbulkhdr[length]);
    else
        addReplyLongLongWithPrefix(c,length,prefix);
}

void addReplyArrayLen(client *c, long length) {
    addReplyAggregateLen(c,length,'*');
}

void addReplyMapLen(client *c, long length) {
    int prefix = c->resp == 2 ? '*' : '%';
    if (c->resp == 2) length *= 2;
    addReplyAggregateLen(c,length,prefix);
}

void addReplySetLen(client *c, long length) {
    int prefix = c->resp == 2 ? '*' : '~';
    addReplyAggregateLen(c,length,prefix);
}

void addReplyAttributeLen(client *c, long length) {
    int prefix = c->resp == 2 ? '*' : '|';
    if (c->resp == 2) length *= 2;
    addReplyAggregateLen(c,length,prefix);
}

void addReplyPushLen(client *c, long length) {
    int prefix = c->resp == 2 ? '*' : '>';
    addReplyAggregateLen(c,length,prefix);
}

void addReplyNull(client *c) {
    if (c->resp == 2) {
        addReplyProto(c,"$-1\r\n",5);
    } else {
        addReplyProto(c,"_\r\n",3);
    }
}

void addReplyBool(client *c, int b) {
    if (c->resp == 2) {
        addReply(c, b ? shared.cone : shared.czero);
    } else {
        addReplyProto(c, b ? "#t\r\n" : "#f\r\n",4);
    }
}

/* A null array is a concept that no longer exists in RESP3. However
 * RESP2 had it, so API-wise we have this call, that will emit the correct
 * RESP2 protocol, however for RESP3 the reply will always be just the
 * Null type "_\r\n". */
void addReplyNullArray(client *c) {
    if (c->resp == 2) {
        addReplyProto(c,"*-1\r\n",5);
    } else {
        addReplyProto(c,"_\r\n",3);
    }
}

/* Create the length prefix of a bulk reply, example: $2234 */
void addReplyBulkLen(client *c, robj *obj) {
    size_t len = stringObjectLen(obj);

    if (len < OBJ_SHARED_BULKHDR_LEN)
        addReply(c,shared.bulkhdr[len]);
    else
        addReplyLongLongWithPrefix(c,len,'$');
}

/* Add a Redis Object as a bulk reply */
void addReplyBulk(client *c, robj *obj) {
    addReplyBulkLen(c,obj);
    addReply(c,obj);
    addReply(c,shared.crlf);
}

/* Add a C buffer as bulk reply */
void addReplyBulkCBuffer(client *c, const void *p, size_t len) {
    addReplyLongLongWithPrefix(c,len,'$');
    addReplyProto(c,p,len);
    addReply(c,shared.crlf);
}

/* Add sds to reply (takes ownership of sds and frees it) */
void addReplyBulkSds(client *c, sds s)  {
    addReplyLongLongWithPrefix(c,sdslen(s),'$');
    addReplySds(c,s);
    addReply(c,shared.crlf);
}

/* Add a C null term string as bulk reply */
void addReplyBulkCString(client *c, const char *s) {
    if (s == NULL) {
        addReplyNull(c);
    } else {
        addReplyBulkCBuffer(c,s,strlen(s));
    }
}

/* Add a long long as a bulk reply */
void addReplyBulkLongLong(client *c, long long ll) {
    char buf[64];
    int len;

    len = ll2string(buf,64,ll);
    addReplyBulkCBuffer(c,buf,len);
}

/* Reply with a verbatim type having the specified extension.
 *
 * The 'ext' is the "extension" of the file, actually just a three
 * character type that describes the format of the verbatim string.
 * For instance "txt" means it should be interpreted as a text only
 * file by the receiver, "md " as markdown, and so forth. Only the
 * three first characters of the extension are used, and if the
 * provided one is shorter than that, the remaining is filled with
 * spaces. */
void addReplyVerbatim(client *c, const char *s, size_t len, const char *ext) {
    if (c->resp == 2) {
        addReplyBulkCBuffer(c,s,len);
    } else {
        char buf[32];
        size_t preflen = snprintf(buf,sizeof(buf),"=%zu\r\nxxx:",len+4);
        char *p = buf+preflen-4;
        for (int i = 0; i < 3; i++) {
            if (*ext == '\0') {
                p[i] = ' ';
            } else {
                p[i] = *ext++;
            }
        }
        addReplyProto(c,buf,preflen);
        addReplyProto(c,s,len);
        addReplyProto(c,"\r\n",2);
    }
}

/* Add an array of C strings as status replies with a heading.
 * This function is typically invoked by from commands that support
 * subcommands in response to the 'help' subcommand. The help array
 * is terminated by NULL sentinel. */
void addReplyHelp(client *c, const char **help) {
    sds cmd = sdsnew((char*) c->argv[0]->ptr);
    void *blenp = addReplyDeferredLen(c);
    int blen = 0;

    sdstoupper(cmd);
    addReplyStatusFormat(c,
        "%s <subcommand> [<arg> [value] [opt] ...]. Subcommands are:",cmd);
    sdsfree(cmd);

    while (help[blen]) addReplyStatus(c,help[blen++]);

    addReplyStatus(c,"HELP");
    addReplyStatus(c,"    Prints this help.");

    blen += 1;  /* Account for the header. */
    blen += 2;  /* Account for the footer. */
    setDeferredArrayLen(c,blenp,blen);
}

/* Add a suggestive error reply.
 * This function is typically invoked by from commands that support
 * subcommands in response to an unknown subcommand or argument error. */
void addReplySubcommandSyntaxError(client *c) {
    sds cmd = sdsnew((char*) c->argv[0]->ptr);
    sdstoupper(cmd);
    addReplyErrorFormat(c,
        "Unknown subcommand or wrong number of arguments for '%s'. Try %s HELP.",
        (char*)c->argv[1]->ptr,cmd);
    sdsfree(cmd);
}

/* Append 'src' client output buffers into 'dst' client output buffers.
 * This function clears the output buffers of 'src' */
void AddReplyFromClient(client *dst, client *src) {
    /* If the source client contains a partial response due to client output
     * buffer limits, propagate that to the dest rather than copy a partial
     * reply. We don't wanna run the risk of copying partial response in case
     * for some reason the output limits don't reach the same decision (maybe
     * they changed) */
    if (src->flags & CLIENT_CLOSE_ASAP) {
        sds client = catClientInfoString(sdsempty(),dst);
        freeClientAsync(dst);
        serverLog(LL_WARNING,"Client %s scheduled to be closed ASAP for overcoming of output buffer limits.", client);
        sdsfree(client);
        return;
    }

    /* First add the static buffer (either into the static buffer or reply list) */
    addReplyProto(dst,src->buf, src->bufpos);

    /* We need to check with prepareClientToWrite again (after addReplyProto)
     * since addReplyProto may have changed something (like CLIENT_CLOSE_ASAP) */
    if (prepareClientToWrite(dst) != C_OK)
        return;

    /* We're bypassing _addReplyProtoToList, so we need to add the pre/post
     * checks in it. */
    if (dst->flags & CLIENT_CLOSE_AFTER_REPLY) return;

    /* Concatenate the reply list into the dest */
    if (listLength(src->reply))
        listJoin(dst->reply,src->reply);
    dst->reply_bytes += src->reply_bytes;
    src->reply_bytes = 0;
    src->bufpos = 0;

    /* Check output buffer limits */
    asyncCloseClientOnOutputBufferLimitReached(dst);
}

/* Copy 'src' client output buffers into 'dst' client output buffers.
 * The function takes care of freeing the old output buffers of the
 * destination client. */
void copyClientOutputBuffer(client *dst, client *src) {
    listRelease(dst->reply);
    dst->sentlen = 0;
    dst->reply = listDup(src->reply);
    memcpy(dst->buf,src->buf,src->bufpos);
    dst->bufpos = src->bufpos;
    dst->reply_bytes = src->reply_bytes;
}

/* Return true if the specified client has pending reply buffers to write to
 * the socket. */
int clientHasPendingReplies(client *c) {
    return c->bufpos || listLength(c->reply);
}

void clientAcceptHandler(connection *conn) {
    client *c = connGetPrivateData(conn);

    if (connGetState(conn) != CONN_STATE_CONNECTED) {
        serverLog(LL_WARNING,
                "Error accepting a client connection: %s",
                connGetLastError(conn));
        freeClientAsync(c);
        return;
    }

    /* If the server is running in protected mode (the default) and there
     * is no password set, nor a specific interface is bound, we don't accept
     * requests from non loopback interfaces. Instead we try to explain the
     * user what to do to fix it if needed. */
    if (server.protected_mode &&
        server.bindaddr_count == 0 &&
        DefaultUser->flags & USER_FLAG_NOPASS &&
        !(c->flags & CLIENT_UNIX_SOCKET))
    {
        char cip[NET_IP_STR_LEN+1] = { 0 };
        connPeerToString(conn, cip, sizeof(cip)-1, NULL);

        if (strcmp(cip,"127.0.0.1") && strcmp(cip,"::1")) {
            char *err =
                "-DENIED Redis is running in protected mode because protected "
                "mode is enabled, no bind address was specified, no "
                "authentication password is requested to clients. In this mode "
                "connections are only accepted from the loopback interface. "
                "If you want to connect from external computers to Redis you "
                "may adopt one of the following solutions: "
                "1) Just disable protected mode sending the command "
                "'CONFIG SET protected-mode no' from the loopback interface "
                "by connecting to Redis from the same host the server is "
                "running, however MAKE SURE Redis is not publicly accessible "
                "from internet if you do so. Use CONFIG REWRITE to make this "
                "change permanent. "
                "2) Alternatively you can just disable the protected mode by "
                "editing the Redis configuration file, and setting the protected "
                "mode option to 'no', and then restarting the server. "
                "3) If you started the server manually just for testing, restart "
                "it with the '--protected-mode no' option. "
                "4) Setup a bind address or an authentication password. "
                "NOTE: You only need to do one of the above things in order for "
                "the server to start accepting connections from the outside.\r\n";
            if (connWrite(c->conn,err,strlen(err)) == -1) {
                /* Nothing to do, Just to avoid the warning... */
            }
            server.stat_rejected_conn++;
            freeClientAsync(c);
            return;
        }
    }

    server.stat_numconnections++;
    moduleFireServerEvent(REDISMODULE_EVENT_CLIENT_CHANGE,
                          REDISMODULE_SUBEVENT_CLIENT_CHANGE_CONNECTED,
                          c);
}

#define MAX_ACCEPTS_PER_CALL 1000
static void acceptCommonHandler(connection *conn, int flags, char *ip) {
    client *c;
    char conninfo[100];
    UNUSED(ip);

    if (connGetState(conn) != CONN_STATE_ACCEPTING) {
        serverLog(LL_VERBOSE,
            "Accepted client connection in error state: %s (conn: %s)",
            connGetLastError(conn),
            connGetInfo(conn, conninfo, sizeof(conninfo)));
        connClose(conn);
        return;
    }

    /* Limit the number of connections we take at the same time.
     *
     * Admission control will happen before a client is created and connAccept()
     * called, because we don't want to even start transport-level negotiation
     * if rejected. */
    if (listLength(server.clients) + getClusterConnectionsCount()
        >= server.maxclients)
    {
        char *err;
        if (server.cluster_enabled)
            err = "-ERR max number of clients + cluster "
                  "connections reached\r\n";
        else
            err = "-ERR max number of clients reached\r\n";

        /* That's a best effort error message, don't check write errors.
         * Note that for TLS connections, no handshake was done yet so nothing
         * is written and the connection will just drop. */
        if (connWrite(conn,err,strlen(err)) == -1) {
            /* Nothing to do, Just to avoid the warning... */
        }
        server.stat_rejected_conn++;
        connClose(conn);
        return;
    }

    /* Create connection and client */
    if ((c = createClient(conn)) == NULL) {
        serverLog(LL_WARNING,
            "Error registering fd event for the new client: %s (conn: %s)",
            connGetLastError(conn),
            connGetInfo(conn, conninfo, sizeof(conninfo)));
        connClose(conn); /* May be already closed, just ignore errors */
        return;
    }

    /* Last chance to keep flags */
    c->flags |= flags;

    /* Initiate accept.
     *
     * Note that connAccept() is free to do two things here:
     * 1. Call clientAcceptHandler() immediately;
     * 2. Schedule a future call to clientAcceptHandler().
     *
     * Because of that, we must do nothing else afterwards.
     */
    if (connAccept(conn, clientAcceptHandler) == C_ERR) {
        char conninfo[100];
        if (connGetState(conn) == CONN_STATE_ERROR)
            serverLog(LL_WARNING,
                    "Error accepting a client connection: %s (conn: %s)",
                    connGetLastError(conn), connGetInfo(conn, conninfo, sizeof(conninfo)));
        freeClient(connGetPrivateData(conn));
        return;
    }
}

void acceptTcpHandler(aeEventLoop *el, int fd, void *privdata, int mask) {
    int cport, cfd, max = MAX_ACCEPTS_PER_CALL;
    char cip[NET_IP_STR_LEN];
    UNUSED(el);
    UNUSED(mask);
    UNUSED(privdata);

    while(max--) {
        cfd = anetTcpAccept(server.neterr, fd, cip, sizeof(cip), &cport);
        if (cfd == ANET_ERR) {
            if (errno != EWOULDBLOCK)
                serverLog(LL_WARNING,
                    "Accepting client connection: %s", server.neterr);
            return;
        }
        serverLog(LL_VERBOSE,"Accepted %s:%d", cip, cport);
        acceptCommonHandler(connCreateAcceptedSocket(cfd),0,cip);
    }
}

void acceptTLSHandler(aeEventLoop *el, int fd, void *privdata, int mask) {
    int cport, cfd, max = MAX_ACCEPTS_PER_CALL;
    char cip[NET_IP_STR_LEN];
    UNUSED(el);
    UNUSED(mask);
    UNUSED(privdata);

    while(max--) {
        cfd = anetTcpAccept(server.neterr, fd, cip, sizeof(cip), &cport);
        if (cfd == ANET_ERR) {
            if (errno != EWOULDBLOCK)
                serverLog(LL_WARNING,
                    "Accepting client connection: %s", server.neterr);
            return;
        }
        serverLog(LL_VERBOSE,"Accepted %s:%d", cip, cport);
        acceptCommonHandler(connCreateAcceptedTLS(cfd, server.tls_auth_clients),0,cip);
    }
}

void acceptUnixHandler(aeEventLoop *el, int fd, void *privdata, int mask) {
    int cfd, max = MAX_ACCEPTS_PER_CALL;
    UNUSED(el);
    UNUSED(mask);
    UNUSED(privdata);

    while(max--) {
        cfd = anetUnixAccept(server.neterr, fd);
        if (cfd == ANET_ERR) {
            if (errno != EWOULDBLOCK)
                serverLog(LL_WARNING,
                    "Accepting client connection: %s", server.neterr);
            return;
        }
        serverLog(LL_VERBOSE,"Accepted connection to %s", server.unixsocket);
        acceptCommonHandler(connCreateAcceptedSocket(cfd),CLIENT_UNIX_SOCKET,NULL);
    }
}

void freeClientOriginalArgv(client *c) {
    /* We didn't rewrite this client */
    if (!c->original_argv) return;

    for (int j = 0; j < c->original_argc; j++)
        decrRefCount(c->original_argv[j]);
    zfree(c->original_argv);
    c->original_argv = NULL;
    c->original_argc = 0;
}

static void freeClientArgv(client *c) {
    int j;
    for (j = 0; j < c->argc; j++)
        decrRefCount(c->argv[j]);
    c->argc = 0;
    c->cmd = NULL;
    c->argv_len_sum = 0;
}

/* Close all the slaves connections. This is useful in chained replication
 * when we resync with our own master and want to force all our slaves to
 * resync with us as well. */
void disconnectSlaves(void) {
    listIter li;
    listNode *ln;
    listRewind(server.slaves,&li);
    while((ln = listNext(&li))) {
        freeClient((client*)ln->value);
    }
}

/* Check if there is any other slave waiting dumping RDB finished expect me.
 * This function is useful to judge current dumping RDB can be used for full
 * synchronization or not. */
int anyOtherSlaveWaitRdb(client *except_me) {
    listIter li;
    listNode *ln;

    listRewind(server.slaves, &li);
    while((ln = listNext(&li))) {
        client *slave = ln->value;
        if (slave != except_me &&
            slave->replstate == SLAVE_STATE_WAIT_BGSAVE_END)
        {
            return 1;
        }
    }
    return 0;
}

/* Remove the specified client from global lists where the client could
 * be referenced, not including the Pub/Sub channels.
 * This is used by freeClient() and replicationCacheMaster(). */
void unlinkClient(client *c) {
    listNode *ln;

    /* If this is marked as current client unset it. */
    if (server.current_client == c) server.current_client = NULL;

    /* Certain operations must be done only if the client has an active connection.
     * If the client was already unlinked or if it's a "fake client" the
     * conn is already set to NULL. */
    if (c->conn) {
        /* Remove from the list of active clients. */
        if (c->client_list_node) {
            uint64_t id = htonu64(c->id);
            raxRemove(server.clients_index,(unsigned char*)&id,sizeof(id),NULL);
            listDelNode(server.clients,c->client_list_node);
            c->client_list_node = NULL;
        }

        /* Check if this is a replica waiting for diskless replication (rdb pipe),
         * in which case it needs to be cleaned from that list */
        if (c->flags & CLIENT_SLAVE &&
            c->replstate == SLAVE_STATE_WAIT_BGSAVE_END &&
            server.rdb_pipe_conns)
        {
            int i;
            for (i=0; i < server.rdb_pipe_numconns; i++) {
                if (server.rdb_pipe_conns[i] == c->conn) {
                    rdbPipeWriteHandlerConnRemoved(c->conn);
                    server.rdb_pipe_conns[i] = NULL;
                    break;
                }
            }
        }
        connClose(c->conn);
        c->conn = NULL;
    }

    /* Remove from the list of pending writes if needed. */
    if (c->flags & CLIENT_PENDING_WRITE) {
        ln = listSearchKey(server.clients_pending_write,c);
        serverAssert(ln != NULL);
        listDelNode(server.clients_pending_write,ln);
        c->flags &= ~CLIENT_PENDING_WRITE;
    }

    /* Remove from the list of pending reads if needed. */
    if (c->flags & CLIENT_PENDING_READ) {
        ln = listSearchKey(server.clients_pending_read,c);
        serverAssert(ln != NULL);
        listDelNode(server.clients_pending_read,ln);
        c->flags &= ~CLIENT_PENDING_READ;
    }

    /* When client was just unblocked because of a blocking operation,
     * remove it from the list of unblocked clients. */
    if (c->flags & CLIENT_UNBLOCKED) {
        ln = listSearchKey(server.unblocked_clients,c);
        serverAssert(ln != NULL);
        listDelNode(server.unblocked_clients,ln);
        c->flags &= ~CLIENT_UNBLOCKED;
    }

    /* Clear the tracking status. */
    if (c->flags & CLIENT_TRACKING) disableTracking(c);
}

void freeClient(client *c) {
    listNode *ln;

    /* If a client is protected, yet we need to free it right now, make sure
     * to at least use asynchronous freeing. */
    if (c->flags & CLIENT_PROTECTED) {
        freeClientAsync(c);
        return;
    }

    /* For connected clients, call the disconnection event of modules hooks. */
    if (c->conn) {
        moduleFireServerEvent(REDISMODULE_EVENT_CLIENT_CHANGE,
                              REDISMODULE_SUBEVENT_CLIENT_CHANGE_DISCONNECTED,
                              c);
    }

    /* Notify module system that this client auth status changed. */
    moduleNotifyUserChanged(c);

    /* If this client was scheduled for async freeing we need to remove it
     * from the queue. Note that we need to do this here, because later
     * we may call replicationCacheMaster() and the client should already
     * be removed from the list of clients to free. */
    if (c->flags & CLIENT_CLOSE_ASAP) {
        ln = listSearchKey(server.clients_to_close,c);
        serverAssert(ln != NULL);
        listDelNode(server.clients_to_close,ln);
    }

    /* If it is our master that's being disconnected we should make sure
     * to cache the state to try a partial resynchronization later.
     *
     * Note that before doing this we make sure that the client is not in
     * some unexpected state, by checking its flags. */
    if (server.master && c->flags & CLIENT_MASTER) {
        serverLog(LL_WARNING,"Connection with master lost.");
        if (!(c->flags & (CLIENT_PROTOCOL_ERROR|CLIENT_BLOCKED))) {
            c->flags &= ~(CLIENT_CLOSE_ASAP|CLIENT_CLOSE_AFTER_REPLY);
            replicationCacheMaster(c);
            return;
        }
    }

    /* Log link disconnection with slave */
    if (getClientType(c) == CLIENT_TYPE_SLAVE) {
        serverLog(LL_WARNING,"Connection with replica %s lost.",
            replicationGetSlaveName(c));
    }

    /* Free the query buffer */
    sdsfree(c->querybuf);
    sdsfree(c->pending_querybuf);
    c->querybuf = NULL;

    /* Deallocate structures used to block on blocking ops. */
    if (c->flags & CLIENT_BLOCKED) unblockClient(c);
    dictRelease(c->bpop.keys);

    /* UNWATCH all the keys */
    unwatchAllKeys(c);
    listRelease(c->watched_keys);

    /* Unsubscribe from all the pubsub channels */
    pubsubUnsubscribeAllChannels(c,0);
    pubsubUnsubscribeAllPatterns(c,0);
    dictRelease(c->pubsub_channels);
    listRelease(c->pubsub_patterns);

    /* Free data structures. */
    listRelease(c->reply);
    freeClientArgv(c);
    freeClientOriginalArgv(c);

    /* Unlink the client: this will close the socket, remove the I/O
     * handlers, and remove references of the client from different
     * places where active clients may be referenced. */
    unlinkClient(c);

    /* Master/slave cleanup Case 1:
     * we lost the connection with a slave. */
    if (c->flags & CLIENT_SLAVE) {
        /* If there is no any other slave waiting dumping RDB finished, the
         * current child process need not continue to dump RDB, then we kill it.
         * So child process won't use more memory, and we also can fork a new
         * child process asap to dump rdb for next full synchronization or bgsave.
         * But we also need to check if users enable 'save' RDB, if enable, we
         * should not remove directly since that means RDB is important for users
         * to keep data safe and we may delay configured 'save' for full sync. */
        if (server.saveparamslen == 0 &&
            c->replstate == SLAVE_STATE_WAIT_BGSAVE_END &&
            server.rdb_child_pid != -1 &&
            server.rdb_child_type == RDB_CHILD_TYPE_DISK &&
            anyOtherSlaveWaitRdb(c) == 0)
        {
            killRDBChild();
        }
        if (c->replstate == SLAVE_STATE_SEND_BULK) {
            if (c->repldbfd != -1) close(c->repldbfd);
            if (c->replpreamble) sdsfree(c->replpreamble);
        }
        list *l = (c->flags & CLIENT_MONITOR) ? server.monitors : server.slaves;
        ln = listSearchKey(l,c);
        serverAssert(ln != NULL);
        listDelNode(l,ln);
        /* We need to remember the time when we started to have zero
         * attached slaves, as after some time we'll free the replication
         * backlog. */
        if (getClientType(c) == CLIENT_TYPE_SLAVE && listLength(server.slaves) == 0)
            server.repl_no_slaves_since = server.unixtime;
        refreshGoodSlavesCount();
        /* Fire the replica change modules event. */
        if (c->replstate == SLAVE_STATE_ONLINE)
            moduleFireServerEvent(REDISMODULE_EVENT_REPLICA_CHANGE,
                                  REDISMODULE_SUBEVENT_REPLICA_CHANGE_OFFLINE,
                                  NULL);
    }

    /* Master/slave cleanup Case 2:
     * we lost the connection with the master. */
    if (c->flags & CLIENT_MASTER) replicationHandleMasterDisconnection();

   /* Remove the contribution that this client gave to our
     * incrementally computed memory usage. */
    server.stat_clients_type_memory[c->client_cron_last_memory_type] -=
        c->client_cron_last_memory_usage;

    /* Release other dynamically allocated client structure fields,
     * and finally release the client structure itself. */
    if (c->name) decrRefCount(c->name);
    zfree(c->argv);
    c->argv_len_sum = 0;
    freeClientMultiState(c);
    sdsfree(c->peerid);
    sdsfree(c->sockname);
    zfree(c);
}

/* Schedule a client to free it at a safe time in the serverCron() function.
 * This function is useful when we need to terminate a client but we are in
 * a context where calling freeClient() is not possible, because the client
 * should be valid for the continuation of the flow of the program. */
void freeClientAsync(client *c) {
    /* We need to handle concurrent access to the server.clients_to_close list
     * only in the freeClientAsync() function, since it's the only function that
     * may access the list while Redis uses I/O threads. All the other accesses
     * are in the context of the main thread while the other threads are
     * idle. */
    if (c->flags & CLIENT_CLOSE_ASAP || c->flags & CLIENT_LUA) return;
    c->flags |= CLIENT_CLOSE_ASAP;
    if (server.io_threads_num == 1) {
        /* no need to bother with locking if there's just one thread (the main thread) */
        listAddNodeTail(server.clients_to_close,c);
        return;
    }
    static pthread_mutex_t async_free_queue_mutex = PTHREAD_MUTEX_INITIALIZER;
    pthread_mutex_lock(&async_free_queue_mutex);
    listAddNodeTail(server.clients_to_close,c);
    pthread_mutex_unlock(&async_free_queue_mutex);
}

/* Free the clietns marked as CLOSE_ASAP, return the number of clients
 * freed. */
int freeClientsInAsyncFreeQueue(void) {
    int freed = 0;
    listIter li;
    listNode *ln;

    listRewind(server.clients_to_close,&li);
    while ((ln = listNext(&li)) != NULL) {
        client *c = listNodeValue(ln);

        if (c->flags & CLIENT_PROTECTED) continue;

        c->flags &= ~CLIENT_CLOSE_ASAP;
        freeClient(c);
        listDelNode(server.clients_to_close,ln);
        freed++;
    }
    return freed;
}

/* Return a client by ID, or NULL if the client ID is not in the set
 * of registered clients. Note that "fake clients", created with -1 as FD,
 * are not registered clients. */
client *lookupClientByID(uint64_t id) {
    id = htonu64(id);
    client *c = raxFind(server.clients_index,(unsigned char*)&id,sizeof(id));
    return (c == raxNotFound) ? NULL : c;
}

/* Write data in output buffers to client. Return C_OK if the client
 * is still valid after the call, C_ERR if it was freed because of some
 * error.  If handler_installed is set, it will attempt to clear the
 * write event.
 *
 * This function is called by threads, but always with handler_installed
 * set to 0. So when handler_installed is set to 0 the function must be
 * thread safe. */
int writeToClient(client *c, int handler_installed) {
    /* Update total number of writes on server */
    atomicIncr(server.stat_total_writes_processed, 1);

    ssize_t nwritten = 0, totwritten = 0;
    size_t objlen;
    clientReplyBlock *o;

    while(clientHasPendingReplies(c)) {
        if (c->bufpos > 0) {
            nwritten = connWrite(c->conn,c->buf+c->sentlen,c->bufpos-c->sentlen);
            if (nwritten <= 0) break;
            c->sentlen += nwritten;
            totwritten += nwritten;

            /* If the buffer was sent, set bufpos to zero to continue with
             * the remainder of the reply. */
            if ((int)c->sentlen == c->bufpos) {
                c->bufpos = 0;
                c->sentlen = 0;
            }
        } else {
            o = listNodeValue(listFirst(c->reply));
            objlen = o->used;

            if (objlen == 0) {
                c->reply_bytes -= o->size;
                listDelNode(c->reply,listFirst(c->reply));
                continue;
            }

            nwritten = connWrite(c->conn, o->buf + c->sentlen, objlen - c->sentlen);
            if (nwritten <= 0) break;
            c->sentlen += nwritten;
            totwritten += nwritten;

            /* If we fully sent the object on head go to the next one */
            if (c->sentlen == objlen) {
                c->reply_bytes -= o->size;
                listDelNode(c->reply,listFirst(c->reply));
                c->sentlen = 0;
                /* If there are no longer objects in the list, we expect
                 * the count of reply bytes to be exactly zero. */
                if (listLength(c->reply) == 0)
                    serverAssert(c->reply_bytes == 0);
            }
        }
        /* Note that we avoid to send more than NET_MAX_WRITES_PER_EVENT
         * bytes, in a single threaded server it's a good idea to serve
         * other clients as well, even if a very large request comes from
         * super fast link that is always able to accept data (in real world
         * scenario think about 'KEYS *' against the loopback interface).
         *
         * However if we are over the maxmemory limit we ignore that and
         * just deliver as much data as it is possible to deliver.
         *
         * Moreover, we also send as much as possible if the client is
         * a slave or a monitor (otherwise, on high-speed traffic, the
         * replication/output buffer will grow indefinitely) */
        if (totwritten > NET_MAX_WRITES_PER_EVENT &&
            (server.maxmemory == 0 ||
             zmalloc_used_memory() < server.maxmemory) &&
            !(c->flags & CLIENT_SLAVE)) break;
    }
    atomicIncr(server.stat_net_output_bytes, totwritten);
    if (nwritten == -1) {
        if (connGetState(c->conn) == CONN_STATE_CONNECTED) {
            nwritten = 0;
        } else {
            serverLog(LL_VERBOSE,
                "Error writing to client: %s", connGetLastError(c->conn));
            freeClientAsync(c);
            return C_ERR;
        }
    }
    if (totwritten > 0) {
        /* For clients representing masters we don't count sending data
         * as an interaction, since we always send REPLCONF ACK commands
         * that take some time to just fill the socket output buffer.
         * We just rely on data / pings received for timeout detection. */
        if (!(c->flags & CLIENT_MASTER)) c->lastinteraction = server.unixtime;
    }
    if (!clientHasPendingReplies(c)) {
        c->sentlen = 0;
        /* Note that writeToClient() is called in a threaded way, but
         * adDeleteFileEvent() is not thread safe: however writeToClient()
         * is always called with handler_installed set to 0 from threads
         * so we are fine. */
        if (handler_installed) connSetWriteHandler(c->conn, NULL);

        /* Close connection after entire reply has been sent. */
        if (c->flags & CLIENT_CLOSE_AFTER_REPLY) {
            freeClientAsync(c);
            return C_ERR;
        }
    }
    return C_OK;
}

/* Write event handler. Just send data to the client. */
void sendReplyToClient(connection *conn) {
    client *c = connGetPrivateData(conn);
    writeToClient(c,1);
}

/* This function is called just before entering the event loop, in the hope
 * we can just write the replies to the client output buffer without any
 * need to use a syscall in order to install the writable event handler,
 * get it called, and so forth. */
int handleClientsWithPendingWrites(void) {
    listIter li;
    listNode *ln;
    int processed = listLength(server.clients_pending_write);

    listRewind(server.clients_pending_write,&li);
    while((ln = listNext(&li))) {
        client *c = listNodeValue(ln);
        c->flags &= ~CLIENT_PENDING_WRITE;
        listDelNode(server.clients_pending_write,ln);

        /* If a client is protected, don't do anything,
         * that may trigger write error or recreate handler. */
        if (c->flags & CLIENT_PROTECTED) continue;

        /* Don't write to clients that are going to be closed anyway. */
        if (c->flags & CLIENT_CLOSE_ASAP) continue;

        /* Try to write buffers to the client socket. */
        if (writeToClient(c,0) == C_ERR) continue;

        /* If after the synchronous writes above we still have data to
         * output to the client, we need to install the writable handler. */
        if (clientHasPendingReplies(c)) {
            int ae_barrier = 0;
            /* For the fsync=always policy, we want that a given FD is never
             * served for reading and writing in the same event loop iteration,
             * so that in the middle of receiving the query, and serving it
             * to the client, we'll call beforeSleep() that will do the
             * actual fsync of AOF to disk. the write barrier ensures that. */
            if (server.aof_state == AOF_ON &&
                server.aof_fsync == AOF_FSYNC_ALWAYS)
            {
                ae_barrier = 1;
            }
            if (connSetWriteHandlerWithBarrier(c->conn, sendReplyToClient, ae_barrier) == C_ERR) {
                freeClientAsync(c);
            }
        }
    }
    return processed;
}

/* resetClient prepare the client to process the next command */
void resetClient(client *c) {
    redisCommandProc *prevcmd = c->cmd ? c->cmd->proc : NULL;

    freeClientArgv(c);
    c->reqtype = 0;
    c->multibulklen = 0;
    c->bulklen = -1;

    /* We clear the ASKING flag as well if we are not inside a MULTI, and
     * if what we just executed is not the ASKING command itself. */
    if (!(c->flags & CLIENT_MULTI) && prevcmd != askingCommand)
        c->flags &= ~CLIENT_ASKING;

    /* We do the same for the CACHING command as well. It also affects
     * the next command or transaction executed, in a way very similar
     * to ASKING. */
    if (!(c->flags & CLIENT_MULTI) && prevcmd != clientCommand)
        c->flags &= ~CLIENT_TRACKING_CACHING;

    /* Remove the CLIENT_REPLY_SKIP flag if any so that the reply
     * to the next command will be sent, but set the flag if the command
     * we just processed was "CLIENT REPLY SKIP". */
    c->flags &= ~CLIENT_REPLY_SKIP;
    if (c->flags & CLIENT_REPLY_SKIP_NEXT) {
        c->flags |= CLIENT_REPLY_SKIP;
        c->flags &= ~CLIENT_REPLY_SKIP_NEXT;
    }
}

/* This function is used when we want to re-enter the event loop but there
 * is the risk that the client we are dealing with will be freed in some
 * way. This happens for instance in:
 *
 * * DEBUG RELOAD and similar.
 * * When a Lua script is in -BUSY state.
 *
 * So the function will protect the client by doing two things:
 *
 * 1) It removes the file events. This way it is not possible that an
 *    error is signaled on the socket, freeing the client.
 * 2) Moreover it makes sure that if the client is freed in a different code
 *    path, it is not really released, but only marked for later release. */
void protectClient(client *c) {
    c->flags |= CLIENT_PROTECTED;
    if (c->conn) {
        connSetReadHandler(c->conn,NULL);
        connSetWriteHandler(c->conn,NULL);
    }
}

/* This will undo the client protection done by protectClient() */
void unprotectClient(client *c) {
    if (c->flags & CLIENT_PROTECTED) {
        c->flags &= ~CLIENT_PROTECTED;
        if (c->conn) {
            connSetReadHandler(c->conn,readQueryFromClient);
            if (clientHasPendingReplies(c)) clientInstallWriteHandler(c);
        }
    }
}

/* Like processMultibulkBuffer(), but for the inline protocol instead of RESP,
 * this function consumes the client query buffer and creates a command ready
 * to be executed inside the client structure. Returns C_OK if the command
 * is ready to be executed, or C_ERR if there is still protocol to read to
 * have a well formed command. The function also returns C_ERR when there is
 * a protocol error: in such a case the client structure is setup to reply
 * with the error and close the connection. */
int processInlineBuffer(client *c) {
    char *newline;
    int argc, j, linefeed_chars = 1;
    sds *argv, aux;
    size_t querylen;

    /* Search for end of line */
    newline = strchr(c->querybuf+c->qb_pos,'\n');

    /* Nothing to do without a \r\n */
    if (newline == NULL) {
        if (sdslen(c->querybuf)-c->qb_pos > PROTO_INLINE_MAX_SIZE) {
            addReplyError(c,"Protocol error: too big inline request");
            setProtocolError("too big inline request",c);
        }
        return C_ERR;
    }

    /* Handle the \r\n case. */
    if (newline && newline != c->querybuf+c->qb_pos && *(newline-1) == '\r')
        newline--, linefeed_chars++;

    /* Split the input buffer up to the \r\n */
    querylen = newline-(c->querybuf+c->qb_pos);
    aux = sdsnewlen(c->querybuf+c->qb_pos,querylen);
    argv = sdssplitargs(aux,&argc);
    sdsfree(aux);
    if (argv == NULL) {
        addReplyError(c,"Protocol error: unbalanced quotes in request");
        setProtocolError("unbalanced quotes in inline request",c);
        return C_ERR;
    }

    /* Newline from slaves can be used to refresh the last ACK time.
     * This is useful for a slave to ping back while loading a big
     * RDB file. */
    if (querylen == 0 && getClientType(c) == CLIENT_TYPE_SLAVE)
        c->repl_ack_time = server.unixtime;

    /* Masters should never send us inline protocol to run actual
     * commands. If this happens, it is likely due to a bug in Redis where
     * we got some desynchronization in the protocol, for example
     * beause of a PSYNC gone bad.
     *
     * However the is an exception: masters may send us just a newline
     * to keep the connection active. */
    if (querylen != 0 && c->flags & CLIENT_MASTER) {
        serverLog(LL_WARNING,"WARNING: Receiving inline protocol from master, master stream corruption? Closing the master connection and discarding the cached master.");
        setProtocolError("Master using the inline protocol. Desync?",c);
        return C_ERR;
    }

    /* Move querybuffer position to the next query in the buffer. */
    c->qb_pos += querylen+linefeed_chars;

    /* Setup argv array on client structure */
    if (argc) {
        if (c->argv) zfree(c->argv);
        c->argv = zmalloc(sizeof(robj*)*argc);
        c->argv_len_sum = 0;
    }

    /* Create redis objects for all arguments. */
    for (c->argc = 0, j = 0; j < argc; j++) {
        c->argv[c->argc] = createObject(OBJ_STRING,argv[j]);
        c->argc++;
        c->argv_len_sum += sdslen(argv[j]);
    }
    zfree(argv);
    return C_OK;
}

/* Helper function. Record protocol erro details in server log,
 * and set the client as CLIENT_CLOSE_AFTER_REPLY and
 * CLIENT_PROTOCOL_ERROR. */
#define PROTO_DUMP_LEN 128
static void setProtocolError(const char *errstr, client *c) {
    if (server.verbosity <= LL_VERBOSE || c->flags & CLIENT_MASTER) {
        sds client = catClientInfoString(sdsempty(),c);

        /* Sample some protocol to given an idea about what was inside. */
        char buf[256];
        if (sdslen(c->querybuf)-c->qb_pos < PROTO_DUMP_LEN) {
            snprintf(buf,sizeof(buf),"Query buffer during protocol error: '%s'", c->querybuf+c->qb_pos);
        } else {
            snprintf(buf,sizeof(buf),"Query buffer during protocol error: '%.*s' (... more %zu bytes ...) '%.*s'", PROTO_DUMP_LEN/2, c->querybuf+c->qb_pos, sdslen(c->querybuf)-c->qb_pos-PROTO_DUMP_LEN, PROTO_DUMP_LEN/2, c->querybuf+sdslen(c->querybuf)-PROTO_DUMP_LEN/2);
        }

        /* Remove non printable chars. */
        char *p = buf;
        while (*p != '\0') {
            if (!isprint(*p)) *p = '.';
            p++;
        }

        /* Log all the client and protocol info. */
        int loglevel = (c->flags & CLIENT_MASTER) ? LL_WARNING :
                                                    LL_VERBOSE;
        serverLog(loglevel,
            "Protocol error (%s) from client: %s. %s", errstr, client, buf);
        sdsfree(client);
    }
    c->flags |= (CLIENT_CLOSE_AFTER_REPLY|CLIENT_PROTOCOL_ERROR);
}

/* Process the query buffer for client 'c', setting up the client argument
 * vector for command execution. Returns C_OK if after running the function
 * the client has a well-formed ready to be processed command, otherwise
 * C_ERR if there is still to read more buffer to get the full command.
 * The function also returns C_ERR when there is a protocol error: in such a
 * case the client structure is setup to reply with the error and close
 * the connection.
 *
 * This function is called if processInputBuffer() detects that the next
 * command is in RESP format, so the first byte in the command is found
 * to be '*'. Otherwise for inline commands processInlineBuffer() is called. */
int processMultibulkBuffer(client *c) {
    char *newline = NULL;
    int ok;
    long long ll;

    if (c->multibulklen == 0) {
        /* The client should have been reset */
        serverAssertWithInfo(c,NULL,c->argc == 0);

        /* Multi bulk length cannot be read without a \r\n */
        newline = strchr(c->querybuf+c->qb_pos,'\r');
        if (newline == NULL) {
            if (sdslen(c->querybuf)-c->qb_pos > PROTO_INLINE_MAX_SIZE) {
                addReplyError(c,"Protocol error: too big mbulk count string");
                setProtocolError("too big mbulk count string",c);
            }
            return C_ERR;
        }

        /* Buffer should also contain \n */
        if (newline-(c->querybuf+c->qb_pos) > (ssize_t)(sdslen(c->querybuf)-c->qb_pos-2))
            return C_ERR;

        /* We know for sure there is a whole line since newline != NULL,
         * so go ahead and find out the multi bulk length. */
        serverAssertWithInfo(c,NULL,c->querybuf[c->qb_pos] == '*');
        ok = string2ll(c->querybuf+1+c->qb_pos,newline-(c->querybuf+1+c->qb_pos),&ll);
        if (!ok || ll > 1024*1024) {
            addReplyError(c,"Protocol error: invalid multibulk length");
            setProtocolError("invalid mbulk count",c);
            return C_ERR;
        }

        c->qb_pos = (newline-c->querybuf)+2;

        if (ll <= 0) return C_OK;

        c->multibulklen = ll;

        /* Setup argv array on client structure */
        if (c->argv) zfree(c->argv);
        c->argv = zmalloc(sizeof(robj*)*c->multibulklen);
        c->argv_len_sum = 0;
    }

    serverAssertWithInfo(c,NULL,c->multibulklen > 0);
    while(c->multibulklen) {
        /* Read bulk length if unknown */
        if (c->bulklen == -1) {
            newline = strchr(c->querybuf+c->qb_pos,'\r');
            if (newline == NULL) {
                if (sdslen(c->querybuf)-c->qb_pos > PROTO_INLINE_MAX_SIZE) {
                    addReplyError(c,
                        "Protocol error: too big bulk count string");
                    setProtocolError("too big bulk count string",c);
                    return C_ERR;
                }
                break;
            }

            /* Buffer should also contain \n */
            if (newline-(c->querybuf+c->qb_pos) > (ssize_t)(sdslen(c->querybuf)-c->qb_pos-2))
                break;

            if (c->querybuf[c->qb_pos] != '$') {
                addReplyErrorFormat(c,
                    "Protocol error: expected '$', got '%c'",
                    c->querybuf[c->qb_pos]);
                setProtocolError("expected $ but got something else",c);
                return C_ERR;
            }

            ok = string2ll(c->querybuf+c->qb_pos+1,newline-(c->querybuf+c->qb_pos+1),&ll);
            if (!ok || ll < 0 ||
                (!(c->flags & CLIENT_MASTER) && ll > server.proto_max_bulk_len)) {
                addReplyError(c,"Protocol error: invalid bulk length");
                setProtocolError("invalid bulk length",c);
                return C_ERR;
            }

            c->qb_pos = newline-c->querybuf+2;
            if (ll >= PROTO_MBULK_BIG_ARG) {
                /* If we are going to read a large object from network
                 * try to make it likely that it will start at c->querybuf
                 * boundary so that we can optimize object creation
                 * avoiding a large copy of data.
                 *
                 * But only when the data we have not parsed is less than
                 * or equal to ll+2. If the data length is greater than
                 * ll+2, trimming querybuf is just a waste of time, because
                 * at this time the querybuf contains not only our bulk. */
                if (sdslen(c->querybuf)-c->qb_pos <= (size_t)ll+2) {
                    sdsrange(c->querybuf,c->qb_pos,-1);
                    c->qb_pos = 0;
                    /* Hint the sds library about the amount of bytes this string is
                     * going to contain. */
                    c->querybuf = sdsMakeRoomFor(c->querybuf,ll+2-sdslen(c->querybuf));
                }
            }
            c->bulklen = ll;
        }

        /* Read bulk argument */
        if (sdslen(c->querybuf)-c->qb_pos < (size_t)(c->bulklen+2)) {
            /* Not enough data (+2 == trailing \r\n) */
            break;
        } else {
            /* Optimization: if the buffer contains JUST our bulk element
             * instead of creating a new object by *copying* the sds we
             * just use the current sds string. */
            if (c->qb_pos == 0 &&
                c->bulklen >= PROTO_MBULK_BIG_ARG &&
                sdslen(c->querybuf) == (size_t)(c->bulklen+2))
            {
                c->argv[c->argc++] = createObject(OBJ_STRING,c->querybuf);
                c->argv_len_sum += c->bulklen;
                sdsIncrLen(c->querybuf,-2); /* remove CRLF */
                /* Assume that if we saw a fat argument we'll see another one
                 * likely... */
                c->querybuf = sdsnewlen(SDS_NOINIT,c->bulklen+2);
                sdsclear(c->querybuf);
            } else {
                c->argv[c->argc++] =
                    createStringObject(c->querybuf+c->qb_pos,c->bulklen);
                c->argv_len_sum += c->bulklen;
                c->qb_pos += c->bulklen+2;
            }
            c->bulklen = -1;
            c->multibulklen--;
        }
    }

    /* We're done when c->multibulk == 0 */
    if (c->multibulklen == 0) return C_OK;

    /* Still not ready to process the command */
    return C_ERR;
}

/* Perform necessary tasks after a command was executed:
 *
 * 1. The client is reset unless there are reasons to avoid doing it.
 * 2. In the case of master clients, the replication offset is updated.
 * 3. Propagate commands we got from our master to replicas down the line. */
void commandProcessed(client *c) {
    long long prev_offset = c->reploff;
    if (c->flags & CLIENT_MASTER && !(c->flags & CLIENT_MULTI)) {
        /* Update the applied replication offset of our master. */
        c->reploff = c->read_reploff - sdslen(c->querybuf) + c->qb_pos;
    }

    /* Don't reset the client structure for clients blocked in a
     * module blocking command, so that the reply callback will
     * still be able to access the client argv and argc field.
     * The client will be reset in unblockClientFromModule(). */
    if (!(c->flags & CLIENT_BLOCKED) ||
        c->btype != BLOCKED_MODULE)
    {
        resetClient(c);
    }

    /* If the client is a master we need to compute the difference
     * between the applied offset before and after processing the buffer,
     * to understand how much of the replication stream was actually
     * applied to the master state: this quantity, and its corresponding
     * part of the replication stream, will be propagated to the
     * sub-replicas and to the replication backlog. */
    if (c->flags & CLIENT_MASTER) {
        long long applied = c->reploff - prev_offset;
        if (applied) {
            replicationFeedSlavesFromMasterStream(server.slaves,
                    c->pending_querybuf, applied);
            sdsrange(c->pending_querybuf,applied,-1);
        }
    }
}

/* This function calls processCommand(), but also performs a few sub tasks
 * for the client that are useful in that context:
 *
 * 1. It sets the current client to the client 'c'.
 * 2. calls commandProcessed() if the command was handled.
 *
 * The function returns C_ERR in case the client was freed as a side effect
 * of processing the command, otherwise C_OK is returned. */
int processCommandAndResetClient(client *c) {
    int deadclient = 0;
    server.current_client = c;
    if (processCommand(c) == C_OK) {
        commandProcessed(c);
    }
    if (server.current_client == NULL) deadclient = 1;
    server.current_client = NULL;
    /* performEvictions may flush slave output buffers. This may
     * result in a slave, that may be the active client, to be
     * freed. */
    return deadclient ? C_ERR : C_OK;
}

/* This function is called every time, in the client structure 'c', there is
 * more query buffer to process, because we read more data from the socket
 * or because a client was blocked and later reactivated, so there could be
 * pending query buffer, already representing a full command, to process. */
void processInputBuffer(client *c) {
    /* Keep processing while there is something in the input buffer */
    while(c->qb_pos < sdslen(c->querybuf)) {
        /* Return if clients are paused. */
        if (!(c->flags & CLIENT_SLAVE) && clientsArePaused()) break;

        /* Immediately abort if the client is in the middle of something. */
        if (c->flags & CLIENT_BLOCKED) break;

        /* Don't process more buffers from clients that have already pending
         * commands to execute in c->argv. */
        if (c->flags & CLIENT_PENDING_COMMAND) break;

        /* Don't process input from the master while there is a busy script
         * condition on the slave. We want just to accumulate the replication
         * stream (instead of replying -BUSY like we do with other clients) and
         * later resume the processing. */
        if (server.lua_timedout && c->flags & CLIENT_MASTER) break;

        /* CLIENT_CLOSE_AFTER_REPLY closes the connection once the reply is
         * written to the client. Make sure to not let the reply grow after
         * this flag has been set (i.e. don't process more commands).
         *
         * The same applies for clients we want to terminate ASAP. */
        if (c->flags & (CLIENT_CLOSE_AFTER_REPLY|CLIENT_CLOSE_ASAP)) break;

        /* Determine request type when unknown. */
        if (!c->reqtype) {
            if (c->querybuf[c->qb_pos] == '*') {
                c->reqtype = PROTO_REQ_MULTIBULK;
            } else {
                c->reqtype = PROTO_REQ_INLINE;
            }
        }

        if (c->reqtype == PROTO_REQ_INLINE) {
            if (processInlineBuffer(c) != C_OK) break;
            /* If the Gopher mode and we got zero or one argument, process
             * the request in Gopher mode. To avoid data race, Redis won't
             * support Gopher if enable io threads to read queries. */
            if (server.gopher_enabled && !server.io_threads_do_reads &&
                ((c->argc == 1 && ((char*)(c->argv[0]->ptr))[0] == '/') ||
                  c->argc == 0))
            {
                processGopherRequest(c);
                resetClient(c);
                c->flags |= CLIENT_CLOSE_AFTER_REPLY;
                break;
            }
        } else if (c->reqtype == PROTO_REQ_MULTIBULK) {
            if (processMultibulkBuffer(c) != C_OK) break;
        } else {
            serverPanic("Unknown request type");
        }

        /* Multibulk processing could see a <= 0 length. */
        if (c->argc == 0) {
            resetClient(c);
        } else {
            /* If we are in the context of an I/O thread, we can't really
             * execute the command here. All we can do is to flag the client
             * as one that needs to process the command. */
            if (c->flags & CLIENT_PENDING_READ) {
                c->flags |= CLIENT_PENDING_COMMAND;
                break;
            }

            /* We are finally ready to execute the command. */
            if (processCommandAndResetClient(c) == C_ERR) {
                /* If the client is no longer valid, we avoid exiting this
                 * loop and trimming the client buffer later. So we return
                 * ASAP in that case. */
                return;
            }
        }
    }

    /* Trim to pos */
    if (c->qb_pos) {
        sdsrange(c->querybuf,c->qb_pos,-1);
        c->qb_pos = 0;
    }
}

void readQueryFromClient(connection *conn) {
    client *c = connGetPrivateData(conn);
    int nread, readlen;
    size_t qblen;

    /* Check if we want to read from the client later when exiting from
     * the event loop. This is the case if threaded I/O is enabled. */
    if (postponeClientRead(c)) return;

    /* Update total number of reads on server */
    atomicIncr(server.stat_total_reads_processed, 1);

    readlen = PROTO_IOBUF_LEN;
    /* If this is a multi bulk request, and we are processing a bulk reply
     * that is large enough, try to maximize the probability that the query
     * buffer contains exactly the SDS string representing the object, even
     * at the risk of requiring more read(2) calls. This way the function
     * processMultiBulkBuffer() can avoid copying buffers to create the
     * Redis Object representing the argument. */
    if (c->reqtype == PROTO_REQ_MULTIBULK && c->multibulklen && c->bulklen != -1
        && c->bulklen >= PROTO_MBULK_BIG_ARG)
    {
        ssize_t remaining = (size_t)(c->bulklen+2)-sdslen(c->querybuf);

        /* Note that the 'remaining' variable may be zero in some edge case,
         * for example once we resume a blocked client after CLIENT PAUSE. */
        if (remaining > 0 && remaining < readlen) readlen = remaining;
    }

    qblen = sdslen(c->querybuf);
    if (c->querybuf_peak < qblen) c->querybuf_peak = qblen;
    c->querybuf = sdsMakeRoomFor(c->querybuf, readlen);
    nread = connRead(c->conn, c->querybuf+qblen, readlen);
    if (nread == -1) {
        if (connGetState(conn) == CONN_STATE_CONNECTED) {
            return;
        } else {
            serverLog(LL_VERBOSE, "Reading from client: %s",connGetLastError(c->conn));
            freeClientAsync(c);
            return;
        }
    } else if (nread == 0) {
        serverLog(LL_VERBOSE, "Client closed connection");
        freeClientAsync(c);
        return;
    } else if (c->flags & CLIENT_MASTER) {
        /* Append the query buffer to the pending (not applied) buffer
         * of the master. We'll use this buffer later in order to have a
         * copy of the string applied by the last command executed. */
        c->pending_querybuf = sdscatlen(c->pending_querybuf,
                                        c->querybuf+qblen,nread);
    }

    sdsIncrLen(c->querybuf,nread);
    c->lastinteraction = server.unixtime;
    if (c->flags & CLIENT_MASTER) c->read_reploff += nread;
    atomicIncr(server.stat_net_input_bytes, nread);
    if (sdslen(c->querybuf) > server.client_max_querybuf_len) {
        sds ci = catClientInfoString(sdsempty(),c), bytes = sdsempty();

        bytes = sdscatrepr(bytes,c->querybuf,64);
        serverLog(LL_WARNING,"Closing client that reached max query buffer length: %s (qbuf initial bytes: %s)", ci, bytes);
        sdsfree(ci);
        sdsfree(bytes);
        freeClientAsync(c);
        return;
    }

    /* There is more data in the client input buffer, continue parsing it
     * in case to check if there is a full command to execute. */
     processInputBuffer(c);
}

void getClientsMaxBuffers(unsigned long *longest_output_list,
                          unsigned long *biggest_input_buffer) {
    client *c;
    listNode *ln;
    listIter li;
    unsigned long lol = 0, bib = 0;

    listRewind(server.clients,&li);
    while ((ln = listNext(&li)) != NULL) {
        c = listNodeValue(ln);

        if (listLength(c->reply) > lol) lol = listLength(c->reply);
        if (sdslen(c->querybuf) > bib) bib = sdslen(c->querybuf);
    }
    *longest_output_list = lol;
    *biggest_input_buffer = bib;
}

/* A Redis "Address String" is a colon separated ip:port pair.
 * For IPv4 it's in the form x.y.z.k:port, example: "127.0.0.1:1234".
 * For IPv6 addresses we use [] around the IP part, like in "[::1]:1234".
 * For Unix sockets we use path:0, like in "/tmp/redis:0".
 *
 * An Address String always fits inside a buffer of NET_ADDR_STR_LEN bytes,
 * including the null term.
 *
 * On failure the function still populates 'addr' with the "?:0" string in case
 * you want to relax error checking or need to display something anyway (see
 * anetFdToString implementation for more info). */
void genClientAddrString(client *client, char *addr,
                         size_t addr_len, int fd_to_str_type) {
    if (client->flags & CLIENT_UNIX_SOCKET) {
        /* Unix socket client. */
        snprintf(addr,addr_len,"%s:0",server.unixsocket);
    } else {
        /* TCP client. */
        connFormatFdAddr(client->conn,addr,addr_len,fd_to_str_type);
    }
}

/* This function returns the client peer id, by creating and caching it
 * if client->peerid is NULL, otherwise returning the cached value.
 * The Peer ID never changes during the life of the client, however it
 * is expensive to compute. */
char *getClientPeerId(client *c) {
    char peerid[NET_ADDR_STR_LEN];

    if (c->peerid == NULL) {
        genClientAddrString(c,peerid,sizeof(peerid),FD_TO_PEER_NAME);
        c->peerid = sdsnew(peerid);
    }
    return c->peerid;
}

/* This function returns the client bound socket name, by creating and caching
 * it if client->sockname is NULL, otherwise returning the cached value.
 * The Socket Name never changes during the life of the client, however it
 * is expensive to compute. */
char *getClientSockname(client *c) {
    char sockname[NET_ADDR_STR_LEN];

    if (c->sockname == NULL) {
        genClientAddrString(c,sockname,sizeof(sockname),FD_TO_SOCK_NAME);
        c->sockname = sdsnew(sockname);
    }
    return c->sockname;
}

/* Concatenate a string representing the state of a client in a human
 * readable format, into the sds string 's'. */
sds catClientInfoString(sds s, client *client) {
    char flags[16], events[3], conninfo[CONN_INFO_LEN], *p;

    p = flags;
    if (client->flags & CLIENT_SLAVE) {
        if (client->flags & CLIENT_MONITOR)
            *p++ = 'O';
        else
            *p++ = 'S';
    }
    if (client->flags & CLIENT_MASTER) *p++ = 'M';
    if (client->flags & CLIENT_PUBSUB) *p++ = 'P';
    if (client->flags & CLIENT_MULTI) *p++ = 'x';
    if (client->flags & CLIENT_BLOCKED) *p++ = 'b';
    if (client->flags & CLIENT_TRACKING) *p++ = 't';
    if (client->flags & CLIENT_TRACKING_BROKEN_REDIR) *p++ = 'R';
    if (client->flags & CLIENT_TRACKING_BCAST) *p++ = 'B';
    if (client->flags & CLIENT_DIRTY_CAS) *p++ = 'd';
    if (client->flags & CLIENT_CLOSE_AFTER_REPLY) *p++ = 'c';
    if (client->flags & CLIENT_UNBLOCKED) *p++ = 'u';
    if (client->flags & CLIENT_CLOSE_ASAP) *p++ = 'A';
    if (client->flags & CLIENT_UNIX_SOCKET) *p++ = 'U';
    if (client->flags & CLIENT_READONLY) *p++ = 'r';
    if (p == flags) *p++ = 'N';
    *p++ = '\0';

    p = events;
    if (client->conn) {
        if (connHasReadHandler(client->conn)) *p++ = 'r';
        if (connHasWriteHandler(client->conn)) *p++ = 'w';
    }
    *p = '\0';

    /* Compute the total memory consumed by this client. */
    size_t obufmem = getClientOutputBufferMemoryUsage(client);
    size_t total_mem = obufmem;
    total_mem += zmalloc_size(client); /* includes client->buf */
    total_mem += sdsZmallocSize(client->querybuf);
    /* For efficiency (less work keeping track of the argv memory), it doesn't include the used memory
     * i.e. unused sds space and internal fragmentation, just the string length. but this is enough to
     * spot problematic clients. */
    total_mem += client->argv_len_sum;
    if (client->argv)
        total_mem += zmalloc_size(client->argv);

    return sdscatfmt(s,
        "id=%U addr=%s laddr=%s %s name=%s age=%I idle=%I flags=%s db=%i sub=%i psub=%i multi=%i qbuf=%U qbuf-free=%U argv-mem=%U obl=%U oll=%U omem=%U tot-mem=%U events=%s cmd=%s user=%s redir=%I",
        (unsigned long long) client->id,
        getClientPeerId(client),
        getClientSockname(client),
        connGetInfo(client->conn, conninfo, sizeof(conninfo)),
        client->name ? (char*)client->name->ptr : "",
        (long long)(server.unixtime - client->ctime),
        (long long)(server.unixtime - client->lastinteraction),
        flags,
        client->db->id,
        (int) dictSize(client->pubsub_channels),
        (int) listLength(client->pubsub_patterns),
        (client->flags & CLIENT_MULTI) ? client->mstate.count : -1,
        (unsigned long long) sdslen(client->querybuf),
        (unsigned long long) sdsavail(client->querybuf),
        (unsigned long long) client->argv_len_sum,
        (unsigned long long) client->bufpos,
        (unsigned long long) listLength(client->reply),
        (unsigned long long) obufmem, /* should not include client->buf since we want to see 0 for static clients. */
        (unsigned long long) total_mem,
        events,
        client->lastcmd ? client->lastcmd->name : "NULL",
        client->user ? client->user->name : "(superuser)",
        (client->flags & CLIENT_TRACKING) ? (long long) client->client_tracking_redirection : -1);
}

sds getAllClientsInfoString(int type) {
    listNode *ln;
    listIter li;
    client *client;
    sds o = sdsnewlen(SDS_NOINIT,200*listLength(server.clients));
    sdsclear(o);
    listRewind(server.clients,&li);
    while ((ln = listNext(&li)) != NULL) {
        client = listNodeValue(ln);
        if (type != -1 && getClientType(client) != type) continue;
        o = catClientInfoString(o,client);
        o = sdscatlen(o,"\n",1);
    }
    return o;
}

/* This function implements CLIENT SETNAME, including replying to the
 * user with an error if the charset is wrong (in that case C_ERR is
 * returned). If the function succeeeded C_OK is returned, and it's up
 * to the caller to send a reply if needed.
 *
 * Setting an empty string as name has the effect of unsetting the
 * currently set name: the client will remain unnamed.
 *
 * This function is also used to implement the HELLO SETNAME option. */
int clientSetNameOrReply(client *c, robj *name) {
    int len = sdslen(name->ptr);
    char *p = name->ptr;

    /* Setting the client name to an empty string actually removes
     * the current name. */
    if (len == 0) {
        if (c->name) decrRefCount(c->name);
        c->name = NULL;
        return C_OK;
    }

    /* Otherwise check if the charset is ok. We need to do this otherwise
     * CLIENT LIST format will break. You should always be able to
     * split by space to get the different fields. */
    for (int j = 0; j < len; j++) {
        if (p[j] < '!' || p[j] > '~') { /* ASCII is assumed. */
            addReplyError(c,
                "Client names cannot contain spaces, "
                "newlines or special characters.");
            return C_ERR;
        }
    }
    if (c->name) decrRefCount(c->name);
    c->name = name;
    incrRefCount(name);
    return C_OK;
}

/* Reset the client state to resemble a newly connected client.
 */
void resetCommand(client *c) {
    listNode *ln;

    /* MONITOR clients are also marked with CLIENT_SLAVE, we need to
     * distinguish between the two.
     */
    if (c->flags & CLIENT_MONITOR) {
        ln = listSearchKey(server.monitors,c);
        serverAssert(ln != NULL);
        listDelNode(server.monitors,ln);

        c->flags &= ~(CLIENT_MONITOR|CLIENT_SLAVE);
    }

    if (c->flags & (CLIENT_SLAVE|CLIENT_MASTER|CLIENT_MODULE)) {
        addReplyError(c,"can only reset normal client connections");
        return;
    }

    if (c->flags & CLIENT_TRACKING) disableTracking(c);
    selectDb(c,0);
    c->resp = 2;

    clientSetDefaultAuth(c);
    moduleNotifyUserChanged(c);
    discardTransaction(c);

    pubsubUnsubscribeAllChannels(c,0);
    pubsubUnsubscribeAllPatterns(c,0);

    if (c->name) {
        decrRefCount(c->name);
        c->name = NULL;
    }

    /* Selectively clear state flags not covered above */
    c->flags &= ~(CLIENT_ASKING|CLIENT_READONLY|CLIENT_PUBSUB|
            CLIENT_REPLY_OFF|CLIENT_REPLY_SKIP_NEXT);

    addReplyStatus(c,"RESET");
}

void clientCommand(client *c) {
    listNode *ln;
    listIter li;

    if (c->argc == 2 && !strcasecmp(c->argv[1]->ptr,"help")) {
        const char *help[] = {
<<<<<<< HEAD
"CACHING (YES|NO)",
"    Enable/disable tracking of the keys for next command in OPTIN/OPTOUT modes.",
"GETREDIR",
"    Return the client ID we are redirecting to when tracking is enabled.",
"GETNAME",
"    Return the name of the current connection.",
"ID",
"    Return the ID of the current connection.",
"INFO",
"    Return information about the current client connection.",
"KILL <ip:port>",
"    Kill connection made from <ip:port>.",
"KILL <option> <value> [<option> <value> [...]]",
"    Kill connections. Options are:",
"    * ADDR <ip:port>",
"      Kill connection made from <ip:port>",
"    * TYPE (normal|master|replica|pubsub)",
"      Kill connections by type.",
"    * USER <username>",
"      Kill connections authenticated by <username>.",
"    * SKIPME (YES|NO)",
"      Skip killing current connection (default: yes).",
"LIST [options ...]",
"    Return information about client connections. Options:",
"    * TYPE (NORMAL|MASTER|REPLICA|PUBSUB)",
"      Return clients of specified type.",
"PAUSE <timeout>",
"    Suspend all clients for <timout> milliseconds.",
"REPLY (ON|OFF|SKIP)",
"    Control the replies sent to the current connection.",
"SETNAME <name>",
"    Assign the name <name> to the current connection.",
"UNBLOCK <clientid> [TIMEOUT|ERROR]",
"    Unblock the specified blocked client.",
"TRACKING (ON|OFF) [REDIRECT <id>] [BCAST] [PREFIX <prefix> [...]]",
"         [OPTIN] [OPTOUT]",
"    Enable client keys tracking for client side caching.",
=======
"ID                     -- Return the ID of the current connection.",
"INFO                   -- Return information about the current client connection.",
"GETNAME                -- Return the name of the current connection.",
"KILL <ip:port>         -- Kill connection made from <ip:port>.",
"KILL <option> <value> [option value ...] -- Kill connections. Options are:",
"     ADDR <ip:port>                      -- Kill connection made from <ip:port>",
"     LADDR <ip:port>                     -- Kill connection made to <ip:port>",
"     TYPE (normal|master|replica|pubsub) -- Kill connections by type.",
"     USER <username>   -- Kill connections authenticated with such user.",
"     SKIPME (yes|no)   -- Skip killing current connection (default: yes).",
"LIST [options ...]     -- Return information about client connections. Options:",
"     TYPE (normal|master|replica|pubsub) -- Return clients of specified type.",
"     ID id [id ...]                      -- Return clients of specified IDs only.",
"PAUSE <timeout>        -- Suspend all Redis clients for <timeout> milliseconds.",
"REPLY (on|off|skip)    -- Control the replies sent to the current connection.",
"SETNAME <name>         -- Assign the name <name> to the current connection.",
"UNBLOCK <clientid> [TIMEOUT|ERROR] -- Unblock the specified blocked client.",
"TRACKING (on|off) [REDIRECT <id>] [BCAST] [PREFIX first] [PREFIX second] [OPTIN] [OPTOUT] [NOLOOP]... -- Enable client keys tracking for client side caching.",
"CACHING  (yes|no)      -- Enable/Disable tracking of the keys for next command in OPTIN/OPTOUT mode.",
"GETREDIR               -- Return the client ID we are redirecting to when tracking is enabled.",
"TRACKINGINFO           -- Return information about current client's tracking status.",
>>>>>>> 19d4705f
NULL
        };
        addReplyHelp(c, help);
    } else if (!strcasecmp(c->argv[1]->ptr,"id") && c->argc == 2) {
        /* CLIENT ID */
        addReplyLongLong(c,c->id);
    } else if (!strcasecmp(c->argv[1]->ptr,"info") && c->argc == 2) {
        /* CLIENT INFO */
        sds o = catClientInfoString(sdsempty(), c);
        o = sdscatlen(o,"\n",1);
        addReplyVerbatim(c,o,sdslen(o),"txt");
        sdsfree(o);
    } else if (!strcasecmp(c->argv[1]->ptr,"list")) {
        /* CLIENT LIST */
        int type = -1;
        sds o = NULL;
        if (c->argc == 4 && !strcasecmp(c->argv[2]->ptr,"type")) {
            type = getClientTypeByName(c->argv[3]->ptr);
            if (type == -1) {
                addReplyErrorFormat(c,"Unknown client type '%s'",
                    (char*) c->argv[3]->ptr);
                return;
            }
        } else if (c->argc > 3 && !strcasecmp(c->argv[2]->ptr,"id")) {
            int j;
            o = sdsempty();
            for (j = 3; j < c->argc; j++) {
                long long cid;
                if (getLongLongFromObjectOrReply(c, c->argv[j], &cid,
                            "Invalid client ID")) {
                    sdsfree(o);
                    return;
                }
                client *cl = lookupClientByID(cid);
                if (cl) {
                    o = catClientInfoString(o, cl);
                    o = sdscatlen(o, "\n", 1);
                }
            }
        } else if (c->argc != 2) {
            addReplyErrorObject(c,shared.syntaxerr);
            return;
        }

        if (!o)
            o = getAllClientsInfoString(type);
        addReplyVerbatim(c,o,sdslen(o),"txt");
        sdsfree(o);
    } else if (!strcasecmp(c->argv[1]->ptr,"reply") && c->argc == 3) {
        /* CLIENT REPLY ON|OFF|SKIP */
        if (!strcasecmp(c->argv[2]->ptr,"on")) {
            c->flags &= ~(CLIENT_REPLY_SKIP|CLIENT_REPLY_OFF);
            addReply(c,shared.ok);
        } else if (!strcasecmp(c->argv[2]->ptr,"off")) {
            c->flags |= CLIENT_REPLY_OFF;
        } else if (!strcasecmp(c->argv[2]->ptr,"skip")) {
            if (!(c->flags & CLIENT_REPLY_OFF))
                c->flags |= CLIENT_REPLY_SKIP_NEXT;
        } else {
            addReplyErrorObject(c,shared.syntaxerr);
            return;
        }
    } else if (!strcasecmp(c->argv[1]->ptr,"kill")) {
        /* CLIENT KILL <ip:port>
         * CLIENT KILL <option> [value] ... <option> [value] */
        char *addr = NULL;
        char *laddr = NULL;
        user *user = NULL;
        int type = -1;
        uint64_t id = 0;
        int skipme = 1;
        int killed = 0, close_this_client = 0;

        if (c->argc == 3) {
            /* Old style syntax: CLIENT KILL <addr> */
            addr = c->argv[2]->ptr;
            skipme = 0; /* With the old form, you can kill yourself. */
        } else if (c->argc > 3) {
            int i = 2; /* Next option index. */

            /* New style syntax: parse options. */
            while(i < c->argc) {
                int moreargs = c->argc > i+1;

                if (!strcasecmp(c->argv[i]->ptr,"id") && moreargs) {
                    long long tmp;

                    if (getLongLongFromObjectOrReply(c,c->argv[i+1],&tmp,NULL)
                        != C_OK) return;
                    id = tmp;
                } else if (!strcasecmp(c->argv[i]->ptr,"type") && moreargs) {
                    type = getClientTypeByName(c->argv[i+1]->ptr);
                    if (type == -1) {
                        addReplyErrorFormat(c,"Unknown client type '%s'",
                            (char*) c->argv[i+1]->ptr);
                        return;
                    }
                } else if (!strcasecmp(c->argv[i]->ptr,"addr") && moreargs) {
                    addr = c->argv[i+1]->ptr;
                } else if (!strcasecmp(c->argv[i]->ptr,"laddr") && moreargs) {
                    laddr = c->argv[i+1]->ptr;
                } else if (!strcasecmp(c->argv[i]->ptr,"user") && moreargs) {
                    user = ACLGetUserByName(c->argv[i+1]->ptr,
                                            sdslen(c->argv[i+1]->ptr));
                    if (user == NULL) {
                        addReplyErrorFormat(c,"No such user '%s'",
                            (char*) c->argv[i+1]->ptr);
                        return;
                    }
                } else if (!strcasecmp(c->argv[i]->ptr,"skipme") && moreargs) {
                    if (!strcasecmp(c->argv[i+1]->ptr,"yes")) {
                        skipme = 1;
                    } else if (!strcasecmp(c->argv[i+1]->ptr,"no")) {
                        skipme = 0;
                    } else {
                        addReplyErrorObject(c,shared.syntaxerr);
                        return;
                    }
                } else {
                    addReplyErrorObject(c,shared.syntaxerr);
                    return;
                }
                i += 2;
            }
        } else {
            addReplyErrorObject(c,shared.syntaxerr);
            return;
        }

        /* Iterate clients killing all the matching clients. */
        listRewind(server.clients,&li);
        while ((ln = listNext(&li)) != NULL) {
            client *client = listNodeValue(ln);
            if (addr && strcmp(getClientPeerId(client),addr) != 0) continue;
            if (laddr && strcmp(getClientSockname(client),laddr) != 0) continue;
            if (type != -1 && getClientType(client) != type) continue;
            if (id != 0 && client->id != id) continue;
            if (user && client->user != user) continue;
            if (c == client && skipme) continue;

            /* Kill it. */
            if (c == client) {
                close_this_client = 1;
            } else {
                freeClient(client);
            }
            killed++;
        }

        /* Reply according to old/new format. */
        if (c->argc == 3) {
            if (killed == 0)
                addReplyError(c,"No such client");
            else
                addReply(c,shared.ok);
        } else {
            addReplyLongLong(c,killed);
        }

        /* If this client has to be closed, flag it as CLOSE_AFTER_REPLY
         * only after we queued the reply to its output buffers. */
        if (close_this_client) c->flags |= CLIENT_CLOSE_AFTER_REPLY;
    } else if (!strcasecmp(c->argv[1]->ptr,"unblock") && (c->argc == 3 ||
                                                          c->argc == 4))
    {
        /* CLIENT UNBLOCK <id> [timeout|error] */
        long long id;
        int unblock_error = 0;

        if (c->argc == 4) {
            if (!strcasecmp(c->argv[3]->ptr,"timeout")) {
                unblock_error = 0;
            } else if (!strcasecmp(c->argv[3]->ptr,"error")) {
                unblock_error = 1;
            } else {
                addReplyError(c,
                    "CLIENT UNBLOCK reason should be TIMEOUT or ERROR");
                return;
            }
        }
        if (getLongLongFromObjectOrReply(c,c->argv[2],&id,NULL)
            != C_OK) return;
        struct client *target = lookupClientByID(id);
        if (target && target->flags & CLIENT_BLOCKED) {
            if (unblock_error)
                addReplyError(target,
                    "-UNBLOCKED client unblocked via CLIENT UNBLOCK");
            else
                replyToBlockedClientTimedOut(target);
            unblockClient(target);
            addReply(c,shared.cone);
        } else {
            addReply(c,shared.czero);
        }
    } else if (!strcasecmp(c->argv[1]->ptr,"setname") && c->argc == 3) {
        /* CLIENT SETNAME */
        if (clientSetNameOrReply(c,c->argv[2]) == C_OK)
            addReply(c,shared.ok);
    } else if (!strcasecmp(c->argv[1]->ptr,"getname") && c->argc == 2) {
        /* CLIENT GETNAME */
        if (c->name)
            addReplyBulk(c,c->name);
        else
            addReplyNull(c);
    } else if (!strcasecmp(c->argv[1]->ptr,"pause") && c->argc == 3) {
        /* CLIENT PAUSE */
        long long duration;

        if (getTimeoutFromObjectOrReply(c,c->argv[2],&duration,
                UNIT_MILLISECONDS) != C_OK) return;
        pauseClients(duration);
        addReply(c,shared.ok);
    } else if (!strcasecmp(c->argv[1]->ptr,"tracking") && c->argc >= 3) {
        /* CLIENT TRACKING (on|off) [REDIRECT <id>] [BCAST] [PREFIX first]
         *                          [PREFIX second] [OPTIN] [OPTOUT] ... */
        long long redir = 0;
        uint64_t options = 0;
        robj **prefix = NULL;
        size_t numprefix = 0;

        /* Parse the options. */
        for (int j = 3; j < c->argc; j++) {
            int moreargs = (c->argc-1) - j;

            if (!strcasecmp(c->argv[j]->ptr,"redirect") && moreargs) {
                j++;
                if (redir != 0) {
                    addReplyError(c,"A client can only redirect to a single "
                                    "other client");
                    zfree(prefix);
                    return;
                }

                if (getLongLongFromObjectOrReply(c,c->argv[j],&redir,NULL) !=
                    C_OK)
                {
                    zfree(prefix);
                    return;
                }
                /* We will require the client with the specified ID to exist
                 * right now, even if it is possible that it gets disconnected
                 * later. Still a valid sanity check. */
                if (lookupClientByID(redir) == NULL) {
                    addReplyError(c,"The client ID you want redirect to "
                                    "does not exist");
                    zfree(prefix);
                    return;
                }
            } else if (!strcasecmp(c->argv[j]->ptr,"bcast")) {
                options |= CLIENT_TRACKING_BCAST;
            } else if (!strcasecmp(c->argv[j]->ptr,"optin")) {
                options |= CLIENT_TRACKING_OPTIN;
            } else if (!strcasecmp(c->argv[j]->ptr,"optout")) {
                options |= CLIENT_TRACKING_OPTOUT;
            } else if (!strcasecmp(c->argv[j]->ptr,"noloop")) {
                options |= CLIENT_TRACKING_NOLOOP;
            } else if (!strcasecmp(c->argv[j]->ptr,"prefix") && moreargs) {
                j++;
                prefix = zrealloc(prefix,sizeof(robj*)*(numprefix+1));
                prefix[numprefix++] = c->argv[j];
            } else {
                zfree(prefix);
                addReplyErrorObject(c,shared.syntaxerr);
                return;
            }
        }

        /* Options are ok: enable or disable the tracking for this client. */
        if (!strcasecmp(c->argv[2]->ptr,"on")) {
            /* Before enabling tracking, make sure options are compatible
             * among each other and with the current state of the client. */
            if (!(options & CLIENT_TRACKING_BCAST) && numprefix) {
                addReplyError(c,
                    "PREFIX option requires BCAST mode to be enabled");
                zfree(prefix);
                return;
            }

            if (c->flags & CLIENT_TRACKING) {
                int oldbcast = !!(c->flags & CLIENT_TRACKING_BCAST);
                int newbcast = !!(options & CLIENT_TRACKING_BCAST);
                if (oldbcast != newbcast) {
                    addReplyError(c,
                    "You can't switch BCAST mode on/off before disabling "
                    "tracking for this client, and then re-enabling it with "
                    "a different mode.");
                    zfree(prefix);
                    return;
                }
            }

            if (options & CLIENT_TRACKING_BCAST &&
                options & (CLIENT_TRACKING_OPTIN|CLIENT_TRACKING_OPTOUT))
            {
                addReplyError(c,
                "OPTIN and OPTOUT are not compatible with BCAST");
                zfree(prefix);
                return;
            }

            if (options & CLIENT_TRACKING_OPTIN && options & CLIENT_TRACKING_OPTOUT)
            {
                addReplyError(c,
                "You can't specify both OPTIN mode and OPTOUT mode");
                zfree(prefix);
                return;
            }

            if ((options & CLIENT_TRACKING_OPTIN && c->flags & CLIENT_TRACKING_OPTOUT) ||
                (options & CLIENT_TRACKING_OPTOUT && c->flags & CLIENT_TRACKING_OPTIN))
            {
                addReplyError(c,
                "You can't switch OPTIN/OPTOUT mode before disabling "
                "tracking for this client, and then re-enabling it with "
                "a different mode.");
                zfree(prefix);
                return;
            }

            enableTracking(c,redir,options,prefix,numprefix);
        } else if (!strcasecmp(c->argv[2]->ptr,"off")) {
            disableTracking(c);
        } else {
            zfree(prefix);
            addReplyErrorObject(c,shared.syntaxerr);
            return;
        }
        zfree(prefix);
        addReply(c,shared.ok);
    } else if (!strcasecmp(c->argv[1]->ptr,"caching") && c->argc >= 3) {
        if (!(c->flags & CLIENT_TRACKING)) {
            addReplyError(c,"CLIENT CACHING can be called only when the "
                            "client is in tracking mode with OPTIN or "
                            "OPTOUT mode enabled");
            return;
        }

        char *opt = c->argv[2]->ptr;
        if (!strcasecmp(opt,"yes")) {
            if (c->flags & CLIENT_TRACKING_OPTIN) {
                c->flags |= CLIENT_TRACKING_CACHING;
            } else {
                addReplyError(c,"CLIENT CACHING YES is only valid when tracking is enabled in OPTIN mode.");
                return;
            }
        } else if (!strcasecmp(opt,"no")) {
            if (c->flags & CLIENT_TRACKING_OPTOUT) {
                c->flags |= CLIENT_TRACKING_CACHING;
            } else {
                addReplyError(c,"CLIENT CACHING NO is only valid when tracking is enabled in OPTOUT mode.");
                return;
            }
        } else {
            addReplyErrorObject(c,shared.syntaxerr);
            return;
        }

        /* Common reply for when we succeeded. */
        addReply(c,shared.ok);
    } else if (!strcasecmp(c->argv[1]->ptr,"getredir") && c->argc == 2) {
        /* CLIENT GETREDIR */
        if (c->flags & CLIENT_TRACKING) {
            addReplyLongLong(c,c->client_tracking_redirection);
        } else {
            addReplyLongLong(c,-1);
        }
    } else if (!strcasecmp(c->argv[1]->ptr,"trackinginfo") && c->argc == 2) {
        addReplyMapLen(c,3);

        /* Flags */
        addReplyBulkCString(c,"flags");
        void *arraylen_ptr = addReplyDeferredLen(c);
        int numflags = 0;
        addReplyBulkCString(c,c->flags & CLIENT_TRACKING ? "on" : "off");
        numflags++;
        if (c->flags & CLIENT_TRACKING_BCAST) {
            addReplyBulkCString(c,"bcast");
            numflags++;
        }
        if (c->flags & CLIENT_TRACKING_OPTIN) {
            addReplyBulkCString(c,"optin");
            numflags++;
            if (c->flags & CLIENT_TRACKING_CACHING) {
                addReplyBulkCString(c,"caching-yes");
                numflags++;        
            }
        }
        if (c->flags & CLIENT_TRACKING_OPTOUT) {
            addReplyBulkCString(c,"optout");
            numflags++;
            if (c->flags & CLIENT_TRACKING_CACHING) {
                addReplyBulkCString(c,"caching-no");
                numflags++;        
            }
        }
        if (c->flags & CLIENT_TRACKING_NOLOOP) {
            addReplyBulkCString(c,"noloop");
            numflags++;
        }
        if (c->flags & CLIENT_TRACKING_BROKEN_REDIR) {
            addReplyBulkCString(c,"broken_redirect");
            numflags++;
        }
        setDeferredSetLen(c,arraylen_ptr,numflags);

        /* Redirect */
        addReplyBulkCString(c,"redirect");
        if (c->flags & CLIENT_TRACKING) {
            addReplyLongLong(c,c->client_tracking_redirection);
        } else {
            addReplyLongLong(c,-1);
        }

        /* Prefixes */
        addReplyBulkCString(c,"prefixes");
        if (c->client_tracking_prefixes) {
            addReplyArrayLen(c,raxSize(c->client_tracking_prefixes));
            raxIterator ri;
            raxStart(&ri,c->client_tracking_prefixes);
            raxSeek(&ri,"^",NULL,0);
            while(raxNext(&ri)) {
                addReplyBulkCBuffer(c,ri.key,ri.key_len);
            }
            raxStop(&ri);
        } else {
            addReplyArrayLen(c,0);
        }
    } else {
        addReplySubcommandSyntaxError(c);
    }
}

/* HELLO [<protocol-version> [AUTH <user> <password>] [SETNAME <name>] ] */
void helloCommand(client *c) {
    long long ver = 0;
    int next_arg = 1;

    if (c->argc >= 2) {
        if (getLongLongFromObjectOrReply(c, c->argv[next_arg++], &ver,
            "Protocol version is not an integer or out of range") != C_OK) {
            return;
        }

        if (ver < 2 || ver > 3) {
            addReplyError(c,"-NOPROTO unsupported protocol version");
            return;
        }
    }

    for (int j = next_arg; j < c->argc; j++) {
        int moreargs = (c->argc-1) - j;
        const char *opt = c->argv[j]->ptr;
        if (!strcasecmp(opt,"AUTH") && moreargs >= 2) {
            if (ACLAuthenticateUser(c, c->argv[j+1], c->argv[j+2]) == C_ERR) {
                addReplyError(c,"-WRONGPASS invalid username-password pair or user is disabled.");
                return;
            }
            j += 2;
        } else if (!strcasecmp(opt,"SETNAME") && moreargs) {
            if (clientSetNameOrReply(c, c->argv[j+1]) == C_ERR) return;
            j++;
        } else {
            addReplyErrorFormat(c,"Syntax error in HELLO option '%s'",opt);
            return;
        }
    }

    /* At this point we need to be authenticated to continue. */
    if (!c->authenticated) {
        addReplyError(c,"-NOAUTH HELLO must be called with the client already "
                        "authenticated, otherwise the HELLO AUTH <user> <pass> "
                        "option can be used to authenticate the client and "
                        "select the RESP protocol version at the same time");
        return;
    }

    /* Let's switch to the specified RESP mode. */
    if (ver) c->resp = ver;
    addReplyMapLen(c,6 + !server.sentinel_mode);

    addReplyBulkCString(c,"server");
    addReplyBulkCString(c,"redis");

    addReplyBulkCString(c,"version");
    addReplyBulkCString(c,REDIS_VERSION);

    addReplyBulkCString(c,"proto");
    addReplyLongLong(c,c->resp);

    addReplyBulkCString(c,"id");
    addReplyLongLong(c,c->id);

    addReplyBulkCString(c,"mode");
    if (server.sentinel_mode) addReplyBulkCString(c,"sentinel");
    else if (server.cluster_enabled) addReplyBulkCString(c,"cluster");
    else addReplyBulkCString(c,"standalone");

    if (!server.sentinel_mode) {
        addReplyBulkCString(c,"role");
        addReplyBulkCString(c,server.masterhost ? "replica" : "master");
    }

    addReplyBulkCString(c,"modules");
    addReplyLoadedModules(c);
}

/* This callback is bound to POST and "Host:" command names. Those are not
 * really commands, but are used in security attacks in order to talk to
 * Redis instances via HTTP, with a technique called "cross protocol scripting"
 * which exploits the fact that services like Redis will discard invalid
 * HTTP headers and will process what follows.
 *
 * As a protection against this attack, Redis will terminate the connection
 * when a POST or "Host:" header is seen, and will log the event from
 * time to time (to avoid creating a DOS as a result of too many logs). */
void securityWarningCommand(client *c) {
    static time_t logged_time;
    time_t now = time(NULL);

    if (labs(now-logged_time) > 60) {
        serverLog(LL_WARNING,"Possible SECURITY ATTACK detected. It looks like somebody is sending POST or Host: commands to Redis. This is likely due to an attacker attempting to use Cross Protocol Scripting to compromise your Redis instance. Connection aborted.");
        logged_time = now;
    }
    freeClientAsync(c);
}

/* Keep track of the original command arguments so that we can generate
 * an accurate slowlog entry after the command has been executed. */
static void retainOriginalCommandVector(client *c) {
    /* We already rewrote this command, so don't rewrite it again */
    if (c->original_argv) return;
    c->original_argc = c->argc;
    c->original_argv = zmalloc(sizeof(robj*)*(c->argc));
    for (int j = 0; j < c->argc; j++) {
        c->original_argv[j] = c->argv[j];
        incrRefCount(c->argv[j]);
    }
}

/* Rewrite the command vector of the client. All the new objects ref count
 * is incremented. The old command vector is freed, and the old objects
 * ref count is decremented. */
void rewriteClientCommandVector(client *c, int argc, ...) {
    va_list ap;
    int j;
    robj **argv; /* The new argument vector */

    argv = zmalloc(sizeof(robj*)*argc);
    va_start(ap,argc);
    for (j = 0; j < argc; j++) {
        robj *a;

        a = va_arg(ap, robj*);
        argv[j] = a;
        incrRefCount(a);
    }
    replaceClientCommandVector(c, argc, argv);
    va_end(ap);
}

/* Completely replace the client command vector with the provided one. */
void replaceClientCommandVector(client *c, int argc, robj **argv) {
    int j;
    retainOriginalCommandVector(c);
    freeClientArgv(c);
    zfree(c->argv);
    c->argv = argv;
    c->argc = argc;
    c->argv_len_sum = 0;
    for (j = 0; j < c->argc; j++)
        if (c->argv[j])
            c->argv_len_sum += getStringObjectLen(c->argv[j]);
    c->cmd = lookupCommandOrOriginal(c->argv[0]->ptr);
    serverAssertWithInfo(c,NULL,c->cmd != NULL);
}

/* Rewrite a single item in the command vector.
 * The new val ref count is incremented, and the old decremented.
 *
 * It is possible to specify an argument over the current size of the
 * argument vector: in this case the array of objects gets reallocated
 * and c->argc set to the max value. However it's up to the caller to
 *
 * 1. Make sure there are no "holes" and all the arguments are set.
 * 2. If the original argument vector was longer than the one we
 *    want to end with, it's up to the caller to set c->argc and
 *    free the no longer used objects on c->argv. */
void rewriteClientCommandArgument(client *c, int i, robj *newval) {
    robj *oldval;
    retainOriginalCommandVector(c);
    if (i >= c->argc) {
        c->argv = zrealloc(c->argv,sizeof(robj*)*(i+1));
        c->argc = i+1;
        c->argv[i] = NULL;
    }
    oldval = c->argv[i];
    if (oldval) c->argv_len_sum -= getStringObjectLen(oldval);
    if (newval) c->argv_len_sum += getStringObjectLen(newval);
    c->argv[i] = newval;
    incrRefCount(newval);
    if (oldval) decrRefCount(oldval);

    /* If this is the command name make sure to fix c->cmd. */
    if (i == 0) {
        c->cmd = lookupCommandOrOriginal(c->argv[0]->ptr);
        serverAssertWithInfo(c,NULL,c->cmd != NULL);
    }
}

/* This function returns the number of bytes that Redis is
 * using to store the reply still not read by the client.
 *
 * Note: this function is very fast so can be called as many time as
 * the caller wishes. The main usage of this function currently is
 * enforcing the client output length limits. */
unsigned long getClientOutputBufferMemoryUsage(client *c) {
    unsigned long list_item_size = sizeof(listNode) + sizeof(clientReplyBlock);
    return c->reply_bytes + (list_item_size*listLength(c->reply));
}

/* Get the class of a client, used in order to enforce limits to different
 * classes of clients.
 *
 * The function will return one of the following:
 * CLIENT_TYPE_NORMAL -> Normal client
 * CLIENT_TYPE_SLAVE  -> Slave
 * CLIENT_TYPE_PUBSUB -> Client subscribed to Pub/Sub channels
 * CLIENT_TYPE_MASTER -> The client representing our replication master.
 */
int getClientType(client *c) {
    if (c->flags & CLIENT_MASTER) return CLIENT_TYPE_MASTER;
    /* Even though MONITOR clients are marked as replicas, we
     * want the expose them as normal clients. */
    if ((c->flags & CLIENT_SLAVE) && !(c->flags & CLIENT_MONITOR))
        return CLIENT_TYPE_SLAVE;
    if (c->flags & CLIENT_PUBSUB) return CLIENT_TYPE_PUBSUB;
    return CLIENT_TYPE_NORMAL;
}

int getClientTypeByName(char *name) {
    if (!strcasecmp(name,"normal")) return CLIENT_TYPE_NORMAL;
    else if (!strcasecmp(name,"slave")) return CLIENT_TYPE_SLAVE;
    else if (!strcasecmp(name,"replica")) return CLIENT_TYPE_SLAVE;
    else if (!strcasecmp(name,"pubsub")) return CLIENT_TYPE_PUBSUB;
    else if (!strcasecmp(name,"master")) return CLIENT_TYPE_MASTER;
    else return -1;
}

char *getClientTypeName(int class) {
    switch(class) {
    case CLIENT_TYPE_NORMAL: return "normal";
    case CLIENT_TYPE_SLAVE:  return "slave";
    case CLIENT_TYPE_PUBSUB: return "pubsub";
    case CLIENT_TYPE_MASTER: return "master";
    default:                       return NULL;
    }
}

/* The function checks if the client reached output buffer soft or hard
 * limit, and also update the state needed to check the soft limit as
 * a side effect.
 *
 * Return value: non-zero if the client reached the soft or the hard limit.
 *               Otherwise zero is returned. */
int checkClientOutputBufferLimits(client *c) {
    int soft = 0, hard = 0, class;
    unsigned long used_mem = getClientOutputBufferMemoryUsage(c);

    class = getClientType(c);
    /* For the purpose of output buffer limiting, masters are handled
     * like normal clients. */
    if (class == CLIENT_TYPE_MASTER) class = CLIENT_TYPE_NORMAL;

    if (server.client_obuf_limits[class].hard_limit_bytes &&
        used_mem >= server.client_obuf_limits[class].hard_limit_bytes)
        hard = 1;
    if (server.client_obuf_limits[class].soft_limit_bytes &&
        used_mem >= server.client_obuf_limits[class].soft_limit_bytes)
        soft = 1;

    /* We need to check if the soft limit is reached continuously for the
     * specified amount of seconds. */
    if (soft) {
        if (c->obuf_soft_limit_reached_time == 0) {
            c->obuf_soft_limit_reached_time = server.unixtime;
            soft = 0; /* First time we see the soft limit reached */
        } else {
            time_t elapsed = server.unixtime - c->obuf_soft_limit_reached_time;

            if (elapsed <=
                server.client_obuf_limits[class].soft_limit_seconds) {
                soft = 0; /* The client still did not reached the max number of
                             seconds for the soft limit to be considered
                             reached. */
            }
        }
    } else {
        c->obuf_soft_limit_reached_time = 0;
    }
    return soft || hard;
}

/* Asynchronously close a client if soft or hard limit is reached on the
 * output buffer size. The caller can check if the client will be closed
 * checking if the client CLIENT_CLOSE_ASAP flag is set.
 *
 * Note: we need to close the client asynchronously because this function is
 * called from contexts where the client can't be freed safely, i.e. from the
 * lower level functions pushing data inside the client output buffers. */
void asyncCloseClientOnOutputBufferLimitReached(client *c) {
    if (!c->conn) return; /* It is unsafe to free fake clients. */
    serverAssert(c->reply_bytes < SIZE_MAX-(1024*64));
    if (c->reply_bytes == 0 || c->flags & CLIENT_CLOSE_ASAP) return;
    if (checkClientOutputBufferLimits(c)) {
        sds client = catClientInfoString(sdsempty(),c);

        freeClientAsync(c);
        serverLog(LL_WARNING,"Client %s scheduled to be closed ASAP for overcoming of output buffer limits.", client);
        sdsfree(client);
    }
}

/* Helper function used by performEvictions() in order to flush slaves
 * output buffers without returning control to the event loop.
 * This is also called by SHUTDOWN for a best-effort attempt to send
 * slaves the latest writes. */
void flushSlavesOutputBuffers(void) {
    listIter li;
    listNode *ln;

    listRewind(server.slaves,&li);
    while((ln = listNext(&li))) {
        client *slave = listNodeValue(ln);
        int can_receive_writes = connHasWriteHandler(slave->conn) ||
                                 (slave->flags & CLIENT_PENDING_WRITE);

        /* We don't want to send the pending data to the replica in a few
         * cases:
         *
         * 1. For some reason there is neither the write handler installed
         *    nor the client is flagged as to have pending writes: for some
         *    reason this replica may not be set to receive data. This is
         *    just for the sake of defensive programming.
         *
         * 2. The put_online_on_ack flag is true. To know why we don't want
         *    to send data to the replica in this case, please grep for the
         *    flag for this flag.
         *
         * 3. Obviously if the slave is not ONLINE.
         */
        if (slave->replstate == SLAVE_STATE_ONLINE &&
            can_receive_writes &&
            !slave->repl_put_online_on_ack &&
            clientHasPendingReplies(slave))
        {
            writeToClient(slave,0);
        }
    }
}

/* Pause clients up to the specified unixtime (in ms). While clients
 * are paused no command is processed from clients, so the data set can't
 * change during that time.
 *
 * However while this function pauses normal and Pub/Sub clients, slaves are
 * still served, so this function can be used on server upgrades where it is
 * required that slaves process the latest bytes from the replication stream
 * before being turned to masters.
 *
 * This function is also internally used by Redis Cluster for the manual
 * failover procedure implemented by CLUSTER FAILOVER.
 *
 * The function always succeed, even if there is already a pause in progress.
 * In such a case, the pause is extended if the duration is more than the
 * time left for the previous duration. However if the duration is smaller
 * than the time left for the previous pause, no change is made to the
 * left duration. */
void pauseClients(mstime_t end) {
    if (!server.clients_paused || end > server.clients_pause_end_time)
        server.clients_pause_end_time = end;
    server.clients_paused = 1;
}

/* Return non-zero if clients are currently paused. As a side effect the
 * function checks if the pause time was reached and clear it. */
int clientsArePaused(void) {
    if (server.clients_paused &&
        server.clients_pause_end_time < server.mstime)
    {
        listNode *ln;
        listIter li;
        client *c;

        server.clients_paused = 0;

        /* Put all the clients in the unblocked clients queue in order to
         * force the re-processing of the input buffer if any. */
        listRewind(server.clients,&li);
        while ((ln = listNext(&li)) != NULL) {
            c = listNodeValue(ln);

            /* Don't touch slaves and blocked clients.
             * The latter pending requests will be processed when unblocked. */
            if (c->flags & (CLIENT_SLAVE|CLIENT_BLOCKED)) continue;
            queueClientForReprocessing(c);
        }
    }
    return server.clients_paused;
}

/* This function is called by Redis in order to process a few events from
 * time to time while blocked into some not interruptible operation.
 * This allows to reply to clients with the -LOADING error while loading the
 * data set at startup or after a full resynchronization with the master
 * and so forth.
 *
 * It calls the event loop in order to process a few events. Specifically we
 * try to call the event loop 4 times as long as we receive acknowledge that
 * some event was processed, in order to go forward with the accept, read,
 * write, close sequence needed to serve a client.
 *
 * The function returns the total number of events processed. */
void processEventsWhileBlocked(void) {
    int iterations = 4; /* See the function top-comment. */

    /* Update our cached time since it is used to create and update the last
     * interaction time with clients and for other important things. */
    updateCachedTime(0);

    /* Note: when we are processing events while blocked (for instance during
     * busy Lua scripts), we set a global flag. When such flag is set, we
     * avoid handling the read part of clients using threaded I/O.
     * See https://github.com/antirez/redis/issues/6988 for more info. */
    ProcessingEventsWhileBlocked = 1;
    while (iterations--) {
        long long startval = server.events_processed_while_blocked;
        long long ae_events = aeProcessEvents(server.el,
            AE_FILE_EVENTS|AE_DONT_WAIT|
            AE_CALL_BEFORE_SLEEP|AE_CALL_AFTER_SLEEP);
        /* Note that server.events_processed_while_blocked will also get
         * incremeted by callbacks called by the event loop handlers. */
        server.events_processed_while_blocked += ae_events;
        long long events = server.events_processed_while_blocked - startval;
        if (!events) break;
    }

    whileBlockedCron();

    ProcessingEventsWhileBlocked = 0;
}

/* ==========================================================================
 * Threaded I/O
 * ========================================================================== */

int tio_debug = 0;

#define IO_THREADS_MAX_NUM 128
#define IO_THREADS_OP_READ 0
#define IO_THREADS_OP_WRITE 1

pthread_t io_threads[IO_THREADS_MAX_NUM];
pthread_mutex_t io_threads_mutex[IO_THREADS_MAX_NUM];
redisAtomic unsigned long io_threads_pending[IO_THREADS_MAX_NUM];
int io_threads_op;      /* IO_THREADS_OP_WRITE or IO_THREADS_OP_READ. */

/* This is the list of clients each thread will serve when threaded I/O is
 * used. We spawn io_threads_num-1 threads, since one is the main thread
 * itself. */
list *io_threads_list[IO_THREADS_MAX_NUM];

static inline unsigned long getIOPendingCount(int i) {
    unsigned long count = 0;
    atomicGetWithSync(io_threads_pending[i], count);
    return count;
}

static inline void setIOPendingCount(int i, unsigned long count) {
    atomicSetWithSync(io_threads_pending[i], count);
}

void *IOThreadMain(void *myid) {
    /* The ID is the thread number (from 0 to server.iothreads_num-1), and is
     * used by the thread to just manipulate a single sub-array of clients. */
    long id = (unsigned long)myid;
    char thdname[16];

    snprintf(thdname, sizeof(thdname), "io_thd_%ld", id);
    redis_set_thread_title(thdname);
    redisSetCpuAffinity(server.server_cpulist);
    makeThreadKillable();

    while(1) {
        /* Wait for start */
        for (int j = 0; j < 1000000; j++) {
            if (getIOPendingCount(id) != 0) break;
        }

        /* Give the main thread a chance to stop this thread. */
        if (getIOPendingCount(id) == 0) {
            pthread_mutex_lock(&io_threads_mutex[id]);
            pthread_mutex_unlock(&io_threads_mutex[id]);
            continue;
        }

        serverAssert(getIOPendingCount(id) != 0);

        if (tio_debug) printf("[%ld] %d to handle\n", id, (int)listLength(io_threads_list[id]));

        /* Process: note that the main thread will never touch our list
         * before we drop the pending count to 0. */
        listIter li;
        listNode *ln;
        listRewind(io_threads_list[id],&li);
        while((ln = listNext(&li))) {
            client *c = listNodeValue(ln);
            if (io_threads_op == IO_THREADS_OP_WRITE) {
                writeToClient(c,0);
            } else if (io_threads_op == IO_THREADS_OP_READ) {
                readQueryFromClient(c->conn);
            } else {
                serverPanic("io_threads_op value is unknown");
            }
        }
        listEmpty(io_threads_list[id]);
        setIOPendingCount(id, 0);

        if (tio_debug) printf("[%ld] Done\n", id);
    }
}

/* Initialize the data structures needed for threaded I/O. */
void initThreadedIO(void) {
    server.io_threads_active = 0; /* We start with threads not active. */

    /* Don't spawn any thread if the user selected a single thread:
     * we'll handle I/O directly from the main thread. */
    if (server.io_threads_num == 1) return;

    if (server.io_threads_num > IO_THREADS_MAX_NUM) {
        serverLog(LL_WARNING,"Fatal: too many I/O threads configured. "
                             "The maximum number is %d.", IO_THREADS_MAX_NUM);
        exit(1);
    }

    /* Spawn and initialize the I/O threads. */
    for (int i = 0; i < server.io_threads_num; i++) {
        /* Things we do for all the threads including the main thread. */
        io_threads_list[i] = listCreate();
        if (i == 0) continue; /* Thread 0 is the main thread. */

        /* Things we do only for the additional threads. */
        pthread_t tid;
        pthread_mutex_init(&io_threads_mutex[i],NULL);
        setIOPendingCount(i, 0);
        pthread_mutex_lock(&io_threads_mutex[i]); /* Thread will be stopped. */
        if (pthread_create(&tid,NULL,IOThreadMain,(void*)(long)i) != 0) {
            serverLog(LL_WARNING,"Fatal: Can't initialize IO thread.");
            exit(1);
        }
        io_threads[i] = tid;
    }
}

void killIOThreads(void) {
    int err, j;
    for (j = 0; j < server.io_threads_num; j++) {
        if (io_threads[j] == pthread_self()) continue;
        if (io_threads[j] && pthread_cancel(io_threads[j]) == 0) {
            if ((err = pthread_join(io_threads[j],NULL)) != 0) {
                serverLog(LL_WARNING,
                    "IO thread(tid:%lu) can not be joined: %s",
                        (unsigned long)io_threads[j], strerror(err));
            } else {
                serverLog(LL_WARNING,
                    "IO thread(tid:%lu) terminated",(unsigned long)io_threads[j]);
            }
        }
    }
}

void startThreadedIO(void) {
    if (tio_debug) { printf("S"); fflush(stdout); }
    if (tio_debug) printf("--- STARTING THREADED IO ---\n");
    serverAssert(server.io_threads_active == 0);
    for (int j = 1; j < server.io_threads_num; j++)
        pthread_mutex_unlock(&io_threads_mutex[j]);
    server.io_threads_active = 1;
}

void stopThreadedIO(void) {
    /* We may have still clients with pending reads when this function
     * is called: handle them before stopping the threads. */
    handleClientsWithPendingReadsUsingThreads();
    if (tio_debug) { printf("E"); fflush(stdout); }
    if (tio_debug) printf("--- STOPPING THREADED IO [R%d] [W%d] ---\n",
        (int) listLength(server.clients_pending_read),
        (int) listLength(server.clients_pending_write));
    serverAssert(server.io_threads_active == 1);
    for (int j = 1; j < server.io_threads_num; j++)
        pthread_mutex_lock(&io_threads_mutex[j]);
    server.io_threads_active = 0;
}

/* This function checks if there are not enough pending clients to justify
 * taking the I/O threads active: in that case I/O threads are stopped if
 * currently active. We track the pending writes as a measure of clients
 * we need to handle in parallel, however the I/O threading is disabled
 * globally for reads as well if we have too little pending clients.
 *
 * The function returns 0 if the I/O threading should be used because there
 * are enough active threads, otherwise 1 is returned and the I/O threads
 * could be possibly stopped (if already active) as a side effect. */
int stopThreadedIOIfNeeded(void) {
    int pending = listLength(server.clients_pending_write);

    /* Return ASAP if IO threads are disabled (single threaded mode). */
    if (server.io_threads_num == 1) return 1;

    if (pending < (server.io_threads_num*2)) {
        if (server.io_threads_active) stopThreadedIO();
        return 1;
    } else {
        return 0;
    }
}

int handleClientsWithPendingWritesUsingThreads(void) {
    int processed = listLength(server.clients_pending_write);
    if (processed == 0) return 0; /* Return ASAP if there are no clients. */

    /* If I/O threads are disabled or we have few clients to serve, don't
     * use I/O threads, but thejboring synchronous code. */
    if (server.io_threads_num == 1 || stopThreadedIOIfNeeded()) {
        return handleClientsWithPendingWrites();
    }

    /* Start threads if needed. */
    if (!server.io_threads_active) startThreadedIO();

    if (tio_debug) printf("%d TOTAL WRITE pending clients\n", processed);

    /* Distribute the clients across N different lists. */
    listIter li;
    listNode *ln;
    listRewind(server.clients_pending_write,&li);
    int item_id = 0;
    while((ln = listNext(&li))) {
        client *c = listNodeValue(ln);
        c->flags &= ~CLIENT_PENDING_WRITE;

        /* Remove clients from the list of pending writes since
         * they are going to be closed ASAP. */
        if (c->flags & CLIENT_CLOSE_ASAP) {
            listDelNode(server.clients_pending_write, ln);
            continue;
        }

        int target_id = item_id % server.io_threads_num;
        listAddNodeTail(io_threads_list[target_id],c);
        item_id++;
    }

    /* Give the start condition to the waiting threads, by setting the
     * start condition atomic var. */
    io_threads_op = IO_THREADS_OP_WRITE;
    for (int j = 1; j < server.io_threads_num; j++) {
        int count = listLength(io_threads_list[j]);
        setIOPendingCount(j, count);
    }

    /* Also use the main thread to process a slice of clients. */
    listRewind(io_threads_list[0],&li);
    while((ln = listNext(&li))) {
        client *c = listNodeValue(ln);
        writeToClient(c,0);
    }
    listEmpty(io_threads_list[0]);

    /* Wait for all the other threads to end their work. */
    while(1) {
        unsigned long pending = 0;
        for (int j = 1; j < server.io_threads_num; j++)
            pending += getIOPendingCount(j);
        if (pending == 0) break;
    }
    if (tio_debug) printf("I/O WRITE All threads finshed\n");

    /* Run the list of clients again to install the write handler where
     * needed. */
    listRewind(server.clients_pending_write,&li);
    while((ln = listNext(&li))) {
        client *c = listNodeValue(ln);

        /* Install the write handler if there are pending writes in some
         * of the clients. */
        if (clientHasPendingReplies(c) &&
                connSetWriteHandler(c->conn, sendReplyToClient) == AE_ERR)
        {
            freeClientAsync(c);
        }
    }
    listEmpty(server.clients_pending_write);

    /* Update processed count on server */
    server.stat_io_writes_processed += processed;

    return processed;
}

/* Return 1 if we want to handle the client read later using threaded I/O.
 * This is called by the readable handler of the event loop.
 * As a side effect of calling this function the client is put in the
 * pending read clients and flagged as such. */
int postponeClientRead(client *c) {
    if (server.io_threads_active &&
        server.io_threads_do_reads &&
        !ProcessingEventsWhileBlocked &&
        !(c->flags & (CLIENT_MASTER|CLIENT_SLAVE|CLIENT_PENDING_READ)))
    {
        c->flags |= CLIENT_PENDING_READ;
        listAddNodeHead(server.clients_pending_read,c);
        return 1;
    } else {
        return 0;
    }
}

/* When threaded I/O is also enabled for the reading + parsing side, the
 * readable handler will just put normal clients into a queue of clients to
 * process (instead of serving them synchronously). This function runs
 * the queue using the I/O threads, and process them in order to accumulate
 * the reads in the buffers, and also parse the first command available
 * rendering it in the client structures. */
int handleClientsWithPendingReadsUsingThreads(void) {
    if (!server.io_threads_active || !server.io_threads_do_reads) return 0;
    int processed = listLength(server.clients_pending_read);
    if (processed == 0) return 0;

    if (tio_debug) printf("%d TOTAL READ pending clients\n", processed);

    /* Distribute the clients across N different lists. */
    listIter li;
    listNode *ln;
    listRewind(server.clients_pending_read,&li);
    int item_id = 0;
    while((ln = listNext(&li))) {
        client *c = listNodeValue(ln);
        int target_id = item_id % server.io_threads_num;
        listAddNodeTail(io_threads_list[target_id],c);
        item_id++;
    }

    /* Give the start condition to the waiting threads, by setting the
     * start condition atomic var. */
    io_threads_op = IO_THREADS_OP_READ;
    for (int j = 1; j < server.io_threads_num; j++) {
        int count = listLength(io_threads_list[j]);
        setIOPendingCount(j, count);
    }

    /* Also use the main thread to process a slice of clients. */
    listRewind(io_threads_list[0],&li);
    while((ln = listNext(&li))) {
        client *c = listNodeValue(ln);
        readQueryFromClient(c->conn);
    }
    listEmpty(io_threads_list[0]);

    /* Wait for all the other threads to end their work. */
    while(1) {
        unsigned long pending = 0;
        for (int j = 1; j < server.io_threads_num; j++)
            pending += getIOPendingCount(j);
        if (pending == 0) break;
    }
    if (tio_debug) printf("I/O READ All threads finshed\n");

    /* Run the list of clients again to process the new buffers. */
    while(listLength(server.clients_pending_read)) {
        ln = listFirst(server.clients_pending_read);
        client *c = listNodeValue(ln);
        c->flags &= ~CLIENT_PENDING_READ;
        listDelNode(server.clients_pending_read,ln);

        if (c->flags & CLIENT_PENDING_COMMAND) {
            c->flags &= ~CLIENT_PENDING_COMMAND;
            if (processCommandAndResetClient(c) == C_ERR) {
                /* If the client is no longer valid, we avoid
                 * processing the client later. So we just go
                 * to the next. */
                continue;
            }
        }
        processInputBuffer(c);

        /* We may have pending replies if a thread readQueryFromClient() produced
         * replies and did not install a write handler (it can't).
         */
        if (!(c->flags & CLIENT_PENDING_WRITE) && clientHasPendingReplies(c))
            clientInstallWriteHandler(c);
    }

    /* Update processed count on server */
    server.stat_io_reads_processed += processed;

    return processed;
}<|MERGE_RESOLUTION|>--- conflicted
+++ resolved
@@ -2371,7 +2371,6 @@
 
     if (c->argc == 2 && !strcasecmp(c->argv[1]->ptr,"help")) {
         const char *help[] = {
-<<<<<<< HEAD
 "CACHING (YES|NO)",
 "    Enable/disable tracking of the keys for next command in OPTIN/OPTOUT modes.",
 "GETREDIR",
@@ -2408,30 +2407,9 @@
 "    Unblock the specified blocked client.",
 "TRACKING (ON|OFF) [REDIRECT <id>] [BCAST] [PREFIX <prefix> [...]]",
 "         [OPTIN] [OPTOUT]",
-"    Enable client keys tracking for client side caching.",
-=======
-"ID                     -- Return the ID of the current connection.",
-"INFO                   -- Return information about the current client connection.",
-"GETNAME                -- Return the name of the current connection.",
-"KILL <ip:port>         -- Kill connection made from <ip:port>.",
-"KILL <option> <value> [option value ...] -- Kill connections. Options are:",
-"     ADDR <ip:port>                      -- Kill connection made from <ip:port>",
-"     LADDR <ip:port>                     -- Kill connection made to <ip:port>",
-"     TYPE (normal|master|replica|pubsub) -- Kill connections by type.",
-"     USER <username>   -- Kill connections authenticated with such user.",
-"     SKIPME (yes|no)   -- Skip killing current connection (default: yes).",
-"LIST [options ...]     -- Return information about client connections. Options:",
-"     TYPE (normal|master|replica|pubsub) -- Return clients of specified type.",
-"     ID id [id ...]                      -- Return clients of specified IDs only.",
-"PAUSE <timeout>        -- Suspend all Redis clients for <timeout> milliseconds.",
-"REPLY (on|off|skip)    -- Control the replies sent to the current connection.",
-"SETNAME <name>         -- Assign the name <name> to the current connection.",
-"UNBLOCK <clientid> [TIMEOUT|ERROR] -- Unblock the specified blocked client.",
-"TRACKING (on|off) [REDIRECT <id>] [BCAST] [PREFIX first] [PREFIX second] [OPTIN] [OPTOUT] [NOLOOP]... -- Enable client keys tracking for client side caching.",
-"CACHING  (yes|no)      -- Enable/Disable tracking of the keys for next command in OPTIN/OPTOUT mode.",
-"GETREDIR               -- Return the client ID we are redirecting to when tracking is enabled.",
-"TRACKINGINFO           -- Return information about current client's tracking status.",
->>>>>>> 19d4705f
+"    Control server assisted client side caching.",
+"TRACKINGINFO",
+"    Report tracking status for the current connection.",
 NULL
         };
         addReplyHelp(c, help);
