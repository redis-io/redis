--- conflicted
+++ resolved
@@ -1592,9 +1592,6 @@
     listIter li;
     client *client;
 
-<<<<<<< HEAD
-    if (!strcasecmp(c->argv[1]->ptr,"list")) {
-=======
     if (c->argc == 2 && !strcasecmp(c->argv[1]->ptr,"help")) {
         const char *help[] = {
 "getname -- Return the name of the current connection.",
@@ -1610,8 +1607,7 @@
 NULL
         };
         addReplyHelp(c, help);
-    } else if (!strcasecmp(c->argv[1]->ptr,"list") && c->argc == 2) {
->>>>>>> 238c9bd0
+    } else if (!strcasecmp(c->argv[1]->ptr,"list")) {
         /* CLIENT LIST */
         int type = -1;
         if (c->argc == 4 && !strcasecmp(c->argv[2]->ptr,"type")) {
