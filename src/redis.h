--- conflicted
+++ resolved
@@ -738,12 +738,8 @@
     int bindaddr_count;         /* Number of addresses in server.bindaddr[] */
     char *unixsocket;           /* UNIX socket path */
     mode_t unixsocketperm;      /* UNIX socket permission */
-<<<<<<< HEAD
-    int ipfd[REDIS_MAX_IP];     /* TCP socket file descriptors */
-=======
     int ipfd[REDIS_BINDADDR_MAX]; /* TCP socket file descriptors */
     int ipfd_count;             /* Used slots in ipfd[] */
->>>>>>> 34e20658
     int sofd;                   /* Unix socket file descriptor */
     int cfd[REDIS_BINDADDR_MAX];/* Cluster bus listening socket */
     int cfd_count;              /* Used slots in cfd[] */
