--- conflicted
+++ resolved
@@ -1758,19 +1758,6 @@
  * XGROUP DESTROY <key> <groupname>
  * XGROUP DELCONSUMER <key> <groupname> <consumername> */
 void xgroupCommand(client *c) {
-    const char *help[] = {
-"CREATE <key> <groupname> <id|$> [option]",
-"    Create a new consumer group. Options are:",
-"    * MKSTREAM",
-"      Create the empty stream if it does not exist.",
-"DELCONSUMER <key> <groupname> <consumer>",
-"    Remove the specified consumer.",
-"DESTROY <key> <groupname>"
-"    Remove the specified group.",
-"SETID <key> <groupname> <id|$>",
-"    Set the current group ID.",
-NULL
-    };
     stream *s = NULL;
     sds grpname = NULL;
     streamCG *cg = NULL;
@@ -1888,6 +1875,19 @@
         notifyKeyspaceEvent(NOTIFY_STREAM,"xgroup-delconsumer",
                             c->argv[2],c->db->id);
     } else if (c->argc == 2 && !strcasecmp(opt,"HELP")) {
+        const char *help[] = {
+"CREATE <key> <groupname> <id|$> [option]",
+"    Create a new consumer group. Options are:",
+"    * MKSTREAM",
+"      Create the empty stream if it does not exist.",
+"DELCONSUMER <key> <groupname> <consumer>",
+"    Remove the specified consumer.",
+"DESTROY <key> <groupname>"
+"    Remove the specified group.",
+"SETID <key> <groupname> <id|$>",
+"    Set the current group ID.",
+NULL
+        };
         addReplyHelp(c, help);
     } else {
         addReplySubcommandSyntaxError(c);
@@ -2699,32 +2699,21 @@
  * XINFO STREAM <key> [FULL [COUNT <count>]]
  * XINFO HELP. */
 void xinfoCommand(client *c) {
-    const char *help[] = {
-<<<<<<< HEAD
+    stream *s = NULL;
+    char *opt;
+    robj *key;
+
+    /* HELP is special. Handle it ASAP. */
+    if (!strcasecmp(c->argv[1]->ptr,"HELP")) {
+        const char *help[] = {
 "CONSUMERS <key> <groupname>",
 "    Show consumer groups of group `groupname`.",
 "GROUPS <key>",
 "    Show the stream consumer groups.",
-"STREAM <key>",
+"STREAM <key> [FULL [COUNT <count>]",
 "    Show information about the stream.",
-=======
-"CONSUMERS <key> <groupname>         -- Show consumer groups of group <groupname>.",
-"GROUPS <key>                        -- Show the stream consumer groups.",
-"STREAM <key> [FULL [COUNT <count>]] -- Show information about the stream.",
-"                                       FULL will return the full state of the stream,",
-"                                            including all entries, groups, consumers and PELs.",
-"                                            It's possible to show only the first stream/PEL entries",
-"                                            by using the COUNT modifier (Default is 10)",
-"HELP                                -- Print this help.",
->>>>>>> ee4a15aa
 NULL
-    };
-    stream *s = NULL;
-    char *opt;
-    robj *key;
-
-    /* HELP is special. Handle it ASAP. */
-    if (!strcasecmp(c->argv[1]->ptr,"HELP")) {
+        };
         addReplyHelp(c, help);
         return;
     } else if (c->argc < 3) {
