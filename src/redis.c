/*
 * Copyright (c) 2009-2010, Salvatore Sanfilippo <antirez at gmail dot com>
 * All rights reserved.
 *
 * Redistribution and use in source and binary forms, with or without
 * modification, are permitted provided that the following conditions are met:
 *
 *   * Redistributions of source code must retain the above copyright notice,
 *     this list of conditions and the following disclaimer.
 *   * Redistributions in binary form must reproduce the above copyright
 *     notice, this list of conditions and the following disclaimer in the
 *     documentation and/or other materials provided with the distribution.
 *   * Neither the name of Redis nor the names of its contributors may be used
 *     to endorse or promote products derived from this software without
 *     specific prior written permission.
 *
 * THIS SOFTWARE IS PROVIDED BY THE COPYRIGHT HOLDERS AND CONTRIBUTORS "AS IS"
 * AND ANY EXPRESS OR IMPLIED WARRANTIES, INCLUDING, BUT NOT LIMITED TO, THE
 * IMPLIED WARRANTIES OF MERCHANTABILITY AND FITNESS FOR A PARTICULAR PURPOSE
 * ARE DISCLAIMED. IN NO EVENT SHALL THE COPYRIGHT OWNER OR CONTRIBUTORS BE
 * LIABLE FOR ANY DIRECT, INDIRECT, INCIDENTAL, SPECIAL, EXEMPLARY, OR
 * CONSEQUENTIAL DAMAGES (INCLUDING, BUT NOT LIMITED TO, PROCUREMENT OF
 * SUBSTITUTE GOODS OR SERVICES; LOSS OF USE, DATA, OR PROFITS; OR BUSINESS
 * INTERRUPTION) HOWEVER CAUSED AND ON ANY THEORY OF LIABILITY, WHETHER IN
 * CONTRACT, STRICT LIABILITY, OR TORT (INCLUDING NEGLIGENCE OR OTHERWISE)
 * ARISING IN ANY WAY OUT OF THE USE OF THIS SOFTWARE, EVEN IF ADVISED OF THE
 * POSSIBILITY OF SUCH DAMAGE.
 */

#include "redis.h"
#include "slowlog.h"
#include "bio.h"

#include <dirent.h>
#include <dlfcn.h>
#include <time.h>
#include <signal.h>
#include <sys/wait.h>
#include <errno.h>
#include <assert.h>
#include <ctype.h>
#include <stdarg.h>
#include <arpa/inet.h>
#include <sys/stat.h>
#include <fcntl.h>
#include <sys/time.h>
#include <sys/resource.h>
#include <sys/uio.h>
#include <limits.h>
#include <float.h>
#include <math.h>
#include <sys/resource.h>
#include <sys/utsname.h>

/* Our shared "common" objects */

struct sharedObjectsStruct shared;

/* Global vars that are actually used as constants. The following double
 * values are used for double on-disk serialization, and are initialized
 * at runtime to avoid strange compiler optimizations. */

double R_Zero, R_PosInf, R_NegInf, R_Nan;

/*================================= Globals ================================= */

/* Global vars */
struct redisServer server; /* server global state */
struct redisCommand *commandTable;

/* Our command table.
 *
 * Every entry is composed of the following fields:
 *
 * name: a string representing the command name.
 * function: pointer to the C function implementing the command.
 * arity: number of arguments, it is possible to use -N to say >= N
 * sflags: command flags as string. See below for a table of flags.
 * flags: flags as bitmask. Computed by Redis using the 'sflags' field.
 * get_keys_proc: an optional function to get key arguments from a command.
 *                This is only used when the following three fields are not
 *                enough to specify what arguments are keys.
 * first_key_index: first argument that is a key
 * last_key_index: last argument that is a key
 * key_step: step to get all the keys from first to last argument. For instance
 *           in MSET the step is two since arguments are key,val,key,val,...
 * microseconds: microseconds of total execution time for this command.
 * calls: total number of calls of this command.
 *
 * The flags, microseconds and calls fields are computed by Redis and should
 * always be set to zero.
 *
 * Command flags are expressed using strings where every character represents
 * a flag. Later the populateCommandTable() function will take care of
 * populating the real 'flags' field using this characters.
 *
 * This is the meaning of the flags:
 *
 * w: write command (may modify the key space).
 * r: read command  (will never modify the key space).
 * m: may increase memory usage once called. Don't allow if out of memory.
 * a: admin command, like SAVE or SHUTDOWN.
 * p: Pub/Sub related command.
 * f: force replication of this command, regarless of server.dirty.
 * s: command not allowed in scripts.
 * R: random command. Command is not deterministic, that is, the same command
 *    with the same arguments, with the same key space, may have different
 *    results. For instance SPOP and RANDOMKEY are two random commands.
 * S: Sort command output array if called from script, so that the output
 *    is deterministic.
 */
struct redisCommand redisCommandTable[] = {
    {"get",getCommand,2,"r",0,NULL,1,1,1,0,0},
    {"set",setCommand,3,"wm",0,noPreloadGetKeys,1,1,1,0,0},
    {"setnx",setnxCommand,3,"wm",0,noPreloadGetKeys,1,1,1,0,0},
    {"setex",setexCommand,4,"wm",0,noPreloadGetKeys,1,1,1,0,0},
    {"psetex",psetexCommand,4,"wm",0,noPreloadGetKeys,1,1,1,0,0},
    {"append",appendCommand,3,"wm",0,NULL,1,1,1,0,0},
    {"strlen",strlenCommand,2,"r",0,NULL,1,1,1,0,0},
    {"del",delCommand,-2,"w",0,noPreloadGetKeys,1,-1,1,0,0},
    {"exists",existsCommand,2,"r",0,NULL,1,1,1,0,0},
    {"setbit",setbitCommand,4,"wm",0,NULL,1,1,1,0,0},
    {"getbit",getbitCommand,3,"r",0,NULL,1,1,1,0,0},
    {"setrange",setrangeCommand,4,"wm",0,NULL,1,1,1,0,0},
    {"getrange",getrangeCommand,4,"r",0,NULL,1,1,1,0,0},
    {"substr",getrangeCommand,4,"r",0,NULL,1,1,1,0,0},
    {"incr",incrCommand,2,"wm",0,NULL,1,1,1,0,0},
    {"decr",decrCommand,2,"wm",0,NULL,1,1,1,0,0},
    {"mget",mgetCommand,-2,"r",0,NULL,1,-1,1,0,0},
    {"rpush",rpushCommand,-3,"wm",0,NULL,1,1,1,0,0},
    {"lpush",lpushCommand,-3,"wm",0,NULL,1,1,1,0,0},
    {"rpushx",rpushxCommand,3,"wm",0,NULL,1,1,1,0,0},
    {"lpushx",lpushxCommand,3,"wm",0,NULL,1,1,1,0,0},
    {"linsert",linsertCommand,5,"wm",0,NULL,1,1,1,0,0},
    {"rpop",rpopCommand,2,"w",0,NULL,1,1,1,0,0},
    {"lpop",lpopCommand,2,"w",0,NULL,1,1,1,0,0},
    {"brpop",brpopCommand,-3,"ws",0,NULL,1,1,1,0,0},
    {"brpoplpush",brpoplpushCommand,4,"wms",0,NULL,1,2,1,0,0},
    {"blpop",blpopCommand,-3,"ws",0,NULL,1,-2,1,0,0},
    {"llen",llenCommand,2,"r",0,NULL,1,1,1,0,0},
    {"lindex",lindexCommand,3,"r",0,NULL,1,1,1,0,0},
    {"lset",lsetCommand,4,"wm",0,NULL,1,1,1,0,0},
    {"lrange",lrangeCommand,4,"r",0,NULL,1,1,1,0,0},
    {"ltrim",ltrimCommand,4,"w",0,NULL,1,1,1,0,0},
    {"lrem",lremCommand,4,"w",0,NULL,1,1,1,0,0},
    {"rpoplpush",rpoplpushCommand,3,"wm",0,NULL,1,2,1,0,0},
    {"sadd",saddCommand,-3,"wm",0,NULL,1,1,1,0,0},
    {"srem",sremCommand,-3,"w",0,NULL,1,1,1,0,0},
    {"smove",smoveCommand,4,"w",0,NULL,1,2,1,0,0},
    {"sismember",sismemberCommand,3,"r",0,NULL,1,1,1,0,0},
    {"scard",scardCommand,2,"r",0,NULL,1,1,1,0,0},
    {"spop",spopCommand,2,"wRs",0,NULL,1,1,1,0,0},
    {"srandmember",srandmemberCommand,2,"rR",0,NULL,1,1,1,0,0},
    {"sinter",sinterCommand,-2,"rS",0,NULL,1,-1,1,0,0},
    {"sinterstore",sinterstoreCommand,-3,"wm",0,NULL,1,-1,1,0,0},
    {"sunion",sunionCommand,-2,"rS",0,NULL,1,-1,1,0,0},
    {"sunionstore",sunionstoreCommand,-3,"wm",0,NULL,1,-1,1,0,0},
    {"sdiff",sdiffCommand,-2,"rS",0,NULL,1,-1,1,0,0},
    {"sdiffstore",sdiffstoreCommand,-3,"wm",0,NULL,1,-1,1,0,0},
    {"smembers",sinterCommand,2,"rS",0,NULL,1,1,1,0,0},
    {"zadd",zaddCommand,-4,"wm",0,NULL,1,1,1,0,0},
    {"zincrby",zincrbyCommand,4,"wm",0,NULL,1,1,1,0,0},
    {"zrem",zremCommand,-3,"w",0,NULL,1,1,1,0,0},
    {"zremrangebyscore",zremrangebyscoreCommand,4,"w",0,NULL,1,1,1,0,0},
    {"zremrangebyrank",zremrangebyrankCommand,4,"w",0,NULL,1,1,1,0,0},
    {"zunionstore",zunionstoreCommand,-4,"wm",0,zunionInterGetKeys,0,0,0,0,0},
    {"zinterstore",zinterstoreCommand,-4,"wm",0,zunionInterGetKeys,0,0,0,0,0},
    {"zrange",zrangeCommand,-4,"r",0,NULL,1,1,1,0,0},
    {"zrangebyscore",zrangebyscoreCommand,-4,"r",0,NULL,1,1,1,0,0},
    {"zrevrangebyscore",zrevrangebyscoreCommand,-4,"r",0,NULL,1,1,1,0,0},
    {"zcount",zcountCommand,4,"r",0,NULL,1,1,1,0,0},
    {"zrevrange",zrevrangeCommand,-4,"r",0,NULL,1,1,1,0,0},
    {"zcard",zcardCommand,2,"r",0,NULL,1,1,1,0,0},
    {"zscore",zscoreCommand,3,"r",0,NULL,1,1,1,0,0},
    {"zrank",zrankCommand,3,"r",0,NULL,1,1,1,0,0},
    {"zrevrank",zrevrankCommand,3,"r",0,NULL,1,1,1,0,0},
    {"hset",hsetCommand,4,"wm",0,NULL,1,1,1,0,0},
    {"hsetnx",hsetnxCommand,4,"wm",0,NULL,1,1,1,0,0},
    {"hget",hgetCommand,3,"r",0,NULL,1,1,1,0,0},
    {"hmset",hmsetCommand,-4,"wm",0,NULL,1,1,1,0,0},
    {"hmget",hmgetCommand,-3,"r",0,NULL,1,1,1,0,0},
    {"hincrby",hincrbyCommand,4,"wm",0,NULL,1,1,1,0,0},
    {"hincrbyfloat",hincrbyfloatCommand,4,"wm",0,NULL,1,1,1,0,0},
    {"hdel",hdelCommand,-3,"w",0,NULL,1,1,1,0,0},
    {"hlen",hlenCommand,2,"r",0,NULL,1,1,1,0,0},
    {"hkeys",hkeysCommand,2,"rS",0,NULL,1,1,1,0,0},
    {"hvals",hvalsCommand,2,"rS",0,NULL,1,1,1,0,0},
    {"hgetall",hgetallCommand,2,"r",0,NULL,1,1,1,0,0},
    {"hexists",hexistsCommand,3,"r",0,NULL,1,1,1,0,0},
    {"incrby",incrbyCommand,3,"wm",0,NULL,1,1,1,0,0},
    {"decrby",decrbyCommand,3,"wm",0,NULL,1,1,1,0,0},
    {"incrbyfloat",incrbyfloatCommand,3,"wm",0,NULL,1,1,1,0,0},
    {"getset",getsetCommand,3,"wm",0,NULL,1,1,1,0,0},
    {"mset",msetCommand,-3,"wm",0,NULL,1,-1,2,0,0},
    {"msetnx",msetnxCommand,-3,"wm",0,NULL,1,-1,2,0,0},
    {"randomkey",randomkeyCommand,1,"rR",0,NULL,0,0,0,0,0},
    {"select",selectCommand,2,"r",0,NULL,0,0,0,0,0},
    {"move",moveCommand,3,"w",0,NULL,1,1,1,0,0},
    {"rename",renameCommand,3,"w",0,renameGetKeys,1,2,1,0,0},
    {"renamenx",renamenxCommand,3,"w",0,renameGetKeys,1,2,1,0,0},
    {"expire",expireCommand,3,"w",0,NULL,1,1,1,0,0},
    {"expireat",expireatCommand,3,"w",0,NULL,1,1,1,0,0},
    {"pexpire",pexpireCommand,3,"w",0,NULL,1,1,1,0,0},
    {"pexpireat",pexpireatCommand,3,"w",0,NULL,1,1,1,0,0},
    {"keys",keysCommand,2,"rS",0,NULL,0,0,0,0,0},
    {"dbsize",dbsizeCommand,1,"r",0,NULL,0,0,0,0,0},
    {"auth",authCommand,2,"rs",0,NULL,0,0,0,0,0},
    {"ping",pingCommand,1,"r",0,NULL,0,0,0,0,0},
    {"echo",echoCommand,2,"r",0,NULL,0,0,0,0,0},
    {"save",saveCommand,1,"ars",0,NULL,0,0,0,0,0},
    {"bgsave",bgsaveCommand,1,"ar",0,NULL,0,0,0,0,0},
    {"bgrewriteaof",bgrewriteaofCommand,1,"ar",0,NULL,0,0,0,0,0},
    {"shutdown",shutdownCommand,-1,"ar",0,NULL,0,0,0,0,0},
    {"lastsave",lastsaveCommand,1,"r",0,NULL,0,0,0,0,0},
    {"type",typeCommand,2,"r",0,NULL,1,1,1,0,0},
    {"multi",multiCommand,1,"rs",0,NULL,0,0,0,0,0},
    {"exec",execCommand,1,"s",0,NULL,0,0,0,0,0},
    {"discard",discardCommand,1,"rs",0,NULL,0,0,0,0,0},
    {"sync",syncCommand,1,"ars",0,NULL,0,0,0,0,0},
    {"flushdb",flushdbCommand,1,"w",0,NULL,0,0,0,0,0},
    {"flushall",flushallCommand,1,"w",0,NULL,0,0,0,0,0},
    {"sort",sortCommand,-2,"wmS",0,NULL,1,1,1,0,0},
    {"info",infoCommand,-1,"r",0,NULL,0,0,0,0,0},
    {"monitor",monitorCommand,1,"ars",0,NULL,0,0,0,0,0},
    {"ttl",ttlCommand,2,"r",0,NULL,1,1,1,0,0},
    {"pttl",pttlCommand,2,"r",0,NULL,1,1,1,0,0},
    {"persist",persistCommand,2,"w",0,NULL,1,1,1,0,0},
    {"slaveof",slaveofCommand,3,"as",0,NULL,0,0,0,0,0},
    {"debug",debugCommand,-2,"as",0,NULL,0,0,0,0,0},
    {"config",configCommand,-2,"ar",0,NULL,0,0,0,0,0},
    {"subscribe",subscribeCommand,-2,"rps",0,NULL,0,0,0,0,0},
    {"unsubscribe",unsubscribeCommand,-1,"rps",0,NULL,0,0,0,0,0},
    {"psubscribe",psubscribeCommand,-2,"rps",0,NULL,0,0,0,0,0},
    {"punsubscribe",punsubscribeCommand,-1,"rps",0,NULL,0,0,0,0,0},
    {"publish",publishCommand,3,"pf",0,NULL,0,0,0,0,0},
    {"watch",watchCommand,-2,"rs",0,noPreloadGetKeys,1,-1,1,0,0},
    {"unwatch",unwatchCommand,1,"rs",0,NULL,0,0,0,0,0},
    {"cluster",clusterCommand,-2,"ar",0,NULL,0,0,0,0,0},
    {"restore",restoreCommand,4,"awm",0,NULL,1,1,1,0,0},
    {"migrate",migrateCommand,6,"aw",0,NULL,0,0,0,0,0},
    {"asking",askingCommand,1,"r",0,NULL,0,0,0,0,0},
    {"dump",dumpCommand,2,"ar",0,NULL,1,1,1,0,0},
    {"object",objectCommand,-2,"r",0,NULL,2,2,2,0,0},
    {"client",clientCommand,-2,"ar",0,NULL,0,0,0,0,0},
    {"eval",evalCommand,-3,"s",0,zunionInterGetKeys,0,0,0,0,0},
    {"evalsha",evalShaCommand,-3,"s",0,zunionInterGetKeys,0,0,0,0,0},
    {"slowlog",slowlogCommand,-2,"r",0,NULL,0,0,0,0,0},
    {"script",scriptCommand,-2,"ras",0,NULL,0,0,0,0,0},
    {"time",timeCommand,1,"rR",0,NULL,0,0,0,0,0}
};

/*============================ Utility functions ============================ */

/* Low level logging. To use only for very big messages, otherwise
 * redisLog() is to prefer. */
void redisLogRaw(int level, const char *msg) {
    const int syslogLevelMap[] = { LOG_DEBUG, LOG_INFO, LOG_NOTICE, LOG_WARNING };
    const char *c = ".-*#";
    FILE *fp;
    char buf[64];
    int rawmode = (level & REDIS_LOG_RAW);

    level &= 0xff; /* clear flags */
    if (level < server.verbosity) return;

    fp = (server.logfile == NULL) ? stdout : fopen(server.logfile,"a");
    if (!fp) return;

    if (rawmode) {
        fprintf(fp,"%s",msg);
    } else {
        int off;
        struct timeval tv;

        gettimeofday(&tv,NULL);
        off = strftime(buf,sizeof(buf),"%d %b %H:%M:%S.",localtime(&tv.tv_sec));
        snprintf(buf+off,sizeof(buf)-off,"%03d",(int)tv.tv_usec/1000);
        fprintf(fp,"[%d] %s %c %s\n",(int)getpid(),buf,c[level],msg);
    }
    fflush(fp);

    if (server.logfile) fclose(fp);

    if (server.syslog_enabled) syslog(syslogLevelMap[level], "%s", msg);
}

/* Like redisLogRaw() but with printf-alike support. This is the funciton that
 * is used across the code. The raw version is only used in order to dump
 * the INFO output on crash. */
void redisLog(int level, const char *fmt, ...) {
    va_list ap;
    char msg[REDIS_MAX_LOGMSG_LEN];

    if ((level&0xff) < server.verbosity) return;

    va_start(ap, fmt);
    vsnprintf(msg, sizeof(msg), fmt, ap);
    va_end(ap);

    redisLogRaw(level,msg);
}

/* Log a fixed message without printf-alike capabilities, in a way that is
 * safe to call from a signal handler.
 *
 * We actually use this only for signals that are not fatal from the point
 * of view of Redis. Signals that are going to kill the server anyway and
 * where we need printf-alike features are served by redisLog(). */
void redisLogFromHandler(int level, const char *msg) {
    int fd;
    char buf[64];

    if ((level&0xff) < server.verbosity ||
        (server.logfile == NULL && server.daemonize)) return;
    fd = server.logfile ?
        open(server.logfile, O_APPEND|O_CREAT|O_WRONLY, 0644) :
        STDOUT_FILENO;
    if (fd == -1) return;
    ll2string(buf,sizeof(buf),getpid());
    if (write(fd,"[",1) == -1) goto err;
    if (write(fd,buf,strlen(buf)) == -1) goto err;
    if (write(fd," | signal handler] (",20) == -1) goto err;
    ll2string(buf,sizeof(buf),time(NULL));
    if (write(fd,buf,strlen(buf)) == -1) goto err;
    if (write(fd,") ",2) == -1) goto err;
    if (write(fd,msg,strlen(msg)) == -1) goto err;
    if (write(fd,"\n",1) == -1) goto err;
err:
    if (server.logfile) close(fd);
}

/* Redis generally does not try to recover from out of memory conditions
 * when allocating objects or strings, it is not clear if it will be possible
 * to report this condition to the client since the networking layer itself
 * is based on heap allocation for send buffers, so we simply abort.
 * At least the code will be simpler to read... */
void oom(const char *msg) {
    redisLog(REDIS_WARNING, "%s: Out of memory\n",msg);
    sleep(1);
    abort();
}

/* Return the UNIX time in microseconds */
long long ustime(void) {
    struct timeval tv;
    long long ust;

    gettimeofday(&tv, NULL);
    ust = ((long long)tv.tv_sec)*1000000;
    ust += tv.tv_usec;
    return ust;
}

/* Return the UNIX time in milliseconds */
long long mstime(void) {
    return ustime()/1000;
}

/* After an RDB dump or AOF rewrite we exit from children using _exit() instead of
 * exit(), because the latter may interact with the same file objects used by
 * the parent process. However if we are testing the coverage normal exit() is
 * used in order to obtain the right coverage information. */
void exitFromChild(int retcode) {
#ifdef COVERAGE_TEST
    exit(retcode);
#else
    _exit(retcode);
#endif
}

/*====================== Hash table type implementation  ==================== */

/* This is an hash table type that uses the SDS dynamic strings libary as
 * keys and radis objects as values (objects can hold SDS strings,
 * lists, sets). */

void dictVanillaFree(void *privdata, void *val)
{
    DICT_NOTUSED(privdata);
    zfree(val);
}

void dictListDestructor(void *privdata, void *val)
{
    DICT_NOTUSED(privdata);
    listRelease((list*)val);
}

int dictSdsKeyCompare(void *privdata, const void *key1,
        const void *key2)
{
    int l1,l2;
    DICT_NOTUSED(privdata);

    l1 = sdslen((sds)key1);
    l2 = sdslen((sds)key2);
    if (l1 != l2) return 0;
    return memcmp(key1, key2, l1) == 0;
}

/* A case insensitive version used for the command lookup table. */
int dictSdsKeyCaseCompare(void *privdata, const void *key1,
        const void *key2)
{
    DICT_NOTUSED(privdata);

    return strcasecmp(key1, key2) == 0;
}

void dictRedisObjectDestructor(void *privdata, void *val)
{
    DICT_NOTUSED(privdata);

    if (val == NULL) return; /* Values of swapped out keys as set to NULL */
    decrRefCount(val);
}

void dictSdsDestructor(void *privdata, void *val)
{
    DICT_NOTUSED(privdata);

    sdsfree(val);
}

int dictObjKeyCompare(void *privdata, const void *key1,
        const void *key2)
{
    const robj *o1 = key1, *o2 = key2;
    return dictSdsKeyCompare(privdata,o1->ptr,o2->ptr);
}

unsigned int dictObjHash(const void *key) {
    const robj *o = key;
    return dictGenHashFunction(o->ptr, sdslen((sds)o->ptr));
}

unsigned int dictSdsHash(const void *key) {
    return dictGenHashFunction((unsigned char*)key, sdslen((char*)key));
}

unsigned int dictSdsCaseHash(const void *key) {
    return dictGenCaseHashFunction((unsigned char*)key, sdslen((char*)key));
}

int dictEncObjKeyCompare(void *privdata, const void *key1,
        const void *key2)
{
    robj *o1 = (robj*) key1, *o2 = (robj*) key2;
    int cmp;

    if (o1->encoding == REDIS_ENCODING_INT &&
        o2->encoding == REDIS_ENCODING_INT)
            return o1->ptr == o2->ptr;

    o1 = getDecodedObject(o1);
    o2 = getDecodedObject(o2);
    cmp = dictSdsKeyCompare(privdata,o1->ptr,o2->ptr);
    decrRefCount(o1);
    decrRefCount(o2);
    return cmp;
}

unsigned int dictEncObjHash(const void *key) {
    robj *o = (robj*) key;

    if (o->encoding == REDIS_ENCODING_RAW) {
        return dictGenHashFunction(o->ptr, sdslen((sds)o->ptr));
    } else {
        if (o->encoding == REDIS_ENCODING_INT) {
            char buf[32];
            int len;

            len = ll2string(buf,32,(long)o->ptr);
            return dictGenHashFunction((unsigned char*)buf, len);
        } else {
            unsigned int hash;

            o = getDecodedObject(o);
            hash = dictGenHashFunction(o->ptr, sdslen((sds)o->ptr));
            decrRefCount(o);
            return hash;
        }
    }
}

/* Sets type hash table */
dictType setDictType = {
    dictEncObjHash,            /* hash function */
    NULL,                      /* key dup */
    NULL,                      /* val dup */
    dictEncObjKeyCompare,      /* key compare */
    dictRedisObjectDestructor, /* key destructor */
    NULL                       /* val destructor */
};

/* Sorted sets hash (note: a skiplist is used in addition to the hash table) */
dictType zsetDictType = {
    dictEncObjHash,            /* hash function */
    NULL,                      /* key dup */
    NULL,                      /* val dup */
    dictEncObjKeyCompare,      /* key compare */
    dictRedisObjectDestructor, /* key destructor */
    NULL                       /* val destructor */
};

/* Db->dict, keys are sds strings, vals are Redis objects. */
dictType dbDictType = {
    dictSdsHash,                /* hash function */
    NULL,                       /* key dup */
    NULL,                       /* val dup */
    dictSdsKeyCompare,          /* key compare */
    dictSdsDestructor,          /* key destructor */
    dictRedisObjectDestructor   /* val destructor */
};

/* Db->expires */
dictType keyptrDictType = {
    dictSdsHash,               /* hash function */
    NULL,                      /* key dup */
    NULL,                      /* val dup */
    dictSdsKeyCompare,         /* key compare */
    NULL,                      /* key destructor */
    NULL                       /* val destructor */
};

/* Command table. sds string -> command struct pointer. */
dictType commandTableDictType = {
    dictSdsCaseHash,           /* hash function */
    NULL,                      /* key dup */
    NULL,                      /* val dup */
    dictSdsKeyCaseCompare,     /* key compare */
    dictSdsDestructor,         /* key destructor */
    NULL                       /* val destructor */
};

/* Hash type hash table (note that small hashes are represented with zimpaps) */
dictType hashDictType = {
    dictEncObjHash,             /* hash function */
    NULL,                       /* key dup */
    NULL,                       /* val dup */
    dictEncObjKeyCompare,       /* key compare */
    dictRedisObjectDestructor,  /* key destructor */
    dictRedisObjectDestructor   /* val destructor */
};

/* Keylist hash table type has unencoded redis objects as keys and
 * lists as values. It's used for blocking operations (BLPOP) and to
 * map swapped keys to a list of clients waiting for this keys to be loaded. */
dictType keylistDictType = {
    dictObjHash,                /* hash function */
    NULL,                       /* key dup */
    NULL,                       /* val dup */
    dictObjKeyCompare,          /* key compare */
    dictRedisObjectDestructor,  /* key destructor */
    dictListDestructor          /* val destructor */
};

/* Cluster nodes hash table, mapping nodes addresses 1.2.3.4:6379 to
 * clusterNode structures. */
dictType clusterNodesDictType = {
    dictSdsHash,                /* hash function */
    NULL,                       /* key dup */
    NULL,                       /* val dup */
    dictSdsKeyCompare,          /* key compare */
    dictSdsDestructor,          /* key destructor */
    NULL                        /* val destructor */
};

int htNeedsResize(dict *dict) {
    long long size, used;

    size = dictSlots(dict);
    used = dictSize(dict);
    return (size && used && size > DICT_HT_INITIAL_SIZE &&
            (used*100/size < REDIS_HT_MINFILL));
}

/* If the percentage of used slots in the HT reaches REDIS_HT_MINFILL
 * we resize the hash table to save memory */
void tryResizeHashTables(void) {
    int j;

    for (j = 0; j < server.dbnum; j++) {
        if (htNeedsResize(server.db[j].dict))
            dictResize(server.db[j].dict);
        if (htNeedsResize(server.db[j].expires))
            dictResize(server.db[j].expires);
    }
}

/* Our hash table implementation performs rehashing incrementally while
 * we write/read from the hash table. Still if the server is idle, the hash
 * table will use two tables for a long time. So we try to use 1 millisecond
 * of CPU time at every serverCron() loop in order to rehash some key. */
void incrementallyRehash(void) {
    int j;

    for (j = 0; j < server.dbnum; j++) {
        if (dictIsRehashing(server.db[j].dict)) {
            dictRehashMilliseconds(server.db[j].dict,1);
            break; /* already used our millisecond for this loop... */
        }
    }
}

/* This function is called once a background process of some kind terminates,
 * as we want to avoid resizing the hash tables when there is a child in order
 * to play well with copy-on-write (otherwise when a resize happens lots of
 * memory pages are copied). The goal of this function is to update the ability
 * for dict.c to resize the hash tables accordingly to the fact we have o not
 * running childs. */
void updateDictResizePolicy(void) {
    if (server.rdb_child_pid == -1 && server.aof_child_pid == -1)
        dictEnableResize();
    else
        dictDisableResize();
}

/* ======================= Cron: called every 100 ms ======================== */

/* Try to expire a few timed out keys. The algorithm used is adaptive and
 * will use few CPU cycles if there are few expiring keys, otherwise
 * it will get more aggressive to avoid that too much memory is used by
 * keys that can be removed from the keyspace. */
void activeExpireCycle(void) {
    int j;

    for (j = 0; j < server.dbnum; j++) {
        int expired;
        redisDb *db = server.db+j;

        /* Continue to expire if at the end of the cycle more than 25%
         * of the keys were expired. */
        do {
            long num = dictSize(db->expires);
            long long now = mstime();

            expired = 0;
            if (num > REDIS_EXPIRELOOKUPS_PER_CRON)
                num = REDIS_EXPIRELOOKUPS_PER_CRON;
            while (num--) {
                dictEntry *de;
                long long t;

                if ((de = dictGetRandomKey(db->expires)) == NULL) break;
                t = dictGetSignedIntegerVal(de);
                if (now > t) {
                    sds key = dictGetKey(de);
                    robj *keyobj = createStringObject(key,sdslen(key));

                    propagateExpire(db,keyobj);
                    dbDelete(db,keyobj);
                    decrRefCount(keyobj);
                    expired++;
                    server.stat_expiredkeys++;
                }
            }
        } while (expired > REDIS_EXPIRELOOKUPS_PER_CRON/4);
    }
}

void updateLRUClock(void) {
    server.lruclock = (server.unixtime/REDIS_LRU_CLOCK_RESOLUTION) &
                                                REDIS_LRU_CLOCK_MAX;
}


/* Add a sample to the operations per second array of samples. */
void trackOperationsPerSecond(void) {
    long long t = mstime() - server.ops_sec_last_sample_time;
    long long ops = server.stat_numcommands - server.ops_sec_last_sample_ops;
    long long ops_sec;

    ops_sec = t > 0 ? (ops*1000/t) : 0;

    server.ops_sec_samples[server.ops_sec_idx] = ops_sec;
    server.ops_sec_idx = (server.ops_sec_idx+1) % REDIS_OPS_SEC_SAMPLES;
    server.ops_sec_last_sample_time = mstime();
    server.ops_sec_last_sample_ops = server.stat_numcommands;
}

/* Return the mean of all the samples. */
long long getOperationsPerSecond(void) {
    int j;
    long long sum = 0;

    for (j = 0; j < REDIS_OPS_SEC_SAMPLES; j++)
        sum += server.ops_sec_samples[j];
    return sum / REDIS_OPS_SEC_SAMPLES;
}

/* Check for timeouts. Returns non-zero if the client was terminated */
int clientsCronHandleTimeout(redisClient *c) {
    time_t now = server.unixtime;

    if (server.maxidletime &&
        !(c->flags & REDIS_SLAVE) &&    /* no timeout for slaves */
        !(c->flags & REDIS_MASTER) &&   /* no timeout for masters */
        !(c->flags & REDIS_BLOCKED) &&  /* no timeout for BLPOP */
        dictSize(c->pubsub_channels) == 0 && /* no timeout for pubsub */
        listLength(c->pubsub_patterns) == 0 &&
        (now - c->lastinteraction > server.maxidletime))
    {
        redisLog(REDIS_VERBOSE,"Closing idle client");
        freeClient(c);
        return 1;
    } else if (c->flags & REDIS_BLOCKED) {
        if (c->bpop.timeout != 0 && c->bpop.timeout < now) {
            addReply(c,shared.nullmultibulk);
            unblockClientWaitingData(c);
        }
    }
    return 0;
}

/* The client query buffer is an sds.c string that can end with a lot of
 * free space not used, this function reclaims space if needed.
 *
 * The funciton always returns 0 as it never terminates the client. */
int clientsCronResizeQueryBuffer(redisClient *c) {
    size_t querybuf_size = sdsAllocSize(c->querybuf);
    time_t idletime = server.unixtime - c->lastinteraction;

    /* There are two conditions to resize the query buffer:
     * 1) Query buffer is > BIG_ARG and too big for latest peak.
     * 2) Client is inactive and the buffer is bigger than 1k. */
    if (((querybuf_size > REDIS_MBULK_BIG_ARG) &&
         (querybuf_size/(c->querybuf_peak+1)) > 2) ||
         (querybuf_size > 1024 && idletime > 2))
    {
        /* Only resize the query buffer if it is actually wasting space. */
        if (sdsavail(c->querybuf) > 1024) {
            c->querybuf = sdsRemoveFreeSpace(c->querybuf);
        }
    }
    /* Reset the peak again to capture the peak memory usage in the next
     * cycle. */
    c->querybuf_peak = 0;
    return 0;
}

void clientsCron(void) {
    /* Make sure to process at least 1/100 of clients per call.
     * Since this function is called 10 times per second we are sure that
     * in the worst case we process all the clients in 10 seconds.
     * In normal conditions (a reasonable number of clients) we process
     * all the clients in a shorter time. */
    int numclients = listLength(server.clients);
    int iterations = numclients/100;

    if (iterations < 50)
        iterations = (numclients < 50) ? numclients : 50;
    while(listLength(server.clients) && iterations--) {
        redisClient *c;
        listNode *head;

        /* Rotate the list, take the current head, process.
         * This way if the client must be removed from the list it's the
         * first element and we don't incur into O(N) computation. */
        listRotate(server.clients);
        head = listFirst(server.clients);
        c = listNodeValue(head);
        /* The following functions do different service checks on the client.
         * The protocol is that they return non-zero if the client was
         * terminated. */
        if (clientsCronHandleTimeout(c)) continue;
        if (clientsCronResizeQueryBuffer(c)) continue;
    }
}

int serverCron(struct aeEventLoop *eventLoop, long long id, void *clientData) {
    int j, loops = server.cronloops;
    REDIS_NOTUSED(eventLoop);
    REDIS_NOTUSED(id);
    REDIS_NOTUSED(clientData);

    /* Software watchdog: deliver the SIGALRM that will reach the signal
     * handler if we don't return here fast enough. */
    if (server.watchdog_period) watchdogScheduleSignal(server.watchdog_period);

    /* We take a cached value of the unix time in the global state because
     * with virtual memory and aging there is to store the current time
     * in objects at every object access, and accuracy is not needed.
     * To access a global var is faster than calling time(NULL) */
    server.unixtime = time(NULL);

    trackOperationsPerSecond();

    /* We have just 22 bits per object for LRU information.
     * So we use an (eventually wrapping) LRU clock with 10 seconds resolution.
     * 2^22 bits with 10 seconds resoluton is more or less 1.5 years.
     *
     * Note that even if this will wrap after 1.5 years it's not a problem,
     * everything will still work but just some object will appear younger
     * to Redis. But for this to happen a given object should never be touched
     * for 1.5 years.
     *
     * Note that you can change the resolution altering the
     * REDIS_LRU_CLOCK_RESOLUTION define.
     */
    updateLRUClock();

    /* Record the max memory used since the server was started. */
    if (zmalloc_used_memory() > server.stat_peak_memory)
        server.stat_peak_memory = zmalloc_used_memory();

    /* We received a SIGTERM, shutting down here in a safe way, as it is
     * not ok doing so inside the signal handler. */
    if (server.shutdown_asap) {
        if (prepareForShutdown(0) == REDIS_OK) exit(0);
        redisLog(REDIS_WARNING,"SIGTERM received but errors trying to shut down the server, check the logs for more information");
    }

    /* Show some info about non-empty databases */
    for (j = 0; j < server.dbnum; j++) {
        long long size, used, vkeys;

        size = dictSlots(server.db[j].dict);
        used = dictSize(server.db[j].dict);
        vkeys = dictSize(server.db[j].expires);
        if (!(loops % 50) && (used || vkeys)) {
            redisLog(REDIS_VERBOSE,"DB %d: %lld keys (%lld volatile) in %lld slots HT.",j,used,vkeys,size);
            /* dictPrintStats(server.dict); */
        }
    }

    /* We don't want to resize the hash tables while a bacground saving
     * is in progress: the saving child is created using fork() that is
     * implemented with a copy-on-write semantic in most modern systems, so
     * if we resize the HT while there is the saving child at work actually
     * a lot of memory movements in the parent will cause a lot of pages
     * copied. */
    if (server.rdb_child_pid == -1 && server.aof_child_pid == -1) {
        if (!(loops % 10)) tryResizeHashTables();
        if (server.activerehashing) incrementallyRehash();
    }

    /* Show information about connected clients */
    if (!(loops % 50)) {
        redisLog(REDIS_VERBOSE,"%d clients connected (%d slaves), %zu bytes in use",
            listLength(server.clients)-listLength(server.slaves),
            listLength(server.slaves),
            zmalloc_used_memory());
    }

    /* We need to do a few operations on clients asynchronously. */
    clientsCron();

    /* Start a scheduled AOF rewrite if this was requested by the user while
     * a BGSAVE was in progress. */
    if (server.rdb_child_pid == -1 && server.aof_child_pid == -1 &&
        server.aof_rewrite_scheduled)
    {
        rewriteAppendOnlyFileBackground();
    }

    /* Check if a background saving or AOF rewrite in progress terminated. */
    if (server.rdb_child_pid != -1 || server.aof_child_pid != -1) {
        int statloc;
        pid_t pid;

        if ((pid = wait3(&statloc,WNOHANG,NULL)) != 0) {
            int exitcode = WEXITSTATUS(statloc);
            int bysignal = 0;
            
            if (WIFSIGNALED(statloc)) bysignal = WTERMSIG(statloc);

            if (pid == server.rdb_child_pid) {
                backgroundSaveDoneHandler(exitcode,bysignal);
            } else {
                backgroundRewriteDoneHandler(exitcode,bysignal);
            }
            updateDictResizePolicy();
        }
    } else {
        /* If there is not a background saving/rewrite in progress check if
         * we have to save/rewrite now */
         for (j = 0; j < server.saveparamslen; j++) {
            struct saveparam *sp = server.saveparams+j;

            if (server.dirty >= sp->changes &&
                server.unixtime-server.lastsave > sp->seconds) {
                redisLog(REDIS_NOTICE,"%d changes in %d seconds. Saving...",
                    sp->changes, sp->seconds);
                rdbSaveBackground(server.rdb_filename);
                break;
            }
         }

         /* Trigger an AOF rewrite if needed */
         if (server.rdb_child_pid == -1 &&
             server.aof_child_pid == -1 &&
             server.aof_rewrite_perc &&
             server.aof_current_size > server.aof_rewrite_min_size)
         {
            long long base = server.aof_rewrite_base_size ?
                            server.aof_rewrite_base_size : 1;
            long long growth = (server.aof_current_size*100/base) - 100;
            if (growth >= server.aof_rewrite_perc) {
                redisLog(REDIS_NOTICE,"Starting automatic rewriting of AOF on %lld%% growth",growth);
                rewriteAppendOnlyFileBackground();
            }
         }
    }


    /* If we postponed an AOF buffer flush, let's try to do it every time the
     * cron function is called. */
    if (server.aof_flush_postponed_start) flushAppendOnlyFile(0);

    /* Expire a few keys per cycle, only if this is a master.
     * On slaves we wait for DEL operations synthesized by the master
     * in order to guarantee a strict consistency. */
    if (server.masterhost == NULL) activeExpireCycle();

    /* Close clients that need to be closed asynchronous */
    freeClientsInAsyncFreeQueue();

    /* Replication cron function -- used to reconnect to master and
     * to detect transfer failures. */
    if (!(loops % 10)) replicationCron();

    /* Run other sub-systems specific cron jobs */
    if (server.cluster_enabled && !(loops % 10)) clusterCron();

    server.cronloops++;
    return 100;
}

/* This function gets called every time Redis is entering the
 * main loop of the event driven library, that is, before to sleep
 * for ready file descriptors. */
void beforeSleep(struct aeEventLoop *eventLoop) {
    REDIS_NOTUSED(eventLoop);
    listNode *ln;
    redisClient *c;

    /* Try to process pending commands for clients that were just unblocked. */
    while (listLength(server.unblocked_clients)) {
        ln = listFirst(server.unblocked_clients);
        redisAssert(ln != NULL);
        c = ln->value;
        listDelNode(server.unblocked_clients,ln);
        c->flags &= ~REDIS_UNBLOCKED;

        /* Process remaining data in the input buffer. */
        if (c->querybuf && sdslen(c->querybuf) > 0) {
            server.current_client = c;
            processInputBuffer(c);
            server.current_client = NULL;
        }
    }

    /* Write the AOF buffer on disk */
    flushAppendOnlyFile(0);
}

/* =========================== Server initialization ======================== */

void createSharedObjects(void) {
    int j;

    shared.crlf = createObject(REDIS_STRING,sdsnew("\r\n"));
    shared.ok = createObject(REDIS_STRING,sdsnew("+OK\r\n"));
    shared.err = createObject(REDIS_STRING,sdsnew("-ERR\r\n"));
    shared.emptybulk = createObject(REDIS_STRING,sdsnew("$0\r\n\r\n"));
    shared.czero = createObject(REDIS_STRING,sdsnew(":0\r\n"));
    shared.cone = createObject(REDIS_STRING,sdsnew(":1\r\n"));
    shared.cnegone = createObject(REDIS_STRING,sdsnew(":-1\r\n"));
    shared.nullbulk = createObject(REDIS_STRING,sdsnew("$-1\r\n"));
    shared.nullmultibulk = createObject(REDIS_STRING,sdsnew("*-1\r\n"));
    shared.emptymultibulk = createObject(REDIS_STRING,sdsnew("*0\r\n"));
    shared.pong = createObject(REDIS_STRING,sdsnew("+PONG\r\n"));
    shared.queued = createObject(REDIS_STRING,sdsnew("+QUEUED\r\n"));
    shared.wrongtypeerr = createObject(REDIS_STRING,sdsnew(
        "-ERR Operation against a key holding the wrong kind of value\r\n"));
    shared.nokeyerr = createObject(REDIS_STRING,sdsnew(
        "-ERR no such key\r\n"));
    shared.syntaxerr = createObject(REDIS_STRING,sdsnew(
        "-ERR syntax error\r\n"));
    shared.sameobjecterr = createObject(REDIS_STRING,sdsnew(
        "-ERR source and destination objects are the same\r\n"));
    shared.outofrangeerr = createObject(REDIS_STRING,sdsnew(
        "-ERR index out of range\r\n"));
    shared.noscripterr = createObject(REDIS_STRING,sdsnew(
        "-NOSCRIPT No matching script. Please use EVAL.\r\n"));
    shared.loadingerr = createObject(REDIS_STRING,sdsnew(
        "-LOADING Redis is loading the dataset in memory\r\n"));
    shared.slowscripterr = createObject(REDIS_STRING,sdsnew(
        "-BUSY Redis is busy running a script. You can only call SCRIPT KILL or SHUTDOWN NOSAVE.\r\n"));
    shared.masterdownerr = createObject(REDIS_STRING,sdsnew(
        "-MASTERDOWN Link with MASTER is down and slave-serve-stale-data is set to 'no'.\r\n"));
    shared.bgsaveerr = createObject(REDIS_STRING,sdsnew(
        "-MISCONF Redis is configured to save RDB snapshots, but is currently not able to persist on disk. Commands that may modify the data set are disabled. Please check Redis logs for details about the error.\r\n"));
    shared.roslaveerr = createObject(REDIS_STRING,sdsnew(
        "-READONLY You can't write against a read only slave.\r\n"));
    shared.oomerr = createObject(REDIS_STRING,sdsnew(
        "-OOM command not allowed when used memory > 'maxmemory'.\r\n"));
    shared.space = createObject(REDIS_STRING,sdsnew(" "));
    shared.colon = createObject(REDIS_STRING,sdsnew(":"));
    shared.plus = createObject(REDIS_STRING,sdsnew("+"));

    for (j = 0; j < REDIS_SHARED_SELECT_CMDS; j++) {
        shared.select[j] = createObject(REDIS_STRING,
            sdscatprintf(sdsempty(),"select %d\r\n", j));
    }
    shared.messagebulk = createStringObject("$7\r\nmessage\r\n",13);
    shared.pmessagebulk = createStringObject("$8\r\npmessage\r\n",14);
    shared.subscribebulk = createStringObject("$9\r\nsubscribe\r\n",15);
    shared.unsubscribebulk = createStringObject("$11\r\nunsubscribe\r\n",18);
    shared.psubscribebulk = createStringObject("$10\r\npsubscribe\r\n",17);
    shared.punsubscribebulk = createStringObject("$12\r\npunsubscribe\r\n",19);
    shared.del = createStringObject("DEL",3);
    shared.rpop = createStringObject("RPOP",4);
    shared.lpop = createStringObject("LPOP",4);
    for (j = 0; j < REDIS_SHARED_INTEGERS; j++) {
        shared.integers[j] = createObject(REDIS_STRING,(void*)(long)j);
        shared.integers[j]->encoding = REDIS_ENCODING_INT;
    }
    for (j = 0; j < REDIS_SHARED_BULKHDR_LEN; j++) {
        shared.mbulkhdr[j] = createObject(REDIS_STRING,
            sdscatprintf(sdsempty(),"*%d\r\n",j));
        shared.bulkhdr[j] = createObject(REDIS_STRING,
            sdscatprintf(sdsempty(),"$%d\r\n",j));
    }
}

void initServerConfig() {
    getRandomHexChars(server.runid,REDIS_RUN_ID_SIZE);
    server.runid[REDIS_RUN_ID_SIZE] = '\0';
    server.arch_bits = (sizeof(long) == 8) ? 64 : 32;
    server.port = REDIS_SERVERPORT;
    server.bindaddr = NULL;
    server.unixsocket = NULL;
    server.unixsocketperm = 0;
    server.ipfd = -1;
    server.sofd = -1;
    server.dbnum = REDIS_DEFAULT_DBNUM;
    server.verbosity = REDIS_NOTICE;
    server.maxidletime = REDIS_MAXIDLETIME;
    server.client_max_querybuf_len = REDIS_MAX_QUERYBUF_LEN;
    server.saveparams = NULL;
    server.loading = 0;
    server.logfile = NULL; /* NULL = log on standard output */
    server.syslog_enabled = 0;
    server.syslog_ident = zstrdup("redis");
    server.syslog_facility = LOG_LOCAL0;
    server.daemonize = 0;
    server.aof_state = REDIS_AOF_OFF;
    server.aof_fsync = AOF_FSYNC_EVERYSEC;
    server.aof_no_fsync_on_rewrite = 0;
    server.aof_rewrite_perc = REDIS_AOF_REWRITE_PERC;
    server.aof_rewrite_min_size = REDIS_AOF_REWRITE_MIN_SIZE;
    server.aof_rewrite_base_size = 0;
    server.aof_rewrite_scheduled = 0;
    server.aof_last_fsync = time(NULL);
    server.aof_delayed_fsync = 0;
    server.aof_fd = -1;
    server.aof_selected_db = -1; /* Make sure the first time will not match */
    server.aof_flush_postponed_start = 0;
    server.pidfile = zstrdup("/var/run/redis.pid");
    server.rdb_filename = zstrdup("dump.rdb");
    server.aof_filename = zstrdup("appendonly.aof");
    server.requirepass = NULL;
    server.rdb_compression = 1;
    server.rdb_checksum = 1;
    server.activerehashing = 1;
    server.maxclients = REDIS_MAX_CLIENTS;
    server.bpop_blocked_clients = 0;
    server.maxmemory = 0;
    server.maxmemory_policy = REDIS_MAXMEMORY_VOLATILE_LRU;
    server.maxmemory_samples = 3;
    server.hash_max_ziplist_entries = REDIS_HASH_MAX_ZIPLIST_ENTRIES;
    server.hash_max_ziplist_value = REDIS_HASH_MAX_ZIPLIST_VALUE;
    server.list_max_ziplist_entries = REDIS_LIST_MAX_ZIPLIST_ENTRIES;
    server.list_max_ziplist_value = REDIS_LIST_MAX_ZIPLIST_VALUE;
    server.set_max_intset_entries = REDIS_SET_MAX_INTSET_ENTRIES;
    server.zset_max_ziplist_entries = REDIS_ZSET_MAX_ZIPLIST_ENTRIES;
    server.zset_max_ziplist_value = REDIS_ZSET_MAX_ZIPLIST_VALUE;
    server.shutdown_asap = 0;
    server.repl_ping_slave_period = REDIS_REPL_PING_SLAVE_PERIOD;
    server.repl_timeout = REDIS_REPL_TIMEOUT;
    server.cluster_enabled = 0;
    server.cluster.configfile = zstrdup("nodes.conf");
    server.lua_caller = NULL;
    server.lua_time_limit = REDIS_LUA_TIME_LIMIT;
    server.lua_client = NULL;
    server.lua_timedout = 0;

    updateLRUClock();
    resetServerSaveParams();

    appendServerSaveParams(60*60,1);  /* save after 1 hour and 1 change */
    appendServerSaveParams(300,100);  /* save after 5 minutes and 100 changes */
    appendServerSaveParams(60,10000); /* save after 1 minute and 10000 changes */
    /* Replication related */
    server.masterauth = NULL;
    server.masterhost = NULL;
    server.masterport = 6379;
    server.master = NULL;
    server.repl_state = REDIS_REPL_NONE;
    server.repl_syncio_timeout = REDIS_REPL_SYNCIO_TIMEOUT;
    server.repl_serve_stale_data = 1;
    server.repl_slave_ro = 1;
    server.repl_down_since = time(NULL);

    /* Client output buffer limits */
    server.client_obuf_limits[REDIS_CLIENT_LIMIT_CLASS_NORMAL].hard_limit_bytes = 0;
    server.client_obuf_limits[REDIS_CLIENT_LIMIT_CLASS_NORMAL].soft_limit_bytes = 0;
    server.client_obuf_limits[REDIS_CLIENT_LIMIT_CLASS_NORMAL].soft_limit_seconds = 0;
    server.client_obuf_limits[REDIS_CLIENT_LIMIT_CLASS_SLAVE].hard_limit_bytes = 1024*1024*256;
    server.client_obuf_limits[REDIS_CLIENT_LIMIT_CLASS_SLAVE].soft_limit_bytes = 1024*1024*64;
    server.client_obuf_limits[REDIS_CLIENT_LIMIT_CLASS_SLAVE].soft_limit_seconds = 60;
    server.client_obuf_limits[REDIS_CLIENT_LIMIT_CLASS_PUBSUB].hard_limit_bytes = 1024*1024*32;
    server.client_obuf_limits[REDIS_CLIENT_LIMIT_CLASS_PUBSUB].soft_limit_bytes = 1024*1024*8;
    server.client_obuf_limits[REDIS_CLIENT_LIMIT_CLASS_PUBSUB].soft_limit_seconds = 60;

    /* Double constants initialization */
    R_Zero = 0.0;
    R_PosInf = 1.0/R_Zero;
    R_NegInf = -1.0/R_Zero;
    R_Nan = R_Zero/R_Zero;

    /* Command table -- we intiialize it here as it is part of the
     * initial configuration, since command names may be changed via
     * redis.conf using the rename-command directive. */
    server.commands = dictCreate(&commandTableDictType,NULL);
    populateCommandTable(redisCommandTable, sizeof(redisCommandTable)/sizeof(struct redisCommand));
    server.delCommand = lookupCommandByCString("del");
    server.multiCommand = lookupCommandByCString("multi");
    server.lpushCommand = lookupCommandByCString("lpush");
    
    /* Slow log */
    server.slowlog_log_slower_than = REDIS_SLOWLOG_LOG_SLOWER_THAN;
    server.slowlog_max_len = REDIS_SLOWLOG_MAX_LEN;

    /* Debugging */
    server.assert_failed = "<no assertion failed>";
    server.assert_file = "<no file>";
    server.assert_line = 0;
    server.bug_report_start = 0;
    server.watchdog_period = 0;
}

/* This function will try to raise the max number of open files accordingly to
 * the configured max number of clients. It will also account for 32 additional
 * file descriptors as we need a few more for persistence, listening
 * sockets, log files and so forth.
 *
 * If it will not be possible to set the limit accordingly to the configured
 * max number of clients, the function will do the reverse setting
 * server.maxclients to the value that we can actually handle. */
void adjustOpenFilesLimit(void) {
    rlim_t maxfiles = server.maxclients+32;
    struct rlimit limit;

    if (getrlimit(RLIMIT_NOFILE,&limit) == -1) {
        redisLog(REDIS_WARNING,"Unable to obtain the current NOFILE limit (%s), assuming 1024 and setting the max clients configuration accordingly.",
            strerror(errno));
        server.maxclients = 1024-32;
    } else {
        rlim_t oldlimit = limit.rlim_cur;

        /* Set the max number of files if the current limit is not enough
         * for our needs. */
        if (oldlimit < maxfiles) {
            rlim_t f;
            
            f = maxfiles;
            while(f > oldlimit) {
                limit.rlim_cur = f;
                limit.rlim_max = f;
                if (setrlimit(RLIMIT_NOFILE,&limit) != -1) break;
                f -= 128;
            }
            if (f < oldlimit) f = oldlimit;
            if (f != maxfiles) {
                server.maxclients = f-32;
                redisLog(REDIS_WARNING,"Unable to set the max number of files limit to %d (%s), setting the max clients configuration to %d.",
                    (int) maxfiles, strerror(errno), (int) server.maxclients);
            } else {
                redisLog(REDIS_NOTICE,"Max number of open files set to %d",
                    (int) maxfiles);
            }
        }
    }
}

void initServer() {
    int j;

    signal(SIGHUP, SIG_IGN);
    signal(SIGPIPE, SIG_IGN);
    setupSignalHandlers();

    if (server.syslog_enabled) {
        openlog(server.syslog_ident, LOG_PID | LOG_NDELAY | LOG_NOWAIT,
            server.syslog_facility);
    }

    server.current_client = NULL;
    server.clients = listCreate();
    server.clients_to_close = listCreate();
    server.slaves = listCreate();
    server.monitors = listCreate();
    server.unblocked_clients = listCreate();

    createSharedObjects();
    adjustOpenFilesLimit();
    server.el = aeCreateEventLoop(server.maxclients+1024);
    server.db = zmalloc(sizeof(redisDb)*server.dbnum);

    if (server.port != 0) {
        server.ipfd = anetTcpServer(server.neterr,server.port,server.bindaddr);
        if (server.ipfd == ANET_ERR) {
            redisLog(REDIS_WARNING, "Opening port %d: %s",
                server.port, server.neterr);
            exit(1);
        }
    }
    if (server.unixsocket != NULL) {
        unlink(server.unixsocket); /* don't care if this fails */
        server.sofd = anetUnixServer(server.neterr,server.unixsocket,server.unixsocketperm);
        if (server.sofd == ANET_ERR) {
            redisLog(REDIS_WARNING, "Opening socket: %s", server.neterr);
            exit(1);
        }
    }
    if (server.ipfd < 0 && server.sofd < 0) {
        redisLog(REDIS_WARNING, "Configured to not listen anywhere, exiting.");
        exit(1);
    }
    for (j = 0; j < server.dbnum; j++) {
        server.db[j].dict = dictCreate(&dbDictType,NULL);
        server.db[j].expires = dictCreate(&keyptrDictType,NULL);
        server.db[j].blocking_keys = dictCreate(&keylistDictType,NULL);
        server.db[j].watched_keys = dictCreate(&keylistDictType,NULL);
        server.db[j].id = j;
    }
    server.pubsub_channels = dictCreate(&keylistDictType,NULL);
    server.pubsub_patterns = listCreate();
    listSetFreeMethod(server.pubsub_patterns,freePubsubPattern);
    listSetMatchMethod(server.pubsub_patterns,listMatchPubsubPattern);
    server.cronloops = 0;
    server.rdb_child_pid = -1;
    server.aof_child_pid = -1;
    server.aof_rewrite_buf = sdsempty();
    server.aof_buf = sdsempty();
    server.lastsave = time(NULL);
    server.dirty = 0;
    server.stat_numcommands = 0;
    server.stat_numconnections = 0;
    server.stat_expiredkeys = 0;
    server.stat_evictedkeys = 0;
    server.stat_starttime = time(NULL);
    server.stat_keyspace_misses = 0;
    server.stat_keyspace_hits = 0;
    server.stat_peak_memory = 0;
    server.stat_fork_time = 0;
    server.stat_rejected_conn = 0;
    memset(server.ops_sec_samples,0,sizeof(server.ops_sec_samples));
    server.ops_sec_idx = 0;
    server.ops_sec_last_sample_time = mstime();
    server.ops_sec_last_sample_ops = 0;
    server.unixtime = time(NULL);
    server.lastbgsave_status = REDIS_OK;
    server.stop_writes_on_bgsave_err = 1;
    aeCreateTimeEvent(server.el, 1, serverCron, NULL, NULL);
    if (server.ipfd > 0 && aeCreateFileEvent(server.el,server.ipfd,AE_READABLE,
        acceptTcpHandler,NULL) == AE_ERR) oom("creating file event");
    if (server.sofd > 0 && aeCreateFileEvent(server.el,server.sofd,AE_READABLE,
        acceptUnixHandler,NULL) == AE_ERR) oom("creating file event");

    if (server.aof_state == REDIS_AOF_ON) {
        server.aof_fd = open(server.aof_filename,
                               O_WRONLY|O_APPEND|O_CREAT,0644);
        if (server.aof_fd == -1) {
            redisLog(REDIS_WARNING, "Can't open the append-only file: %s",
                strerror(errno));
            exit(1);
        }
    }
    if (server.plugindir) {
        redisLog(REDIS_NOTICE, "Plugins directory: %s", server.plugindir);
        DIR *plugindir = opendir(server.plugindir);
        struct dirent *dp;
        while ((dp = readdir(plugindir)) != NULL) {
            int len = dp->d_namlen;
            if (len > 3 && !strncmp(dp->d_name + len - 3, ".so", 3)) {
                char path[1024];
                redisLog(REDIS_NOTICE, "Registering plugin: %s", dp->d_name);
                snprintf(path, 1024, "plugins/%s", dp->d_name);
                void *plugin = dlopen(path, RTLD_NOW);
<<<<<<< HEAD
                registerPlugin registerCommand = (registerPlugin) dlsym(plugin, "registerCommands");
=======
		// Directly casting the dlsym to a register plugin was
		// annoying the compiler. See this thread:
		// https://groups.google.com/group/comp.unix.programmer/msg/de36b126ba703795
		registerPlugin registerCommand;
		*(void **) (&registerCommand) = dlsym(plugin, "registerCommands");
>>>>>>> eb4ed8d2
                int numcommands = 0;
                struct redisCommand* commands = registerCommand(&numcommands);
                populateCommandTable(commands, numcommands);
            }
        }
        closedir(plugindir);
    }

    /* 32 bit instances are limited to 4GB of address space, so if there is
     * no explicit limit in the user provided configuration we set a limit
     * at 3.5GB using maxmemory with 'noeviction' policy'. This saves
     * useless crashes of the Redis instance. */
    if (server.arch_bits == 32 && server.maxmemory == 0) {
        redisLog(REDIS_WARNING,"Warning: 32 bit instance detected but no memory limit set. Setting 3.5 GB maxmemory limit with 'noeviction' policy now.");
        server.maxmemory = 3584LL*(1024*1024); /* 3584 MB = 3.5 GB */
        server.maxmemory_policy = REDIS_MAXMEMORY_NO_EVICTION;
    }

    if (server.cluster_enabled) clusterInit();
    scriptingInit();
    slowlogInit();
    bioInit();
}

/* Populates the Redis Command Table starting from the hard coded list
 * we have on top of redis.c file. */
void populateCommandTable(struct redisCommand* redisCommandTable, int numcommands) {
    int j;

    for (j = 0; j < numcommands; j++) {
        struct redisCommand *c = redisCommandTable+j;
        char *f = c->sflags;
        int retval;

        while(*f != '\0') {
            switch(*f) {
            case 'w': c->flags |= REDIS_CMD_WRITE; break;
            case 'r': c->flags |= REDIS_CMD_READONLY; break;
            case 'm': c->flags |= REDIS_CMD_DENYOOM; break;
            case 'a': c->flags |= REDIS_CMD_ADMIN; break;
            case 'p': c->flags |= REDIS_CMD_PUBSUB; break;
            case 'f': c->flags |= REDIS_CMD_FORCE_REPLICATION; break;
            case 's': c->flags |= REDIS_CMD_NOSCRIPT; break;
            case 'R': c->flags |= REDIS_CMD_RANDOM; break;
            case 'S': c->flags |= REDIS_CMD_SORT_FOR_SCRIPT; break;
            default: redisPanic("Unsupported command flag"); break;
            }
            f++;
        }

        retval = dictAdd(server.commands, sdsnew(c->name), c);
        assert(retval == DICT_OK);
    }
}

void resetCommandTableStats(void) {
    int numcommands = sizeof(redisCommandTable)/sizeof(struct redisCommand);
    int j;

    for (j = 0; j < numcommands; j++) {
        struct redisCommand *c = redisCommandTable+j;

        c->microseconds = 0;
        c->calls = 0;
    }
}

/* ========================== Redis OP Array API ============================ */

void redisOpArrayInit(redisOpArray *oa) {
    oa->ops = NULL;
    oa->numops = 0;
}

int redisOpArrayAppend(redisOpArray *oa, struct redisCommand *cmd, int dbid,
                       robj **argv, int argc, int target)
{
    redisOp *op;

    oa->ops = zrealloc(oa->ops,sizeof(redisOp)*(oa->numops+1));
    op = oa->ops+oa->numops;
    op->cmd = cmd;
    op->dbid = dbid;
    op->argv = argv;
    op->argc = argc;
    op->target = target;
    oa->numops++;
    return oa->numops;
}

void redisOpArrayFree(redisOpArray *oa) {
    while(oa->numops) {
        int j;
        redisOp *op;

        oa->numops--;
        op = oa->ops+oa->numops;
        for (j = 0; j < op->argc; j++)
            decrRefCount(op->argv[j]);
        zfree(op->argv);
    }
    zfree(oa->ops);
}

/* ====================== Commands lookup and execution ===================== */

struct redisCommand *lookupCommand(sds name) {
    return dictFetchValue(server.commands, name);
}

struct redisCommand *lookupCommandByCString(char *s) {
    struct redisCommand *cmd;
    sds name = sdsnew(s);

    cmd = dictFetchValue(server.commands, name);
    sdsfree(name);
    return cmd;
}

/* Propagate the specified command (in the context of the specified database id)
 * to AOF, Slaves and Monitors.
 *
 * flags are an xor between:
 * + REDIS_PROPAGATE_NONE (no propagation of command at all)
 * + REDIS_PROPAGATE_AOF (propagate into the AOF file if is enabled)
 * + REDIS_PROPAGATE_REPL (propagate into the replication link)
 */
void propagate(struct redisCommand *cmd, int dbid, robj **argv, int argc,
               int flags)
{
    if (server.aof_state != REDIS_AOF_OFF && flags & REDIS_PROPAGATE_AOF)
        feedAppendOnlyFile(cmd,dbid,argv,argc);
    if (flags & REDIS_PROPAGATE_REPL && listLength(server.slaves))
        replicationFeedSlaves(server.slaves,dbid,argv,argc);
}

/* Used inside commands to schedule the propagation of additional commands
 * after the current command is propagated to AOF / Replication. */
void alsoPropagate(struct redisCommand *cmd, int dbid, robj **argv, int argc,
                   int target)
{
    redisOpArrayAppend(&server.also_propagate,cmd,dbid,argv,argc,target);
}

/* Call() is the core of Redis execution of a command */
void call(redisClient *c, int flags) {
    long long dirty, start = ustime(), duration;

    /* Sent the command to clients in MONITOR mode, only if the commands are
     * not geneated from reading an AOF. */
    if (listLength(server.monitors) && !server.loading)
        replicationFeedMonitors(c,server.monitors,c->db->id,c->argv,c->argc);

    /* Call the command. */
    redisOpArrayInit(&server.also_propagate);
    dirty = server.dirty;
    c->cmd->proc(c);
    dirty = server.dirty-dirty;
    duration = ustime()-start;

    /* When EVAL is called loading the AOF we don't want commands called
     * from Lua to go into the slowlog or to populate statistics. */
    if (server.loading && c->flags & REDIS_LUA_CLIENT)
        flags &= ~(REDIS_CALL_SLOWLOG | REDIS_CALL_STATS);

    /* Log the command into the Slow log if needed, and populate the
     * per-command statistics that we show in INFO commandstats. */
    if (flags & REDIS_CALL_SLOWLOG)
        slowlogPushEntryIfNeeded(c->argv,c->argc,duration);
    if (flags & REDIS_CALL_STATS) {
        c->cmd->microseconds += duration;
        c->cmd->calls++;
    }

    /* Propagate the command into the AOF and replication link */
    if (flags & REDIS_CALL_PROPAGATE) {
        int flags = REDIS_PROPAGATE_NONE;

        if (c->cmd->flags & REDIS_CMD_FORCE_REPLICATION)
            flags |= REDIS_PROPAGATE_REPL;
        if (dirty)
            flags |= (REDIS_PROPAGATE_REPL | REDIS_PROPAGATE_AOF);
        if (flags != REDIS_PROPAGATE_NONE)
            propagate(c->cmd,c->db->id,c->argv,c->argc,flags);
    }
    /* Commands such as LPUSH or BRPOPLPUSH may propagate an additional
     * PUSH command. */
    if (server.also_propagate.numops) {
        int j;
        redisOp *rop;

        for (j = 0; j < server.also_propagate.numops; j++) {
            rop = &server.also_propagate.ops[j];
            propagate(rop->cmd, rop->dbid, rop->argv, rop->argc, rop->target);
        }
        redisOpArrayFree(&server.also_propagate);
    }
    server.stat_numcommands++;
}

/* If this function gets called we already read a whole
 * command, argments are in the client argv/argc fields.
 * processCommand() execute the command or prepare the
 * server for a bulk read from the client.
 *
 * If 1 is returned the client is still alive and valid and
 * and other operations can be performed by the caller. Otherwise
 * if 0 is returned the client was destroied (i.e. after QUIT). */
int processCommand(redisClient *c) {
    /* The QUIT command is handled separately. Normal command procs will
     * go through checking for replication and QUIT will cause trouble
     * when FORCE_REPLICATION is enabled and would be implemented in
     * a regular command proc. */
    if (!strcasecmp(c->argv[0]->ptr,"quit")) {
        addReply(c,shared.ok);
        c->flags |= REDIS_CLOSE_AFTER_REPLY;
        return REDIS_ERR;
    }

    /* Now lookup the command and check ASAP about trivial error conditions
     * such as wrong arity, bad command name and so forth. */
    c->cmd = c->lastcmd = lookupCommand(c->argv[0]->ptr);
    if (!c->cmd) {
        addReplyErrorFormat(c,"unknown command '%s'",
            (char*)c->argv[0]->ptr);
        return REDIS_OK;
    } else if ((c->cmd->arity > 0 && c->cmd->arity != c->argc) ||
               (c->argc < -c->cmd->arity)) {
        addReplyErrorFormat(c,"wrong number of arguments for '%s' command",
            c->cmd->name);
        return REDIS_OK;
    }

    /* Check if the user is authenticated */
    if (server.requirepass && !c->authenticated && c->cmd->proc != authCommand)
    {
        addReplyError(c,"operation not permitted");
        return REDIS_OK;
    }

    /* If cluster is enabled, redirect here */
    if (server.cluster_enabled &&
                !(c->cmd->getkeys_proc == NULL && c->cmd->firstkey == 0)) {
        int hashslot;

        if (server.cluster.state != REDIS_CLUSTER_OK) {
            addReplyError(c,"The cluster is down. Check with CLUSTER INFO for more information");
            return REDIS_OK;
        } else {
            int ask;
            clusterNode *n = getNodeByQuery(c,c->cmd,c->argv,c->argc,&hashslot,&ask);
            if (n == NULL) {
                addReplyError(c,"Multi keys request invalid in cluster");
                return REDIS_OK;
            } else if (n != server.cluster.myself) {
                addReplySds(c,sdscatprintf(sdsempty(),
                    "-%s %d %s:%d\r\n", ask ? "ASK" : "MOVED",
                    hashslot,n->ip,n->port));
                return REDIS_OK;
            }
        }
    }

    /* Handle the maxmemory directive.
     *
     * First we try to free some memory if possible (if there are volatile
     * keys in the dataset). If there are not the only thing we can do
     * is returning an error. */
    if (server.maxmemory) {
        int retval = freeMemoryIfNeeded();
        if ((c->cmd->flags & REDIS_CMD_DENYOOM) && retval == REDIS_ERR) {
            addReply(c, shared.oomerr);
            return REDIS_OK;
        }
    }

    /* Don't accept write commands if there are problems persisting on disk. */
    if (server.stop_writes_on_bgsave_err &&
        server.saveparamslen > 0
        && server.lastbgsave_status == REDIS_ERR &&
        c->cmd->flags & REDIS_CMD_WRITE)
    {
        addReply(c, shared.bgsaveerr);
        return REDIS_OK;
    }

    /* Don't accept wirte commands if this is a read only slave. But
     * accept write commands if this is our master. */
    if (server.masterhost && server.repl_slave_ro &&
        !(c->flags & REDIS_MASTER) &&
        c->cmd->flags & REDIS_CMD_WRITE)
    {
        addReply(c, shared.roslaveerr);
        return REDIS_OK;
    }

    /* Only allow SUBSCRIBE and UNSUBSCRIBE in the context of Pub/Sub */
    if ((dictSize(c->pubsub_channels) > 0 || listLength(c->pubsub_patterns) > 0)
        &&
        c->cmd->proc != subscribeCommand &&
        c->cmd->proc != unsubscribeCommand &&
        c->cmd->proc != psubscribeCommand &&
        c->cmd->proc != punsubscribeCommand) {
        addReplyError(c,"only (P)SUBSCRIBE / (P)UNSUBSCRIBE / QUIT allowed in this context");
        return REDIS_OK;
    }

    /* Only allow INFO and SLAVEOF when slave-serve-stale-data is no and
     * we are a slave with a broken link with master. */
    if (server.masterhost && server.repl_state != REDIS_REPL_CONNECTED &&
        server.repl_serve_stale_data == 0 &&
        c->cmd->proc != infoCommand && c->cmd->proc != slaveofCommand)
    {
        addReply(c, shared.masterdownerr);
        return REDIS_OK;
    }

    /* Loading DB? Return an error if the command is not INFO */
    if (server.loading && c->cmd->proc != infoCommand) {
        addReply(c, shared.loadingerr);
        return REDIS_OK;
    }

    /* Lua script too slow? Only allow SHUTDOWN NOSAVE and SCRIPT KILL. */
    if (server.lua_timedout &&
        !(c->cmd->proc == shutdownCommand &&
          c->argc == 2 &&
          tolower(((char*)c->argv[1]->ptr)[0]) == 'n') &&
        !(c->cmd->proc == scriptCommand &&
          c->argc == 2 &&
          tolower(((char*)c->argv[1]->ptr)[0]) == 'k'))
    {
        addReply(c, shared.slowscripterr);
        return REDIS_OK;
    }

    /* Exec the command */
    if (c->flags & REDIS_MULTI &&
        c->cmd->proc != execCommand && c->cmd->proc != discardCommand &&
        c->cmd->proc != multiCommand && c->cmd->proc != watchCommand)
    {
        queueMultiCommand(c);
        addReply(c,shared.queued);
    } else {
        call(c,REDIS_CALL_FULL);
    }
    return REDIS_OK;
}

/*================================== Shutdown =============================== */

int prepareForShutdown(int flags) {
    int save = flags & REDIS_SHUTDOWN_SAVE;
    int nosave = flags & REDIS_SHUTDOWN_NOSAVE;

    redisLog(REDIS_WARNING,"User requested shutdown...");
    /* Kill the saving child if there is a background saving in progress.
       We want to avoid race conditions, for instance our saving child may
       overwrite the synchronous saving did by SHUTDOWN. */
    if (server.rdb_child_pid != -1) {
        redisLog(REDIS_WARNING,"There is a child saving an .rdb. Killing it!");
        kill(server.rdb_child_pid,SIGKILL);
        rdbRemoveTempFile(server.rdb_child_pid);
    }
    if (server.aof_state != REDIS_AOF_OFF) {
        /* Kill the AOF saving child as the AOF we already have may be longer
         * but contains the full dataset anyway. */
        if (server.aof_child_pid != -1) {
            redisLog(REDIS_WARNING,
                "There is a child rewriting the AOF. Killing it!");
            kill(server.aof_child_pid,SIGKILL);
        }
        /* Append only file: fsync() the AOF and exit */
        redisLog(REDIS_NOTICE,"Calling fsync() on the AOF file.");
        aof_fsync(server.aof_fd);
    }
    if ((server.saveparamslen > 0 && !nosave) || save) {
        redisLog(REDIS_NOTICE,"Saving the final RDB snapshot before exiting.");
        /* Snapshotting. Perform a SYNC SAVE and exit */
        if (rdbSave(server.rdb_filename) != REDIS_OK) {
            /* Ooops.. error saving! The best we can do is to continue
             * operating. Note that if there was a background saving process,
             * in the next cron() Redis will be notified that the background
             * saving aborted, handling special stuff like slaves pending for
             * synchronization... */
            redisLog(REDIS_WARNING,"Error trying to save the DB, can't exit.");
            return REDIS_ERR;
        }
    }
    if (server.daemonize) {
        redisLog(REDIS_NOTICE,"Removing the pid file.");
        unlink(server.pidfile);
    }
    /* Close the listening sockets. Apparently this allows faster restarts. */
    if (server.ipfd != -1) close(server.ipfd);
    if (server.sofd != -1) close(server.sofd);
    if (server.unixsocket) {
        redisLog(REDIS_NOTICE,"Removing the unix socket file.");
        unlink(server.unixsocket); /* don't care if this fails */
    }

    redisLog(REDIS_WARNING,"Redis is now ready to exit, bye bye...");
    return REDIS_OK;
}

/*================================== Commands =============================== */

void authCommand(redisClient *c) {
    if (!server.requirepass) {
        addReplyError(c,"Client sent AUTH, but no password is set");
    } else if (!strcmp(c->argv[1]->ptr, server.requirepass)) {
      c->authenticated = 1;
      addReply(c,shared.ok);
    } else {
      c->authenticated = 0;
      addReplyError(c,"invalid password");
    }
}

void pingCommand(redisClient *c) {
    addReply(c,shared.pong);
}

void echoCommand(redisClient *c) {
    addReplyBulk(c,c->argv[1]);
}

void timeCommand(redisClient *c) {
    struct timeval tv;

    /* gettimeofday() can only fail if &tv is a bad addresss so we
     * don't check for errors. */
    gettimeofday(&tv,NULL);
    addReplyMultiBulkLen(c,2);
    addReplyBulkLongLong(c,tv.tv_sec);
    addReplyBulkLongLong(c,tv.tv_usec);
}

/* Convert an amount of bytes into a human readable string in the form
 * of 100B, 2G, 100M, 4K, and so forth. */
void bytesToHuman(char *s, unsigned long long n) {
    double d;

    if (n < 1024) {
        /* Bytes */
        sprintf(s,"%lluB",n);
        return;
    } else if (n < (1024*1024)) {
        d = (double)n/(1024);
        sprintf(s,"%.2fK",d);
    } else if (n < (1024LL*1024*1024)) {
        d = (double)n/(1024*1024);
        sprintf(s,"%.2fM",d);
    } else if (n < (1024LL*1024*1024*1024)) {
        d = (double)n/(1024LL*1024*1024);
        sprintf(s,"%.2fG",d);
    }
}

/* Create the string returned by the INFO command. This is decoupled
 * by the INFO command itself as we need to report the same information
 * on memory corruption problems. */
sds genRedisInfoString(char *section) {
    sds info = sdsempty();
    time_t uptime = server.unixtime-server.stat_starttime;
    int j, numcommands;
    struct rusage self_ru, c_ru;
    unsigned long lol, bib;
    int allsections = 0, defsections = 0;
    int sections = 0;
    
    if (section) {
        allsections = strcasecmp(section,"all") == 0;
        defsections = strcasecmp(section,"default") == 0;
    }

    getrusage(RUSAGE_SELF, &self_ru);
    getrusage(RUSAGE_CHILDREN, &c_ru);
    getClientsMaxBuffers(&lol,&bib);

    /* Server */
    if (allsections || defsections || !strcasecmp(section,"server")) {
        struct utsname name;

        if (sections++) info = sdscat(info,"\r\n");
        uname(&name);
        info = sdscatprintf(info,
            "# Server\r\n"
            "redis_version:%s\r\n"
            "redis_git_sha1:%s\r\n"
            "redis_git_dirty:%d\r\n"
            "os:%s %s %s\r\n"
            "arch_bits:%d\r\n"
            "multiplexing_api:%s\r\n"
            "gcc_version:%d.%d.%d\r\n"
            "process_id:%ld\r\n"
            "run_id:%s\r\n"
            "tcp_port:%d\r\n"
            "uptime_in_seconds:%ld\r\n"
            "uptime_in_days:%ld\r\n"
            "lru_clock:%ld\r\n",
            REDIS_VERSION,
            redisGitSHA1(),
            strtol(redisGitDirty(),NULL,10) > 0,
            name.sysname, name.release, name.machine,
            server.arch_bits,
            aeGetApiName(),
#ifdef __GNUC__
            __GNUC__,__GNUC_MINOR__,__GNUC_PATCHLEVEL__,
#else
            0,0,0,
#endif
            (long) getpid(),
            server.runid,
            server.port,
            uptime,
            uptime/(3600*24),
            (unsigned long) server.lruclock);
    }

    /* Clients */
    if (allsections || defsections || !strcasecmp(section,"clients")) {
        if (sections++) info = sdscat(info,"\r\n");
        info = sdscatprintf(info,
            "# Clients\r\n"
            "connected_clients:%lu\r\n"
            "client_longest_output_list:%lu\r\n"
            "client_biggest_input_buf:%lu\r\n"
            "blocked_clients:%d\r\n",
            listLength(server.clients)-listLength(server.slaves),
            lol, bib,
            server.bpop_blocked_clients);
    }

    /* Memory */
    if (allsections || defsections || !strcasecmp(section,"memory")) {
        char hmem[64];
        char peak_hmem[64];

        bytesToHuman(hmem,zmalloc_used_memory());
        bytesToHuman(peak_hmem,server.stat_peak_memory);
        if (sections++) info = sdscat(info,"\r\n");
        info = sdscatprintf(info,
            "# Memory\r\n"
            "used_memory:%zu\r\n"
            "used_memory_human:%s\r\n"
            "used_memory_rss:%zu\r\n"
            "used_memory_peak:%zu\r\n"
            "used_memory_peak_human:%s\r\n"
            "used_memory_lua:%lld\r\n"
            "mem_fragmentation_ratio:%.2f\r\n"
            "mem_allocator:%s\r\n",
            zmalloc_used_memory(),
            hmem,
            zmalloc_get_rss(),
            server.stat_peak_memory,
            peak_hmem,
            ((long long)lua_gc(server.lua,LUA_GCCOUNT,0))*1024LL,
            zmalloc_get_fragmentation_ratio(),
            ZMALLOC_LIB
            );
    }

    /* Persistence */
    if (allsections || defsections || !strcasecmp(section,"persistence")) {
        if (sections++) info = sdscat(info,"\r\n");
        info = sdscatprintf(info,
            "# Persistence\r\n"
            "loading:%d\r\n"
            "aof_enabled:%d\r\n"
            "changes_since_last_save:%lld\r\n"
            "bgsave_in_progress:%d\r\n"
            "last_save_time:%ld\r\n"
            "last_bgsave_status:%s\r\n"
            "bgrewriteaof_in_progress:%d\r\n"
            "bgrewriteaof_scheduled:%d\r\n",
            server.loading,
            server.aof_state != REDIS_AOF_OFF,
            server.dirty,
            server.rdb_child_pid != -1,
            server.lastsave,
            server.lastbgsave_status == REDIS_OK ? "ok" : "err",
            server.aof_child_pid != -1,
            server.aof_rewrite_scheduled);

        if (server.aof_state != REDIS_AOF_OFF) {
            info = sdscatprintf(info,
                "aof_current_size:%lld\r\n"
                "aof_base_size:%lld\r\n"
                "aof_pending_rewrite:%d\r\n"
                "aof_buffer_length:%zu\r\n"
                "aof_pending_bio_fsync:%llu\r\n"
                "aof_delayed_fsync:%lu\r\n",
                (long long) server.aof_current_size,
                (long long) server.aof_rewrite_base_size,
                server.aof_rewrite_scheduled,
                sdslen(server.aof_buf),
                bioPendingJobsOfType(REDIS_BIO_AOF_FSYNC),
                server.aof_delayed_fsync);
        }

        if (server.loading) {
            double perc;
            time_t eta, elapsed;
            off_t remaining_bytes = server.loading_total_bytes-
                                    server.loading_loaded_bytes;

            perc = ((double)server.loading_loaded_bytes /
                   server.loading_total_bytes) * 100;

            elapsed = server.unixtime-server.loading_start_time;
            if (elapsed == 0) {
                eta = 1; /* A fake 1 second figure if we don't have
                            enough info */
            } else {
                eta = (elapsed*remaining_bytes)/server.loading_loaded_bytes;
            }

            info = sdscatprintf(info,
                "loading_start_time:%ld\r\n"
                "loading_total_bytes:%llu\r\n"
                "loading_loaded_bytes:%llu\r\n"
                "loading_loaded_perc:%.2f\r\n"
                "loading_eta_seconds:%ld\r\n"
                ,(unsigned long) server.loading_start_time,
                (unsigned long long) server.loading_total_bytes,
                (unsigned long long) server.loading_loaded_bytes,
                perc,
                eta
            );
        }
    }

    /* Stats */
    if (allsections || defsections || !strcasecmp(section,"stats")) {
        if (sections++) info = sdscat(info,"\r\n");
        info = sdscatprintf(info,
            "# Stats\r\n"
            "total_connections_received:%lld\r\n"
            "total_commands_processed:%lld\r\n"
            "instantaneous_ops_per_sec:%lld\r\n"
            "rejected_connections:%lld\r\n"
            "expired_keys:%lld\r\n"
            "evicted_keys:%lld\r\n"
            "keyspace_hits:%lld\r\n"
            "keyspace_misses:%lld\r\n"
            "pubsub_channels:%ld\r\n"
            "pubsub_patterns:%lu\r\n"
            "latest_fork_usec:%lld\r\n",
            server.stat_numconnections,
            server.stat_numcommands,
            getOperationsPerSecond(),
            server.stat_rejected_conn,
            server.stat_expiredkeys,
            server.stat_evictedkeys,
            server.stat_keyspace_hits,
            server.stat_keyspace_misses,
            dictSize(server.pubsub_channels),
            listLength(server.pubsub_patterns),
            server.stat_fork_time);
    }

    /* Replication */
    if (allsections || defsections || !strcasecmp(section,"replication")) {
        if (sections++) info = sdscat(info,"\r\n");
        info = sdscatprintf(info,
            "# Replication\r\n"
            "role:%s\r\n",
            server.masterhost == NULL ? "master" : "slave");
        if (server.masterhost) {
            info = sdscatprintf(info,
                "master_host:%s\r\n"
                "master_port:%d\r\n"
                "master_link_status:%s\r\n"
                "master_last_io_seconds_ago:%d\r\n"
                "master_sync_in_progress:%d\r\n"
                ,server.masterhost,
                server.masterport,
                (server.repl_state == REDIS_REPL_CONNECTED) ?
                    "up" : "down",
                server.master ?
                ((int)(server.unixtime-server.master->lastinteraction)) : -1,
                server.repl_state == REDIS_REPL_TRANSFER
            );

            if (server.repl_state == REDIS_REPL_TRANSFER) {
                info = sdscatprintf(info,
                    "master_sync_left_bytes:%ld\r\n"
                    "master_sync_last_io_seconds_ago:%d\r\n"
                    ,(long)server.repl_transfer_left,
                    (int)(server.unixtime-server.repl_transfer_lastio)
                );
            }

            if (server.repl_state != REDIS_REPL_CONNECTED) {
                info = sdscatprintf(info,
                    "master_link_down_since_seconds:%ld\r\n",
                    (long)server.unixtime-server.repl_down_since);
            }
        }
        info = sdscatprintf(info,
            "connected_slaves:%lu\r\n",
            listLength(server.slaves));
        if (listLength(server.slaves)) {
            int slaveid = 0;
            listNode *ln;
            listIter li;

            listRewind(server.slaves,&li);
            while((ln = listNext(&li))) {
                redisClient *slave = listNodeValue(ln);
                char *state = NULL;
                char ip[32];
                int port;

                if (anetPeerToString(slave->fd,ip,&port) == -1) continue;
                switch(slave->replstate) {
                case REDIS_REPL_WAIT_BGSAVE_START:
                case REDIS_REPL_WAIT_BGSAVE_END:
                    state = "wait_bgsave";
                    break;
                case REDIS_REPL_SEND_BULK:
                    state = "send_bulk";
                    break;
                case REDIS_REPL_ONLINE:
                    state = "online";
                    break;
                }
                if (state == NULL) continue;
                info = sdscatprintf(info,"slave%d:%s,%d,%s\r\n",
                    slaveid,ip,port,state);
                slaveid++;
            }
        }
    }

    /* CPU */
    if (allsections || defsections || !strcasecmp(section,"cpu")) {
        if (sections++) info = sdscat(info,"\r\n");
        info = sdscatprintf(info,
        "# CPU\r\n"
        "used_cpu_sys:%.2f\r\n"
        "used_cpu_user:%.2f\r\n"
        "used_cpu_sys_children:%.2f\r\n"
        "used_cpu_user_children:%.2f\r\n",
        (float)self_ru.ru_stime.tv_sec+(float)self_ru.ru_stime.tv_usec/1000000,
        (float)self_ru.ru_utime.tv_sec+(float)self_ru.ru_utime.tv_usec/1000000,
        (float)c_ru.ru_stime.tv_sec+(float)c_ru.ru_stime.tv_usec/1000000,
        (float)c_ru.ru_utime.tv_sec+(float)c_ru.ru_utime.tv_usec/1000000);
    }

    /* cmdtime */
    if (allsections || !strcasecmp(section,"commandstats")) {
        if (sections++) info = sdscat(info,"\r\n");
        info = sdscatprintf(info, "# Commandstats\r\n");
        numcommands = sizeof(redisCommandTable)/sizeof(struct redisCommand);
        for (j = 0; j < numcommands; j++) {
            struct redisCommand *c = redisCommandTable+j;

            if (!c->calls) continue;
            info = sdscatprintf(info,
                "cmdstat_%s:calls=%lld,usec=%lld,usec_per_call=%.2f\r\n",
                c->name, c->calls, c->microseconds,
                (c->calls == 0) ? 0 : ((float)c->microseconds/c->calls));
        }
    }

    /* Cluster */
    if (allsections || defsections || !strcasecmp(section,"cluster")) {
        if (sections++) info = sdscat(info,"\r\n");
        info = sdscatprintf(info,
        "# Cluster\r\n"
        "cluster_enabled:%d\r\n",
        server.cluster_enabled);
    }

    /* Key space */
    if (allsections || defsections || !strcasecmp(section,"keyspace")) {
        if (sections++) info = sdscat(info,"\r\n");
        info = sdscatprintf(info, "# Keyspace\r\n");
        for (j = 0; j < server.dbnum; j++) {
            long long keys, vkeys;

            keys = dictSize(server.db[j].dict);
            vkeys = dictSize(server.db[j].expires);
            if (keys || vkeys) {
                info = sdscatprintf(info, "db%d:keys=%lld,expires=%lld\r\n",
                    j, keys, vkeys);
            }
        }
    }
    return info;
}

void infoCommand(redisClient *c) {
    char *section = c->argc == 2 ? c->argv[1]->ptr : "default";

    if (c->argc > 2) {
        addReply(c,shared.syntaxerr);
        return;
    }
    sds info = genRedisInfoString(section);
    addReplySds(c,sdscatprintf(sdsempty(),"$%lu\r\n",
        (unsigned long)sdslen(info)));
    addReplySds(c,info);
    addReply(c,shared.crlf);
}

void monitorCommand(redisClient *c) {
    /* ignore MONITOR if aleady slave or in monitor mode */
    if (c->flags & REDIS_SLAVE) return;

    c->flags |= (REDIS_SLAVE|REDIS_MONITOR);
    c->slaveseldb = 0;
    listAddNodeTail(server.monitors,c);
    addReply(c,shared.ok);
}

/* ============================ Maxmemory directive  ======================== */

/* This function gets called when 'maxmemory' is set on the config file to limit
 * the max memory used by the server, before processing a command.
 *
 * The goal of the function is to free enough memory to keep Redis under the
 * configured memory limit.
 *
 * The function starts calculating how many bytes should be freed to keep
 * Redis under the limit, and enters a loop selecting the best keys to
 * evict accordingly to the configured policy.
 *
 * If all the bytes needed to return back under the limit were freed the
 * function returns REDIS_OK, otherwise REDIS_ERR is returned, and the caller
 * should block the execution of commands that will result in more memory
 * used by the server.
 */
int freeMemoryIfNeeded(void) {
    size_t mem_used, mem_tofree, mem_freed;
    int slaves = listLength(server.slaves);

    /* Remove the size of slaves output buffers and AOF buffer from the
     * count of used memory. */
    mem_used = zmalloc_used_memory();
    if (slaves) {
        listIter li;
        listNode *ln;

        listRewind(server.slaves,&li);
        while((ln = listNext(&li))) {
            redisClient *slave = listNodeValue(ln);
            unsigned long obuf_bytes = getClientOutputBufferMemoryUsage(slave);
            if (obuf_bytes > mem_used)
                mem_used = 0;
            else
                mem_used -= obuf_bytes;
        }
    }
    if (server.aof_state != REDIS_AOF_OFF) {
        mem_used -= sdslen(server.aof_buf);
        mem_used -= sdslen(server.aof_rewrite_buf);
    }

    /* Check if we are over the memory limit. */
    if (mem_used <= server.maxmemory) return REDIS_OK;

    if (server.maxmemory_policy == REDIS_MAXMEMORY_NO_EVICTION)
        return REDIS_ERR; /* We need to free memory, but policy forbids. */

    /* Compute how much memory we need to free. */
    mem_tofree = mem_used - server.maxmemory;
    mem_freed = 0;
    while (mem_freed < mem_tofree) {
        int j, k, keys_freed = 0;

        for (j = 0; j < server.dbnum; j++) {
            long bestval = 0; /* just to prevent warning */
            sds bestkey = NULL;
            struct dictEntry *de;
            redisDb *db = server.db+j;
            dict *dict;

            if (server.maxmemory_policy == REDIS_MAXMEMORY_ALLKEYS_LRU ||
                server.maxmemory_policy == REDIS_MAXMEMORY_ALLKEYS_RANDOM)
            {
                dict = server.db[j].dict;
            } else {
                dict = server.db[j].expires;
            }
            if (dictSize(dict) == 0) continue;

            /* volatile-random and allkeys-random policy */
            if (server.maxmemory_policy == REDIS_MAXMEMORY_ALLKEYS_RANDOM ||
                server.maxmemory_policy == REDIS_MAXMEMORY_VOLATILE_RANDOM)
            {
                de = dictGetRandomKey(dict);
                bestkey = dictGetKey(de);
            }

            /* volatile-lru and allkeys-lru policy */
            else if (server.maxmemory_policy == REDIS_MAXMEMORY_ALLKEYS_LRU ||
                server.maxmemory_policy == REDIS_MAXMEMORY_VOLATILE_LRU)
            {
                for (k = 0; k < server.maxmemory_samples; k++) {
                    sds thiskey;
                    long thisval;
                    robj *o;

                    de = dictGetRandomKey(dict);
                    thiskey = dictGetKey(de);
                    /* When policy is volatile-lru we need an additonal lookup
                     * to locate the real key, as dict is set to db->expires. */
                    if (server.maxmemory_policy == REDIS_MAXMEMORY_VOLATILE_LRU)
                        de = dictFind(db->dict, thiskey);
                    o = dictGetVal(de);
                    thisval = estimateObjectIdleTime(o);

                    /* Higher idle time is better candidate for deletion */
                    if (bestkey == NULL || thisval > bestval) {
                        bestkey = thiskey;
                        bestval = thisval;
                    }
                }
            }

            /* volatile-ttl */
            else if (server.maxmemory_policy == REDIS_MAXMEMORY_VOLATILE_TTL) {
                for (k = 0; k < server.maxmemory_samples; k++) {
                    sds thiskey;
                    long thisval;

                    de = dictGetRandomKey(dict);
                    thiskey = dictGetKey(de);
                    thisval = (long) dictGetVal(de);

                    /* Expire sooner (minor expire unix timestamp) is better
                     * candidate for deletion */
                    if (bestkey == NULL || thisval < bestval) {
                        bestkey = thiskey;
                        bestval = thisval;
                    }
                }
            }

            /* Finally remove the selected key. */
            if (bestkey) {
                long long delta;

                robj *keyobj = createStringObject(bestkey,sdslen(bestkey));
                propagateExpire(db,keyobj);
                /* We compute the amount of memory freed by dbDelete() alone.
                 * It is possible that actually the memory needed to propagate
                 * the DEL in AOF and replication link is greater than the one
                 * we are freeing removing the key, but we can't account for
                 * that otherwise we would never exit the loop.
                 *
                 * AOF and Output buffer memory will be freed eventually so
                 * we only care about memory used by the key space. */
                delta = (long long) zmalloc_used_memory();
                dbDelete(db,keyobj);
                delta -= (long long) zmalloc_used_memory();
                mem_freed += delta;
                server.stat_evictedkeys++;
                decrRefCount(keyobj);
                keys_freed++;

                /* When the memory to free starts to be big enough, we may
                 * start spending so much time here that is impossible to
                 * deliver data to the slaves fast enough, so we force the
                 * transmission here inside the loop. */
                if (slaves) flushSlavesOutputBuffers();
            }
        }
        if (!keys_freed) return REDIS_ERR; /* nothing to free... */
    }
    return REDIS_OK;
}

/* =================================== Main! ================================ */

#ifdef __linux__
int linuxOvercommitMemoryValue(void) {
    FILE *fp = fopen("/proc/sys/vm/overcommit_memory","r");
    char buf[64];

    if (!fp) return -1;
    if (fgets(buf,64,fp) == NULL) {
        fclose(fp);
        return -1;
    }
    fclose(fp);

    return atoi(buf);
}

void linuxOvercommitMemoryWarning(void) {
    if (linuxOvercommitMemoryValue() == 0) {
        redisLog(REDIS_WARNING,"WARNING overcommit_memory is set to 0! Background save may fail under low memory condition. To fix this issue add 'vm.overcommit_memory = 1' to /etc/sysctl.conf and then reboot or run the command 'sysctl vm.overcommit_memory=1' for this to take effect.");
    }
}
#endif /* __linux__ */

void createPidFile(void) {
    /* Try to write the pid file in a best-effort way. */
    FILE *fp = fopen(server.pidfile,"w");
    if (fp) {
        fprintf(fp,"%d\n",(int)getpid());
        fclose(fp);
    }
}

void daemonize(void) {
    int fd;

    if (fork() != 0) exit(0); /* parent exits */
    setsid(); /* create a new session */

    /* Every output goes to /dev/null. If Redis is daemonized but
     * the 'logfile' is set to 'stdout' in the configuration file
     * it will not log at all. */
    if ((fd = open("/dev/null", O_RDWR, 0)) != -1) {
        dup2(fd, STDIN_FILENO);
        dup2(fd, STDOUT_FILENO);
        dup2(fd, STDERR_FILENO);
        if (fd > STDERR_FILENO) close(fd);
    }
}

void version() {
    printf("Redis server v=%s sha=%s:%d malloc=%s bits=%d\n",
        REDIS_VERSION,
        redisGitSHA1(),
        atoi(redisGitDirty()) > 0,
        ZMALLOC_LIB,
        sizeof(long) == 4 ? 32 : 64);
    exit(0);
}

void usage() {
    fprintf(stderr,"Usage: ./redis-server [/path/to/redis.conf] [options]\n");
    fprintf(stderr,"       ./redis-server - (read config from stdin)\n");
    fprintf(stderr,"       ./redis-server -v or --version\n");
    fprintf(stderr,"       ./redis-server -h or --help\n");
    fprintf(stderr,"       ./redis-server --test-memory <megabytes>\n\n");
    fprintf(stderr,"Examples:\n");
    fprintf(stderr,"       ./redis-server (run the server with default conf)\n");
    fprintf(stderr,"       ./redis-server /etc/redis/6379.conf\n");
    fprintf(stderr,"       ./redis-server --port 7777\n");
    fprintf(stderr,"       ./redis-server --port 7777 --slaveof 127.0.0.1 8888\n");
    fprintf(stderr,"       ./redis-server /etc/myredis.conf --loglevel verbose\n");
    exit(1);
}

void redisAsciiArt(void) {
#include "asciilogo.h"
    char *buf = zmalloc(1024*16);

    snprintf(buf,1024*16,ascii_logo,
        REDIS_VERSION,
        redisGitSHA1(),
        strtol(redisGitDirty(),NULL,10) > 0,
        (sizeof(long) == 8) ? "64" : "32",
        server.cluster_enabled ? "cluster" : "stand alone",
        server.port,
        (long) getpid()
    );
    redisLogRaw(REDIS_NOTICE|REDIS_LOG_RAW,buf);
    zfree(buf);
}

static void sigtermHandler(int sig) {
    REDIS_NOTUSED(sig);

    redisLogFromHandler(REDIS_WARNING,"Received SIGTERM, scheduling shutdown...");
    server.shutdown_asap = 1;
}

void setupSignalHandlers(void) {
    struct sigaction act;

    /* When the SA_SIGINFO flag is set in sa_flags then sa_sigaction is used.
     * Otherwise, sa_handler is used. */
    sigemptyset(&act.sa_mask);
    act.sa_flags = 0;
    act.sa_handler = sigtermHandler;
    sigaction(SIGTERM, &act, NULL);

#ifdef HAVE_BACKTRACE
    sigemptyset(&act.sa_mask);
    act.sa_flags = SA_NODEFER | SA_RESETHAND | SA_SIGINFO;
    act.sa_sigaction = sigsegvHandler;
    sigaction(SIGSEGV, &act, NULL);
    sigaction(SIGBUS, &act, NULL);
    sigaction(SIGFPE, &act, NULL);
    sigaction(SIGILL, &act, NULL);
#endif
    return;
}

void memtest(size_t megabytes, int passes);

int main(int argc, char **argv) {
    long long start;
    struct timeval tv;

    /* We need to initialize our libraries, and the server configuration. */
    zmalloc_enable_thread_safeness();
    srand(time(NULL)^getpid());
    gettimeofday(&tv,NULL);
    dictSetHashFunctionSeed(tv.tv_sec^tv.tv_usec^getpid());
    initServerConfig();

    if (argc >= 2) {
        int j = 1; /* First option to parse in argv[] */
        sds options = sdsempty();
        char *configfile = NULL;

        /* Handle special options --help and --version */
        if (strcmp(argv[1], "-v") == 0 ||
            strcmp(argv[1], "--version") == 0) version();
        if (strcmp(argv[1], "--help") == 0 ||
            strcmp(argv[1], "-h") == 0) usage();
        if (strcmp(argv[1], "--test-memory") == 0) {
            if (argc == 3) {
                memtest(atoi(argv[2]),50);
                exit(0);
            } else {
                fprintf(stderr,"Please specify the amount of memory to test in megabytes.\n");
                fprintf(stderr,"Example: ./redis-server --test-memory 4096\n\n");
                exit(1);
            }
        }

        /* First argument is the config file name? */
        if (argv[j][0] != '-' || argv[j][1] != '-')
            configfile = argv[j++];
        /* All the other options are parsed and conceptually appended to the
         * configuration file. For instance --port 6380 will generate the
         * string "port 6380\n" to be parsed after the actual file name
         * is parsed, if any. */
        while(j != argc) {
            if (argv[j][0] == '-' && argv[j][1] == '-') {
                /* Option name */
                if (sdslen(options)) options = sdscat(options,"\n");
                options = sdscat(options,argv[j]+2);
                options = sdscat(options," ");
            } else {
                /* Option argument */
                options = sdscatrepr(options,argv[j],strlen(argv[j]));
                options = sdscat(options," ");
            }
            j++;
        }
        resetServerSaveParams();
        loadServerConfig(configfile,options);
        sdsfree(options);
    } else {
        redisLog(REDIS_WARNING,"Warning: no config file specified, using the default config. In order to specify a config file use 'redis-server /path/to/redis.conf'");
    }
    if (server.daemonize) daemonize();
    initServer();
    if (server.daemonize) createPidFile();
    redisAsciiArt();
    redisLog(REDIS_WARNING,"Server started, Redis version " REDIS_VERSION);
#ifdef __linux__
    linuxOvercommitMemoryWarning();
#endif
    start = ustime();
    if (server.aof_state == REDIS_AOF_ON) {
        if (loadAppendOnlyFile(server.aof_filename) == REDIS_OK)
            redisLog(REDIS_NOTICE,"DB loaded from append only file: %.3f seconds",(float)(ustime()-start)/1000000);
    } else {
        if (rdbLoad(server.rdb_filename) == REDIS_OK) {
            redisLog(REDIS_NOTICE,"DB loaded from disk: %.3f seconds",
                (float)(ustime()-start)/1000000);
        } else if (errno != ENOENT) {
            redisLog(REDIS_WARNING,"Fatal error loading the DB. Exiting.");
            exit(1);
        }
    }
    if (server.ipfd > 0)
        redisLog(REDIS_NOTICE,"The server is now ready to accept connections on port %d", server.port);
    if (server.sofd > 0)
        redisLog(REDIS_NOTICE,"The server is now ready to accept connections at %s", server.unixsocket);
    aeSetBeforeSleepProc(server.el,beforeSleep);
    aeMain(server.el);
    aeDeleteEventLoop(server.el);
    return 0;
}

/* The End */<|MERGE_RESOLUTION|>--- conflicted
+++ resolved
@@ -1291,15 +1291,11 @@
                 redisLog(REDIS_NOTICE, "Registering plugin: %s", dp->d_name);
                 snprintf(path, 1024, "plugins/%s", dp->d_name);
                 void *plugin = dlopen(path, RTLD_NOW);
-<<<<<<< HEAD
-                registerPlugin registerCommand = (registerPlugin) dlsym(plugin, "registerCommands");
-=======
 		// Directly casting the dlsym to a register plugin was
 		// annoying the compiler. See this thread:
 		// https://groups.google.com/group/comp.unix.programmer/msg/de36b126ba703795
 		registerPlugin registerCommand;
 		*(void **) (&registerCommand) = dlsym(plugin, "registerCommands");
->>>>>>> eb4ed8d2
                 int numcommands = 0;
                 struct redisCommand* commands = registerCommand(&numcommands);
                 populateCommandTable(commands, numcommands);
