/*
 * Copyright (c) 2009-2010, Salvatore Sanfilippo <antirez at gmail dot com>
 * All rights reserved.
 *
 * Redistribution and use in source and binary forms, with or without
 * modification, are permitted provided that the following conditions are met:
 *
 *   * Redistributions of source code must retain the above copyright notice,
 *     this list of conditions and the following disclaimer.
 *   * Redistributions in binary form must reproduce the above copyright
 *     notice, this list of conditions and the following disclaimer in the
 *     documentation and/or other materials provided with the distribution.
 *   * Neither the name of Redis nor the names of its contributors may be used
 *     to endorse or promote products derived from this software without
 *     specific prior written permission.
 *
 * THIS SOFTWARE IS PROVIDED BY THE COPYRIGHT HOLDERS AND CONTRIBUTORS "AS IS"
 * AND ANY EXPRESS OR IMPLIED WARRANTIES, INCLUDING, BUT NOT LIMITED TO, THE
 * IMPLIED WARRANTIES OF MERCHANTABILITY AND FITNESS FOR A PARTICULAR PURPOSE
 * ARE DISCLAIMED. IN NO EVENT SHALL THE COPYRIGHT OWNER OR CONTRIBUTORS BE
 * LIABLE FOR ANY DIRECT, INDIRECT, INCIDENTAL, SPECIAL, EXEMPLARY, OR
 * CONSEQUENTIAL DAMAGES (INCLUDING, BUT NOT LIMITED TO, PROCUREMENT OF
 * SUBSTITUTE GOODS OR SERVICES; LOSS OF USE, DATA, OR PROFITS; OR BUSINESS
 * INTERRUPTION) HOWEVER CAUSED AND ON ANY THEORY OF LIABILITY, WHETHER IN
 * CONTRACT, STRICT LIABILITY, OR TORT (INCLUDING NEGLIGENCE OR OTHERWISE)
 * ARISING IN ANY WAY OUT OF THE USE OF THIS SOFTWARE, EVEN IF ADVISED OF THE
 * POSSIBILITY OF SUCH DAMAGE.
 */

#include "redis.h"
#include "slowlog.h"
#include "bio.h"

#ifdef HAVE_BACKTRACE
#include <execinfo.h>
#include <ucontext.h>
#endif /* HAVE_BACKTRACE */

#include <time.h>
#include <signal.h>
#include <sys/wait.h>
#include <errno.h>
#include <assert.h>
#include <ctype.h>
#include <stdarg.h>
#include <arpa/inet.h>
#include <sys/stat.h>
#include <fcntl.h>
#include <sys/time.h>
#include <sys/resource.h>
#include <sys/uio.h>
#include <limits.h>
#include <float.h>
#include <math.h>
#include <pthread.h>
#include <sys/resource.h>

/* Our shared "common" objects */

struct sharedObjectsStruct shared;

/* Global vars that are actually used as constants. The following double
 * values are used for double on-disk serialization, and are initialized
 * at runtime to avoid strange compiler optimizations. */

double R_Zero, R_PosInf, R_NegInf, R_Nan;

/*================================= Globals ================================= */

/* Global vars */
struct redisServer server; /* server global state */
struct redisCommand *commandTable;
struct redisCommand readonlyCommandTable[] = {
    {"get",getCommand,2,0,NULL,1,1,1},
    {"set",setCommand,3,REDIS_CMD_DENYOOM,NULL,0,0,0},
    {"setnx",setnxCommand,3,REDIS_CMD_DENYOOM,NULL,0,0,0},
    {"setex",setexCommand,4,REDIS_CMD_DENYOOM,NULL,0,0,0},
    {"append",appendCommand,3,REDIS_CMD_DENYOOM,NULL,1,1,1},
    {"strlen",strlenCommand,2,0,NULL,1,1,1},
    {"del",delCommand,-2,0,NULL,0,0,0},
    {"exists",existsCommand,2,0,NULL,1,1,1},
    {"setbit",setbitCommand,4,REDIS_CMD_DENYOOM,NULL,1,1,1},
    {"getbit",getbitCommand,3,0,NULL,1,1,1},
    {"setrange",setrangeCommand,4,REDIS_CMD_DENYOOM,NULL,1,1,1},
    {"getrange",getrangeCommand,4,0,NULL,1,1,1},
    {"substr",getrangeCommand,4,0,NULL,1,1,1},
    {"incr",incrCommand,2,REDIS_CMD_DENYOOM,NULL,1,1,1},
    {"decr",decrCommand,2,REDIS_CMD_DENYOOM,NULL,1,1,1},
    {"mget",mgetCommand,-2,0,NULL,1,-1,1},
    {"rpush",rpushCommand,-3,REDIS_CMD_DENYOOM,NULL,1,1,1},
    {"lpush",lpushCommand,-3,REDIS_CMD_DENYOOM,NULL,1,1,1},
    {"rpushx",rpushxCommand,3,REDIS_CMD_DENYOOM,NULL,1,1,1},
    {"lpushx",lpushxCommand,3,REDIS_CMD_DENYOOM,NULL,1,1,1},
    {"linsert",linsertCommand,5,REDIS_CMD_DENYOOM,NULL,1,1,1},
    {"rpop",rpopCommand,2,0,NULL,1,1,1},
    {"lpop",lpopCommand,2,0,NULL,1,1,1},
    {"brpop",brpopCommand,-3,0,NULL,1,1,1},
    {"brpoplpush",brpoplpushCommand,4,REDIS_CMD_DENYOOM,NULL,1,2,1},
    {"blpop",blpopCommand,-3,0,NULL,1,1,1},
    {"llen",llenCommand,2,0,NULL,1,1,1},
    {"lindex",lindexCommand,3,0,NULL,1,1,1},
    {"lset",lsetCommand,4,REDIS_CMD_DENYOOM,NULL,1,1,1},
    {"lrange",lrangeCommand,4,0,NULL,1,1,1},
    {"ltrim",ltrimCommand,4,0,NULL,1,1,1},
    {"lrem",lremCommand,4,0,NULL,1,1,1},
    {"rpoplpush",rpoplpushCommand,3,REDIS_CMD_DENYOOM,NULL,1,2,1},
    {"sadd",saddCommand,-3,REDIS_CMD_DENYOOM,NULL,1,1,1},
    {"srem",sremCommand,-3,0,NULL,1,1,1},
    {"smove",smoveCommand,4,0,NULL,1,2,1},
    {"sismember",sismemberCommand,3,0,NULL,1,1,1},
    {"scard",scardCommand,2,0,NULL,1,1,1},
    {"spop",spopCommand,2,0,NULL,1,1,1},
    {"srandmember",srandmemberCommand,2,0,NULL,1,1,1},
    {"sinter",sinterCommand,-2,REDIS_CMD_DENYOOM,NULL,1,-1,1},
    {"sinterstore",sinterstoreCommand,-3,REDIS_CMD_DENYOOM,NULL,2,-1,1},
    {"sunion",sunionCommand,-2,REDIS_CMD_DENYOOM,NULL,1,-1,1},
    {"sunionstore",sunionstoreCommand,-3,REDIS_CMD_DENYOOM,NULL,2,-1,1},
    {"sdiff",sdiffCommand,-2,REDIS_CMD_DENYOOM,NULL,1,-1,1},
    {"sdiffstore",sdiffstoreCommand,-3,REDIS_CMD_DENYOOM,NULL,2,-1,1},
    {"smembers",sinterCommand,2,0,NULL,1,1,1},
    {"zadd",zaddCommand,-4,REDIS_CMD_DENYOOM,NULL,1,1,1},
    {"zincrby",zincrbyCommand,4,REDIS_CMD_DENYOOM,NULL,1,1,1},
    {"zrem",zremCommand,-3,0,NULL,1,1,1},
    {"zremrangebyscore",zremrangebyscoreCommand,4,0,NULL,1,1,1},
    {"zremrangebyrank",zremrangebyrankCommand,4,0,NULL,1,1,1},
    {"zunionstore",zunionstoreCommand,-4,REDIS_CMD_DENYOOM,zunionInterBlockClientOnSwappedKeys,0,0,0},
    {"zinterstore",zinterstoreCommand,-4,REDIS_CMD_DENYOOM,zunionInterBlockClientOnSwappedKeys,0,0,0},
    {"zrange",zrangeCommand,-4,0,NULL,1,1,1},
    {"zrangebyscore",zrangebyscoreCommand,-4,0,NULL,1,1,1},
    {"zrevrangebyscore",zrevrangebyscoreCommand,-4,0,NULL,1,1,1},
    {"zcount",zcountCommand,4,0,NULL,1,1,1},
    {"zrevrange",zrevrangeCommand,-4,0,NULL,1,1,1},
    {"zcard",zcardCommand,2,0,NULL,1,1,1},
    {"zscore",zscoreCommand,3,0,NULL,1,1,1},
    {"zrank",zrankCommand,3,0,NULL,1,1,1},
    {"zrevrank",zrevrankCommand,3,0,NULL,1,1,1},
    {"hset",hsetCommand,4,REDIS_CMD_DENYOOM,NULL,1,1,1},
    {"hsetnx",hsetnxCommand,4,REDIS_CMD_DENYOOM,NULL,1,1,1},
    {"hget",hgetCommand,3,0,NULL,1,1,1},
    {"hmset",hmsetCommand,-4,REDIS_CMD_DENYOOM,NULL,1,1,1},
    {"hmget",hmgetCommand,-3,0,NULL,1,1,1},
    {"hincrby",hincrbyCommand,4,REDIS_CMD_DENYOOM,NULL,1,1,1},
    {"hdel",hdelCommand,-3,0,NULL,1,1,1},
    {"hlen",hlenCommand,2,0,NULL,1,1,1},
    {"hkeys",hkeysCommand,2,0,NULL,1,1,1},
    {"hvals",hvalsCommand,2,0,NULL,1,1,1},
    {"hgetall",hgetallCommand,2,0,NULL,1,1,1},
    {"hexists",hexistsCommand,3,0,NULL,1,1,1},
    {"incrby",incrbyCommand,3,REDIS_CMD_DENYOOM,NULL,1,1,1},
    {"decrby",decrbyCommand,3,REDIS_CMD_DENYOOM,NULL,1,1,1},
    {"getset",getsetCommand,3,REDIS_CMD_DENYOOM,NULL,1,1,1},
    {"mset",msetCommand,-3,REDIS_CMD_DENYOOM,NULL,1,-1,2},
    {"msetnx",msetnxCommand,-3,REDIS_CMD_DENYOOM,NULL,1,-1,2},
    {"randomkey",randomkeyCommand,1,0,NULL,0,0,0},
    {"select",selectCommand,2,0,NULL,0,0,0},
    {"move",moveCommand,3,0,NULL,1,1,1},
    {"rename",renameCommand,3,0,NULL,1,1,1},
    {"renamenx",renamenxCommand,3,0,NULL,1,1,1},
    {"expire",expireCommand,3,0,NULL,0,0,0},
    {"expireat",expireatCommand,3,0,NULL,0,0,0},
    {"keys",keysCommand,2,0,NULL,0,0,0},
    {"dbsize",dbsizeCommand,1,0,NULL,0,0,0},
    {"auth",authCommand,2,0,NULL,0,0,0},
    {"ping",pingCommand,1,0,NULL,0,0,0},
    {"echo",echoCommand,2,0,NULL,0,0,0},
    {"save",saveCommand,1,0,NULL,0,0,0},
    {"bgsave",bgsaveCommand,1,0,NULL,0,0,0},
    {"bgrewriteaof",bgrewriteaofCommand,1,0,NULL,0,0,0},
    {"shutdown",shutdownCommand,1,0,NULL,0,0,0},
    {"lastsave",lastsaveCommand,1,0,NULL,0,0,0},
    {"type",typeCommand,2,0,NULL,1,1,1},
    {"multi",multiCommand,1,0,NULL,0,0,0},
    {"exec",execCommand,1,REDIS_CMD_DENYOOM,execBlockClientOnSwappedKeys,0,0,0},
    {"discard",discardCommand,1,0,NULL,0,0,0},
    {"sync",syncCommand,1,0,NULL,0,0,0},
    {"replconf",replconfCommand,-1,0,NULL,0,0,0},
    {"flushdb",flushdbCommand,1,0,NULL,0,0,0},
    {"flushall",flushallCommand,1,0,NULL,0,0,0},
    {"sort",sortCommand,-2,REDIS_CMD_DENYOOM,NULL,1,1,1},
    {"info",infoCommand,1,0,NULL,0,0,0},
    {"monitor",monitorCommand,1,0,NULL,0,0,0},
    {"ttl",ttlCommand,2,0,NULL,1,1,1},
    {"persist",persistCommand,2,0,NULL,1,1,1},
    {"slaveof",slaveofCommand,3,0,NULL,0,0,0},
    {"debug",debugCommand,-2,0,NULL,0,0,0},
    {"config",configCommand,-2,0,NULL,0,0,0},
    {"subscribe",subscribeCommand,-2,0,NULL,0,0,0},
    {"unsubscribe",unsubscribeCommand,-1,0,NULL,0,0,0},
    {"psubscribe",psubscribeCommand,-2,0,NULL,0,0,0},
    {"punsubscribe",punsubscribeCommand,-1,0,NULL,0,0,0},
    {"publish",publishCommand,3,REDIS_CMD_FORCE_REPLICATION,NULL,0,0,0},
    {"watch",watchCommand,-2,0,NULL,0,0,0},
    {"unwatch",unwatchCommand,1,0,NULL,0,0,0},
    {"object",objectCommand,-2,0,NULL,0,0,0},
    {"client",clientCommand,-2,0,NULL,0,0,0},
    {"slowlog",slowlogCommand,-2,0,NULL,0,0,0}
};

/*============================ Utility functions ============================ */

void redisLog(int level, const char *fmt, ...) {
    const int syslogLevelMap[] = { LOG_DEBUG, LOG_INFO, LOG_NOTICE, LOG_WARNING };
    const char *c = ".-*#";
    time_t now = time(NULL);
    va_list ap;
    FILE *fp;
    char buf[64];
    char msg[REDIS_MAX_LOGMSG_LEN];

    if (level < server.verbosity) return;

    fp = (server.logfile == NULL) ? stdout : fopen(server.logfile,"a");
    if (!fp) return;

    va_start(ap, fmt);
    vsnprintf(msg, sizeof(msg), fmt, ap);
    va_end(ap);

    strftime(buf,sizeof(buf),"%d %b %H:%M:%S",localtime(&now));
    fprintf(fp,"[%d] %s %c %s\n",(int)getpid(),buf,c[level],msg);
    fflush(fp);

    if (server.logfile) fclose(fp);

    if (server.syslog_enabled) syslog(syslogLevelMap[level], "%s", msg);
}

/* Redis generally does not try to recover from out of memory conditions
 * when allocating objects or strings, it is not clear if it will be possible
 * to report this condition to the client since the networking layer itself
 * is based on heap allocation for send buffers, so we simply abort.
 * At least the code will be simpler to read... */
void oom(const char *msg) {
    redisLog(REDIS_WARNING, "%s: Out of memory\n",msg);
    sleep(1);
    abort();
}

/*====================== Hash table type implementation  ==================== */

/* This is an hash table type that uses the SDS dynamic strings libary as
 * keys and radis objects as values (objects can hold SDS strings,
 * lists, sets). */

void dictVanillaFree(void *privdata, void *val)
{
    DICT_NOTUSED(privdata);
    z_free(val);
}

void dictListDestructor(void *privdata, void *val)
{
    DICT_NOTUSED(privdata);
    listRelease((list*)val);
}

int dictSdsKeyCompare(void *privdata, const void *key1,
        const void *key2)
{
    int l1,l2;
    DICT_NOTUSED(privdata);

    l1 = sdslen((sds)key1);
    l2 = sdslen((sds)key2);
    if (l1 != l2) return 0;
    return memcmp(key1, key2, l1) == 0;
}

/* A case insensitive version used for the command lookup table. */
int dictSdsKeyCaseCompare(void *privdata, const void *key1,
        const void *key2)
{
    DICT_NOTUSED(privdata);

    return strcasecmp(key1, key2) == 0;
}

void dictRedisObjectDestructor(void *privdata, void *val)
{
    DICT_NOTUSED(privdata);

    if (val == NULL) return; /* Values of swapped out keys as set to NULL */
    decrRefCount(val);
}

void dictSdsDestructor(void *privdata, void *val)
{
    DICT_NOTUSED(privdata);

    sdsfree(val);
}

int dictObjKeyCompare(void *privdata, const void *key1,
        const void *key2)
{
    const robj *o1 = key1, *o2 = key2;
    return dictSdsKeyCompare(privdata,o1->ptr,o2->ptr);
}

unsigned int dictObjHash(const void *key) {
    const robj *o = key;
    return dictGenHashFunction(o->ptr, sdslen((sds)o->ptr));
}

unsigned int dictSdsHash(const void *key) {
    return dictGenHashFunction((unsigned char*)key, sdslen((char*)key));
}

unsigned int dictSdsCaseHash(const void *key) {
    return dictGenCaseHashFunction((unsigned char*)key, sdslen((char*)key));
}

int dictEncObjKeyCompare(void *privdata, const void *key1,
        const void *key2)
{
    robj *o1 = (robj*) key1, *o2 = (robj*) key2;
    int cmp;

    if (o1->encoding == REDIS_ENCODING_INT &&
        o2->encoding == REDIS_ENCODING_INT)
            return o1->ptr == o2->ptr;

    o1 = getDecodedObject(o1);
    o2 = getDecodedObject(o2);
    cmp = dictSdsKeyCompare(privdata,o1->ptr,o2->ptr);
    decrRefCount(o1);
    decrRefCount(o2);
    return cmp;
}

unsigned int dictEncObjHash(const void *key) {
    robj *o = (robj*) key;

    if (o->encoding == REDIS_ENCODING_RAW) {
        return dictGenHashFunction(o->ptr, sdslen((sds)o->ptr));
    } else {
        if (o->encoding == REDIS_ENCODING_INT) {
            char buf[32];
            int len;

            len = ll2string(buf,32,(long)o->ptr);
            return dictGenHashFunction((unsigned char*)buf, len);
        } else {
            unsigned int hash;

            o = getDecodedObject(o);
            hash = dictGenHashFunction(o->ptr, sdslen((sds)o->ptr));
            decrRefCount(o);
            return hash;
        }
    }
}

/* Sets type */
dictType setDictType = {
    dictEncObjHash,            /* hash function */
    NULL,                      /* key dup */
    NULL,                      /* val dup */
    dictEncObjKeyCompare,      /* key compare */
    dictRedisObjectDestructor, /* key destructor */
    NULL                       /* val destructor */
};

/* Sorted sets hash (note: a skiplist is used in addition to the hash table) */
dictType zsetDictType = {
    dictEncObjHash,            /* hash function */
    NULL,                      /* key dup */
    NULL,                      /* val dup */
    dictEncObjKeyCompare,      /* key compare */
    dictRedisObjectDestructor, /* key destructor */
    NULL                       /* val destructor */
};

/* Db->dict, keys are sds strings, vals are Redis objects. */
dictType dbDictType = {
    dictSdsHash,                /* hash function */
    NULL,                       /* key dup */
    NULL,                       /* val dup */
    dictSdsKeyCompare,          /* key compare */
    dictSdsDestructor,          /* key destructor */
    dictRedisObjectDestructor   /* val destructor */
};

/* Db->expires */
dictType keyptrDictType = {
    dictSdsHash,               /* hash function */
    NULL,                      /* key dup */
    NULL,                      /* val dup */
    dictSdsKeyCompare,         /* key compare */
    NULL,                      /* key destructor */
    NULL                       /* val destructor */
};

/* Command table. sds string -> command struct pointer. */
dictType commandTableDictType = {
    dictSdsCaseHash,           /* hash function */
    NULL,                      /* key dup */
    NULL,                      /* val dup */
    dictSdsKeyCaseCompare,     /* key compare */
    dictSdsDestructor,         /* key destructor */
    NULL                       /* val destructor */
};

/* Hash type hash table (note that small hashes are represented with zimpaps) */
dictType hashDictType = {
    dictEncObjHash,             /* hash function */
    NULL,                       /* key dup */
    NULL,                       /* val dup */
    dictEncObjKeyCompare,       /* key compare */
    dictRedisObjectDestructor,  /* key destructor */
    dictRedisObjectDestructor   /* val destructor */
};

/* Keylist hash table type has unencoded redis objects as keys and
 * lists as values. It's used for blocking operations (BLPOP) and to
 * map swapped keys to a list of clients waiting for this keys to be loaded. */
dictType keylistDictType = {
    dictObjHash,                /* hash function */
    NULL,                       /* key dup */
    NULL,                       /* val dup */
    dictObjKeyCompare,          /* key compare */
    dictRedisObjectDestructor,  /* key destructor */
    dictListDestructor          /* val destructor */
};

int htNeedsResize(dict *dict) {
    long long size, used;

    size = dictSlots(dict);
    used = dictSize(dict);
    return (size && used && size > DICT_HT_INITIAL_SIZE &&
            (used*100/size < REDIS_HT_MINFILL));
}

/* If the percentage of used slots in the HT reaches REDIS_HT_MINFILL
 * we resize the hash table to save memory */
void tryResizeHashTables(void) {
    int j;

    for (j = 0; j < server.dbnum; j++) {
        if (htNeedsResize(server.db[j].dict))
            dictResize(server.db[j].dict);
        if (htNeedsResize(server.db[j].expires))
            dictResize(server.db[j].expires);
    }
}

/* Our hash table implementation performs rehashing incrementally while
 * we write/read from the hash table. Still if the server is idle, the hash
 * table will use two tables for a long time. So we try to use 1 millisecond
 * of CPU time at every serverCron() loop in order to rehash some key. */
void incrementallyRehash(void) {
    int j;

    for (j = 0; j < server.dbnum; j++) {
        if (dictIsRehashing(server.db[j].dict)) {
            dictRehashMilliseconds(server.db[j].dict,1);
            break; /* already used our millisecond for this loop... */
        }
    }
}

/* This function is called once a background process of some kind terminates,
 * as we want to avoid resizing the hash tables when there is a child in order
 * to play well with copy-on-write (otherwise when a resize happens lots of
 * memory pages are copied). The goal of this function is to update the ability
 * for dict.c to resize the hash tables accordingly to the fact we have o not
 * running childs. */
void updateDictResizePolicy(void) {
    if (server.bgsavechildpid == -1 && server.bgrewritechildpid == -1)
        dictEnableResize();
    else
        dictDisableResize();
}

/* ======================= Cron: called every 100 ms ======================== */

/* Try to expire a few timed out keys. The algorithm used is adaptive and
 * will use few CPU cycles if there are few expiring keys, otherwise
 * it will get more aggressive to avoid that too much memory is used by
 * keys that can be removed from the keyspace. */
void activeExpireCycle(void) {
    int j;
    long long start = mstime();

    for (j = 0; j < server.dbnum; j++) {
        int expired, iteration = 0;
        redisDb *db = server.db+j;

        /* Continue to expire if at the end of the cycle more than 25%
         * of the keys were expired. */
        do {
            long num = dictSize(db->expires);
            time_t now = time(NULL);

            expired = 0;
            if (num > REDIS_EXPIRELOOKUPS_PER_CRON)
                num = REDIS_EXPIRELOOKUPS_PER_CRON;
            while (num--) {
                dictEntry *de;
                time_t t;

                if ((de = dictGetRandomKey(db->expires)) == NULL) break;
                t = (time_t) dictGetEntryVal(de);
                if (now > t) {
                    sds key = dictGetEntryKey(de);
                    robj *keyobj = createStringObject(key,sdslen(key));

                    propagateExpire(db,keyobj);
                    dbDelete(db,keyobj);
                    decrRefCount(keyobj);
                    expired++;
                    server.stat_expiredkeys++;
                }
            }
            /* We can't block forever here even if there are many keys to
             * expire. So after a given amount of milliseconds return to the
             * caller waiting for the other active expire cycle. */
            iteration++;
            if ((iteration & 0xff) == 0 && /* Check once every 255 iterations */
                (mstime()-start) > REDIS_EXPIRELOOKUPS_TIME_LIMIT) return;
        } while (expired > REDIS_EXPIRELOOKUPS_PER_CRON/4);
    }
}

void updateLRUClock(void) {
    server.lruclock = (time(NULL)/REDIS_LRU_CLOCK_RESOLUTION) &
                                                REDIS_LRU_CLOCK_MAX;
}

int serverCron(struct aeEventLoop *eventLoop, long long id, void *clientData) {
    int j, loops = server.cronloops;
    REDIS_NOTUSED(eventLoop);
    REDIS_NOTUSED(id);
    REDIS_NOTUSED(clientData);

    /* We take a cached value of the unix time in the global state because
     * with virtual memory and aging there is to store the current time
     * in objects at every object access, and accuracy is not needed.
     * To access a global var is faster than calling time(NULL) */
    server.unixtime = time(NULL);

    /* We have just 22 bits per object for LRU information.
     * So we use an (eventually wrapping) LRU clock with 10 seconds resolution.
     * 2^22 bits with 10 seconds resoluton is more or less 1.5 years.
     *
     * Note that even if this will wrap after 1.5 years it's not a problem,
     * everything will still work but just some object will appear younger
     * to Redis. But for this to happen a given object should never be touched
     * for 1.5 years.
     *
     * Note that you can change the resolution altering the
     * REDIS_LRU_CLOCK_RESOLUTION define.
     */
    updateLRUClock();

    /* Record the max memory used since the server was started. */
    if (z_malloc_used_memory() > server.stat_peak_memory)
        server.stat_peak_memory = z_malloc_used_memory();

    /* We received a SIGTERM, shutting down here in a safe way, as it is
     * not ok doing so inside the signal handler. */
    if (server.shutdown_asap) {
        if (prepareForShutdown() == REDIS_OK) exit(0);
        redisLog(REDIS_WARNING,"SIGTERM received but errors trying to shut down the server, check the logs for more information");
    }

    /* Show some info about non-empty databases */
    for (j = 0; j < server.dbnum; j++) {
        long long size, used, vkeys;

        size = dictSlots(server.db[j].dict);
        used = dictSize(server.db[j].dict);
        vkeys = dictSize(server.db[j].expires);
        if (!(loops % 50) && (used || vkeys)) {
            redisLog(REDIS_VERBOSE,"DB %d: %lld keys (%lld volatile) in %lld slots HT.",j,used,vkeys,size);
            /* dictPrintStats(server.dict); */
        }
    }

    /* We don't want to resize the hash tables while a bacground saving
     * is in progress: the saving child is created using fork() that is
     * implemented with a copy-on-write semantic in most modern systems, so
     * if we resize the HT while there is the saving child at work actually
     * a lot of memory movements in the parent will cause a lot of pages
     * copied. */
    if (server.bgsavechildpid == -1 && server.bgrewritechildpid == -1) {
        if (!(loops % 10)) tryResizeHashTables();
        if (server.activerehashing) incrementallyRehash();
    }

    /* Show information about connected clients */
    if (!(loops % 50)) {
        redisLog(REDIS_VERBOSE,"%d clients connected (%d slaves), %zu bytes in use",
            listLength(server.clients)-listLength(server.slaves),
            listLength(server.slaves),
            z_malloc_used_memory());
    }

    /* Close connections of timedout clients */
    if ((server.maxidletime && !(loops % 100)) || server.bpop_blocked_clients)
        closeTimedoutClients();

    /* Start a scheduled AOF rewrite if this was requested by the user while
     * a BGSAVE was in progress. */
    if (server.bgsavechildpid == -1 && server.bgrewritechildpid == -1 &&
        server.aofrewrite_scheduled)
    {
        rewriteAppendOnlyFileBackground();
    }

    /* Check if a background saving or AOF rewrite in progress terminated */
    if (server.bgsavechildpid != -1 || server.bgrewritechildpid != -1) {
        int statloc;
        pid_t pid;

        if ((pid = wait3(&statloc,WNOHANG,NULL)) != 0) {
            if (pid == server.bgsavechildpid) {
                backgroundSaveDoneHandler(statloc);
            } else {
                backgroundRewriteDoneHandler(statloc);
            }
            updateDictResizePolicy();
        }
    } else {
         time_t now = time(NULL);

        /* If there is not a background saving in progress check if
         * we have to save now */
         for (j = 0; j < server.saveparamslen; j++) {
            struct saveparam *sp = server.saveparams+j;

            if (server.dirty >= sp->changes &&
                now-server.lastsave > sp->seconds) {
                redisLog(REDIS_NOTICE,"%d changes in %d seconds. Saving...",
                    sp->changes, sp->seconds);
                rdbSaveBackground(server.dbfilename);
                break;
            }
         }

         /* Trigger an AOF rewrite if needed */
         if (server.bgsavechildpid == -1 &&
             server.bgrewritechildpid == -1 &&
             server.auto_aofrewrite_perc &&
             server.appendonly_current_size > server.auto_aofrewrite_min_size)
         {
            long long base = server.auto_aofrewrite_base_size ?
                            server.auto_aofrewrite_base_size : 1;
            long long growth = (server.appendonly_current_size*100/base) - 100;
            if (growth >= server.auto_aofrewrite_perc) {
                redisLog(REDIS_NOTICE,"Starting automatic rewriting of AOF on %lld%% growth",growth);
                rewriteAppendOnlyFileBackground();
            }
        }
    }


    /* If we postponed an AOF buffer flush, let's try to do it every time the
     * cron function is called. */
    if (server.aof_flush_postponed_start) flushAppendOnlyFile(0);

    /* Expire a few keys per cycle, only if this is a master.
     * On slaves we wait for DEL operations synthesized by the master
     * in order to guarantee a strict consistency. */
    if (server.masterhost == NULL) activeExpireCycle();

    /* Swap a few keys on disk if we are over the memory limit and VM
     * is enbled. Try to free objects from the free list first. */
    if (vmCanSwapOut()) {
        while (server.vm_enabled && z_malloc_used_memory() >
                server.vm_max_memory)
        {
            int retval = (server.vm_max_threads == 0) ?
                        vmSwapOneObjectBlocking() :
                        vmSwapOneObjectThreaded();
            if (retval == REDIS_ERR && !(loops % 300) &&
                z_malloc_used_memory() >
                (server.vm_max_memory+server.vm_max_memory/10))
            {
                redisLog(REDIS_WARNING,"WARNING: vm-max-memory limit exceeded by more than 10%% but unable to swap more objects out!");
            }
            /* Note that when using threade I/O we free just one object,
             * because anyway when the I/O thread in charge to swap this
             * object out will finish, the handler of completed jobs
             * will try to swap more objects if we are still out of memory. */
            if (retval == REDIS_ERR || server.vm_max_threads > 0) break;
        }
    }

    /* Replication cron function -- used to reconnect to master and
     * to detect transfer failures. */
    if (!(loops % 10)) replicationCron();

    server.cronloops++;
    return 100;
}

/* This function gets called every time Redis is entering the
 * main loop of the event driven library, that is, before to sleep
 * for ready file descriptors. */
void beforeSleep(struct aeEventLoop *eventLoop) {
    REDIS_NOTUSED(eventLoop);
    listNode *ln;
    redisClient *c;

    /* Awake clients that got all the swapped keys they requested */
    if (server.vm_enabled && listLength(server.io_ready_clients)) {
        listIter li;

        listRewind(server.io_ready_clients,&li);
        while((ln = listNext(&li))) {
            c = ln->value;
            struct redisCommand *cmd;

            /* Resume the client. */
            listDelNode(server.io_ready_clients,ln);
            c->flags &= (~REDIS_IO_WAIT);
            server.vm_blocked_clients--;
            aeCreateFileEvent(server.el, c->fd, AE_READABLE,
                readQueryFromClient, c);
            cmd = lookupCommand(c->argv[0]->ptr);
            redisAssert(cmd != NULL);
            call(c);
            resetClient(c);
            /* There may be more data to process in the input buffer. */
            if (c->querybuf && sdslen(c->querybuf) > 0) {
                server.current_client = c;
                processInputBuffer(c);
                server.current_client = NULL;
            }
        }
    }

    /* Try to process pending commands for clients that were just unblocked. */
    while (listLength(server.unblocked_clients)) {
        ln = listFirst(server.unblocked_clients);
        redisAssert(ln != NULL);
        c = ln->value;
        listDelNode(server.unblocked_clients,ln);
        c->flags &= ~REDIS_UNBLOCKED;

        /* Process remaining data in the input buffer. */
        if (c->querybuf && sdslen(c->querybuf) > 0)
            processInputBuffer(c);
    }

    /* Write the AOF buffer on disk */
    flushAppendOnlyFile(0);
}

/* =========================== Server initialization ======================== */

void createSharedObjects(void) {
    int j;

    shared.crlf = createObject(REDIS_STRING,sdsnew("\r\n"));
    shared.ok = createObject(REDIS_STRING,sdsnew("+OK\r\n"));
    shared.err = createObject(REDIS_STRING,sdsnew("-ERR\r\n"));
    shared.emptybulk = createObject(REDIS_STRING,sdsnew("$0\r\n\r\n"));
    shared.czero = createObject(REDIS_STRING,sdsnew(":0\r\n"));
    shared.cone = createObject(REDIS_STRING,sdsnew(":1\r\n"));
    shared.cnegone = createObject(REDIS_STRING,sdsnew(":-1\r\n"));
    shared.nullbulk = createObject(REDIS_STRING,sdsnew("$-1\r\n"));
    shared.nullmultibulk = createObject(REDIS_STRING,sdsnew("*-1\r\n"));
    shared.emptymultibulk = createObject(REDIS_STRING,sdsnew("*0\r\n"));
    shared.pong = createObject(REDIS_STRING,sdsnew("+PONG\r\n"));
    shared.queued = createObject(REDIS_STRING,sdsnew("+QUEUED\r\n"));
    shared.wrongtypeerr = createObject(REDIS_STRING,sdsnew(
        "-ERR Operation against a key holding the wrong kind of value\r\n"));
    shared.nokeyerr = createObject(REDIS_STRING,sdsnew(
        "-ERR no such key\r\n"));
    shared.syntaxerr = createObject(REDIS_STRING,sdsnew(
        "-ERR syntax error\r\n"));
    shared.sameobjecterr = createObject(REDIS_STRING,sdsnew(
        "-ERR source and destination objects are the same\r\n"));
    shared.outofrangeerr = createObject(REDIS_STRING,sdsnew(
        "-ERR index out of range\r\n"));
    shared.loadingerr = createObject(REDIS_STRING,sdsnew(
        "-LOADING Redis is loading the dataset in memory\r\n"));
    shared.space = createObject(REDIS_STRING,sdsnew(" "));
    shared.colon = createObject(REDIS_STRING,sdsnew(":"));
    shared.plus = createObject(REDIS_STRING,sdsnew("+"));

    for (j = 0; j < REDIS_SHARED_SELECT_CMDS; j++) {
        shared.select[j] = createObject(REDIS_STRING,
            sdscatprintf(sdsempty(),"select %d\r\n", j));
    }
    shared.messagebulk = createStringObject("$7\r\nmessage\r\n",13);
    shared.pmessagebulk = createStringObject("$8\r\npmessage\r\n",14);
    shared.subscribebulk = createStringObject("$9\r\nsubscribe\r\n",15);
    shared.unsubscribebulk = createStringObject("$11\r\nunsubscribe\r\n",18);
    shared.psubscribebulk = createStringObject("$10\r\npsubscribe\r\n",17);
    shared.punsubscribebulk = createStringObject("$12\r\npunsubscribe\r\n",19);
    shared.mbulk3 = createStringObject("*3\r\n",4);
    shared.mbulk4 = createStringObject("*4\r\n",4);
    for (j = 0; j < REDIS_SHARED_INTEGERS; j++) {
        shared.integers[j] = createObject(REDIS_STRING,(void*)(long)j);
        shared.integers[j]->encoding = REDIS_ENCODING_INT;
    }
}

void initServerConfig() {
    getRandomHexChars(server.runid,REDIS_RUN_ID_SIZE);
    server.runid[REDIS_RUN_ID_SIZE] = '\0';
    server.arch_bits = (sizeof(long) == 8) ? 64 : 32;
    server.port = REDIS_SERVERPORT;
    server.bindaddr = NULL;
    server.unixsocket = NULL;
    server.unixsocketperm = 0;
    server.ipfd = -1;
    server.sofd = -1;
    server.dbnum = REDIS_DEFAULT_DBNUM;
    server.verbosity = REDIS_VERBOSE;
    server.maxidletime = REDIS_MAXIDLETIME;
    server.client_max_querybuf_len = REDIS_MAX_QUERYBUF_LEN;
    server.saveparams = NULL;
    server.loading = 0;
    server.logfile = NULL; /* NULL = log on standard output */
    server.syslog_enabled = 0;
    server.syslog_ident = z_strdup("redis");
    server.syslog_facility = LOG_LOCAL0;
    server.daemonize = 0;
    server.appendonly = 0;
    server.appendfsync = APPENDFSYNC_EVERYSEC;
    server.no_appendfsync_on_rewrite = 0;
    server.auto_aofrewrite_perc = REDIS_AUTO_AOFREWRITE_PERC;
    server.auto_aofrewrite_min_size = REDIS_AUTO_AOFREWRITE_MIN_SIZE;
    server.auto_aofrewrite_base_size = 0;
    server.aofrewrite_scheduled = 0;
    server.lastfsync = time(NULL);
    server.appendfd = -1;
    server.appendseldb = -1; /* Make sure the first time will not match */
    server.aof_flush_postponed_start = 0;
    server.pidfile = z_strdup("/var/run/redis.pid");
    server.dbfilename = z_strdup("dump.rdb");
    server.appendfilename = z_strdup("appendonly.aof");
    server.requirepass = NULL;
    server.rdbcompression = 1;
    server.activerehashing = 1;
    server.maxclients = 0;
    server.bpop_blocked_clients = 0;
    server.maxmemory = 0;
    server.maxmemory_policy = REDIS_MAXMEMORY_VOLATILE_LRU;
    server.maxmemory_samples = 3;
    server.vm_enabled = 0;
    server.vm_swap_file = z_strdup("/tmp/redis-%p.vm");
    server.vm_page_size = 256;          /* 256 bytes per page */
    server.vm_pages = 1024*1024*100;    /* 104 millions of pages */
    server.vm_max_memory = 1024LL*1024*1024*1; /* 1 GB of RAM */
    server.vm_max_threads = 4;
    server.vm_blocked_clients = 0;
    server.hash_max_zipmap_entries = REDIS_HASH_MAX_ZIPMAP_ENTRIES;
    server.hash_max_zipmap_value = REDIS_HASH_MAX_ZIPMAP_VALUE;
    server.list_max_ziplist_entries = REDIS_LIST_MAX_ZIPLIST_ENTRIES;
    server.list_max_ziplist_value = REDIS_LIST_MAX_ZIPLIST_VALUE;
    server.set_max_intset_entries = REDIS_SET_MAX_INTSET_ENTRIES;
    server.zset_max_ziplist_entries = REDIS_ZSET_MAX_ZIPLIST_ENTRIES;
    server.zset_max_ziplist_value = REDIS_ZSET_MAX_ZIPLIST_VALUE;
    server.shutdown_asap = 0;
    server.repl_ping_slave_period = REDIS_REPL_PING_SLAVE_PERIOD;
    server.repl_timeout = REDIS_REPL_TIMEOUT;

    updateLRUClock();
    resetServerSaveParams();

    appendServerSaveParams(60*60,1);  /* save after 1 hour and 1 change */
    appendServerSaveParams(300,100);  /* save after 5 minutes and 100 changes */
    appendServerSaveParams(60,10000); /* save after 1 minute and 10000 changes */
    /* Replication related */
    server.isslave = 0;
    server.masterauth = NULL;
    server.masterhost = NULL;
    server.masterport = 6379;
    server.master = NULL;
    server.replstate = REDIS_REPL_NONE;
    server.repl_syncio_timeout = REDIS_REPL_SYNCIO_TIMEOUT;
    server.repl_serve_stale_data = 1;
    server.repl_down_since = time(NULL);
    server.slave_priority = REDIS_DEFAULT_SLAVE_PRIORITY;

    /* Double constants initialization */
    R_Zero = 0.0;
    R_PosInf = 1.0/R_Zero;
    R_NegInf = -1.0/R_Zero;
    R_Nan = R_Zero/R_Zero;

    /* Command table -- we intiialize it here as it is part of the
     * initial configuration, since command names may be changed via
     * redis.conf using the rename-command directive. */
    server.commands = dictCreate(&commandTableDictType,NULL);
    populateCommandTable();
    server.delCommand = lookupCommandByCString("del");
    server.multiCommand = lookupCommandByCString("multi");

    /* Slow log */
    server.slowlog_log_slower_than = REDIS_SLOWLOG_LOG_SLOWER_THAN;
    server.slowlog_max_len = REDIS_SLOWLOG_MAX_LEN;

    /* Assert */
    server.assert_failed = "<no assertion failed>";
    server.assert_file = "<no file>";
    server.assert_line = 0;
    server.bug_report_start = 0;
}

void initServer() {
    int j;

    signal(SIGHUP, SIG_IGN);
    signal(SIGPIPE, SIG_IGN);
    setupSignalHandlers();

    if (server.syslog_enabled) {
        openlog(server.syslog_ident, LOG_PID | LOG_NDELAY | LOG_NOWAIT,
            server.syslog_facility);
    }

    server.mainthread = pthread_self();
    server.current_client = NULL;
    server.clients = listCreate();
    server.slaves = listCreate();
    server.monitors = listCreate();
    server.unblocked_clients = listCreate();
    createSharedObjects();
    server.el = aeCreateEventLoop();
    server.db = z_malloc(sizeof(redisDb)*server.dbnum);

    if (server.port != 0) {
        server.ipfd = anetTcpServer(server.neterr,server.port,server.bindaddr);
        if (server.ipfd == ANET_ERR) {
            redisLog(REDIS_WARNING, "Opening port %d: %s",
                server.port, server.neterr);
            exit(1);
        }
    }
    if (server.unixsocket != NULL) {
        unlink(server.unixsocket); /* don't care if this fails */
        server.sofd = anetUnixServer(server.neterr,server.unixsocket,server.unixsocketperm);
        if (server.sofd == ANET_ERR) {
            redisLog(REDIS_WARNING, "Opening socket: %s", server.neterr);
            exit(1);
        }
    }
    if (server.ipfd < 0 && server.sofd < 0) {
        redisLog(REDIS_WARNING, "Configured to not listen anywhere, exiting.");
        exit(1);
    }
    for (j = 0; j < server.dbnum; j++) {
        server.db[j].dict = dictCreate(&dbDictType,NULL);
        server.db[j].expires = dictCreate(&keyptrDictType,NULL);
        server.db[j].blocking_keys = dictCreate(&keylistDictType,NULL);
        server.db[j].watched_keys = dictCreate(&keylistDictType,NULL);
        if (server.vm_enabled)
            server.db[j].io_keys = dictCreate(&keylistDictType,NULL);
        server.db[j].id = j;
    }
    server.pubsub_channels = dictCreate(&keylistDictType,NULL);
    server.pubsub_patterns = listCreate();
    listSetFreeMethod(server.pubsub_patterns,freePubsubPattern);
    listSetMatchMethod(server.pubsub_patterns,listMatchPubsubPattern);
    server.cronloops = 0;
    server.bgsavechildpid = -1;
    server.bgrewritechildpid = -1;
    server.bgrewritebuf = sdsempty();
    server.aofbuf = sdsempty();
    server.lastsave = time(NULL);
    server.dirty = 0;
    server.stat_numcommands = 0;
    server.stat_numconnections = 0;
    server.stat_expiredkeys = 0;
    server.stat_evictedkeys = 0;
    server.stat_starttime = time(NULL);
    server.stat_keyspace_misses = 0;
    server.stat_keyspace_hits = 0;
    server.stat_peak_memory = 0;
    server.stat_fork_time = 0;
    server.unixtime = time(NULL);
    aeCreateTimeEvent(server.el, 1, serverCron, NULL, NULL);
    if (server.ipfd > 0 && aeCreateFileEvent(server.el,server.ipfd,AE_READABLE,
        acceptTcpHandler,NULL) == AE_ERR) oom("creating file event");
    if (server.sofd > 0 && aeCreateFileEvent(server.el,server.sofd,AE_READABLE,
        acceptUnixHandler,NULL) == AE_ERR) oom("creating file event");

    if (server.appendonly) {
        server.appendfd = open(server.appendfilename,O_WRONLY|O_APPEND|O_CREAT,0644);
        if (server.appendfd == -1) {
            redisLog(REDIS_WARNING, "Can't open the append-only file: %s",
                strerror(errno));
            exit(1);
        }
    }

    /* 32 bit instances are limited to 4GB of address space, so if there is
     * no explicit limit in the user provided configuration we set a limit
     * at 3.5GB using maxmemory with 'noeviction' policy'. This saves
     * useless crashes of the Redis instance. */
    if (server.arch_bits == 32 && server.maxmemory == 0) {
        redisLog(REDIS_WARNING,"Warning: 32 bit instance detected but no memory limit set. Setting 3.5 GB maxmemory limit with 'noeviction' policy now.");
        server.maxmemory = 3584LL*(1024*1024); /* 3584 MB = 3.5 GB */
        server.maxmemory_policy = REDIS_MAXMEMORY_NO_EVICTION;
    }

    if (server.vm_enabled) vmInit();
    slowlogInit();
    bioInit();
    srand(time(NULL)^getpid());
}

/* Populates the Redis Command Table starting from the hard coded list
 * we have on top of redis.c file. */
void populateCommandTable(void) {
    int j;
    int numcommands = sizeof(readonlyCommandTable)/sizeof(struct redisCommand);

    for (j = 0; j < numcommands; j++) {
        struct redisCommand *c = readonlyCommandTable+j;
        int retval;

        retval = dictAdd(server.commands, sdsnew(c->name), c);
        assert(retval == DICT_OK);
    }
}

/* ====================== Commands lookup and execution ===================== */

struct redisCommand *lookupCommand(sds name) {
    return dictFetchValue(server.commands, name);
}

struct redisCommand *lookupCommandByCString(char *s) {
    struct redisCommand *cmd;
    sds name = sdsnew(s);

    cmd = dictFetchValue(server.commands, name);
    sdsfree(name);
    return cmd;
}

/* Call() is the core of Redis execution of a command */
void call(redisClient *c) {
    long long dirty, start = ustime(), duration;

    dirty = server.dirty;
    c->cmd->proc(c);
    dirty = server.dirty-dirty;
    duration = ustime()-start;
    slowlogPushEntryIfNeeded(c->argv,c->argc,duration);

    if (server.appendonly && dirty > 0)
        feedAppendOnlyFile(c->cmd,c->db->id,c->argv,c->argc);
    if ((dirty > 0 || c->cmd->flags & REDIS_CMD_FORCE_REPLICATION) &&
        listLength(server.slaves))
        replicationFeedSlaves(server.slaves,c->db->id,c->argv,c->argc);
    if (listLength(server.monitors))
        replicationFeedMonitors(server.monitors,c->db->id,c->argv,c->argc);
    server.stat_numcommands++;
}

/* If this function gets called we already read a whole
 * command, argments are in the client argv/argc fields.
 * processCommand() execute the command or prepare the
 * server for a bulk read from the client.
 *
 * If 1 is returned the client is still alive and valid and
 * and other operations can be performed by the caller. Otherwise
 * if 0 is returned the client was destroied (i.e. after QUIT). */
int processCommand(redisClient *c) {
    /* The QUIT command is handled separately. Normal command procs will
     * go through checking for replication and QUIT will cause trouble
     * when FORCE_REPLICATION is enabled and would be implemented in
     * a regular command proc. */
    if (!strcasecmp(c->argv[0]->ptr,"quit")) {
        addReply(c,shared.ok);
        c->flags |= REDIS_CLOSE_AFTER_REPLY;
        return REDIS_ERR;
    }

    /* Now lookup the command and check ASAP about trivial error conditions
     * such as wrong arity, bad command name and so forth. */
    c->cmd = c->lastcmd = lookupCommand(c->argv[0]->ptr);
    if (!c->cmd) {
        addReplyErrorFormat(c,"unknown command '%s'",
            (char*)c->argv[0]->ptr);
        return REDIS_OK;
    } else if ((c->cmd->arity > 0 && c->cmd->arity != c->argc) ||
               (c->argc < -c->cmd->arity)) {
        addReplyErrorFormat(c,"wrong number of arguments for '%s' command",
            c->cmd->name);
        return REDIS_OK;
    }

    /* Check if the user is authenticated */
    if (server.requirepass && !c->authenticated && c->cmd->proc != authCommand)
    {
        addReplyError(c,"operation not permitted");
        return REDIS_OK;
    }

    /* Handle the maxmemory directive.
     *
     * First we try to free some memory if possible (if there are volatile
     * keys in the dataset). If there are not the only thing we can do
     * is returning an error. */
<<<<<<< HEAD
    if (server.maxmemory) {
        int retval = freeMemoryIfNeeded();
        if ((c->cmd->flags & REDIS_CMD_DENYOOM) && retval == REDIS_ERR) {
            addReplyError(c,
                "command not allowed when used memory > 'maxmemory'");
            return REDIS_OK;
        }
=======
    if (server.maxmemory) freeMemoryIfNeeded();
    if (server.maxmemory && (c->cmd->flags & REDIS_CMD_DENYOOM) &&
        z_malloc_used_memory() > server.maxmemory)
    {
        addReplyError(c,"command not allowed when used memory > 'maxmemory'");
        return REDIS_OK;
>>>>>>> fdc0a624
    }

    /* Only allow SUBSCRIBE and UNSUBSCRIBE in the context of Pub/Sub */
    if ((dictSize(c->pubsub_channels) > 0 || listLength(c->pubsub_patterns) > 0)
        &&
        c->cmd->proc != subscribeCommand &&
        c->cmd->proc != unsubscribeCommand &&
        c->cmd->proc != psubscribeCommand &&
        c->cmd->proc != punsubscribeCommand) {
        addReplyError(c,"only (P)SUBSCRIBE / (P)UNSUBSCRIBE / QUIT allowed in this context");
        return REDIS_OK;
    }

    /* Only allow INFO and SLAVEOF when slave-serve-stale-data is no and
     * we are a slave with a broken link with master. */
    if (server.masterhost && server.replstate != REDIS_REPL_CONNECTED &&
        server.repl_serve_stale_data == 0 &&
        c->cmd->proc != infoCommand && c->cmd->proc != slaveofCommand)
    {
        addReplyError(c,
            "link with MASTER is down and slave-serve-stale-data is set to no");
        return REDIS_OK;
    }

    /* Loading DB? Return an error if the command is not INFO */
    if (server.loading && c->cmd->proc != infoCommand) {
        addReply(c, shared.loadingerr);
        return REDIS_OK;
    }

    /* Exec the command */
    if (c->flags & REDIS_MULTI &&
        c->cmd->proc != execCommand && c->cmd->proc != discardCommand &&
        c->cmd->proc != multiCommand && c->cmd->proc != watchCommand)
    {
        queueMultiCommand(c);
        addReply(c,shared.queued);
    } else {
        if (server.vm_enabled && server.vm_max_threads > 0 &&
            blockClientOnSwappedKeys(c)) return REDIS_ERR;
        call(c);
    }
    return REDIS_OK;
}

/*================================== Shutdown =============================== */

int prepareForShutdown() {
    redisLog(REDIS_WARNING,"User requested shutdown...");
    /* Kill the saving child if there is a background saving in progress.
       We want to avoid race conditions, for instance our saving child may
       overwrite the synchronous saving did by SHUTDOWN. */
    if (server.bgsavechildpid != -1) {
        redisLog(REDIS_WARNING,"There is a child saving an .rdb. Killing it!");
        kill(server.bgsavechildpid,SIGKILL);
        rdbRemoveTempFile(server.bgsavechildpid);
    }
    if (server.appendonly) {
        /* Kill the AOF saving child as the AOF we already have may be longer
         * but contains the full dataset anyway. */
        if (server.bgrewritechildpid != -1) {
            redisLog(REDIS_WARNING,
                "There is a child rewriting the AOF. Killing it!");
            kill(server.bgrewritechildpid,SIGKILL);
        }
        /* Append only file: fsync() the AOF and exit */
        redisLog(REDIS_NOTICE,"Calling fsync() on the AOF file.");
        aof_fsync(server.appendfd);
    }
    if (server.saveparamslen > 0) {
        redisLog(REDIS_NOTICE,"Saving the final RDB snapshot before exiting.");
        /* Snapshotting. Perform a SYNC SAVE and exit */
        if (rdbSave(server.dbfilename) != REDIS_OK) {
            /* Ooops.. error saving! The best we can do is to continue
             * operating. Note that if there was a background saving process,
             * in the next cron() Redis will be notified that the background
             * saving aborted, handling special stuff like slaves pending for
             * synchronization... */
            redisLog(REDIS_WARNING,"Error trying to save the DB, can't exit.");
            return REDIS_ERR;
        }
    }
    if (server.vm_enabled) {
        redisLog(REDIS_NOTICE,"Removing the swap file.");
        unlink(server.vm_swap_file);
    }
    if (server.daemonize) {
        redisLog(REDIS_NOTICE,"Removing the pid file.");
        unlink(server.pidfile);
    }
    /* Close the listening sockets. Apparently this allows faster restarts. */
    if (server.ipfd != -1) close(server.ipfd);
    if (server.sofd != -1) close(server.sofd);
    if (server.unixsocket) {
        redisLog(REDIS_NOTICE,"Removing the unix socket file.");
        unlink(server.unixsocket); /* don't care if this fails */
    }

    redisLog(REDIS_WARNING,"Redis is now ready to exit, bye bye...");
    return REDIS_OK;
}

/*================================== Commands =============================== */

void authCommand(redisClient *c) {
    if (!server.requirepass) {
        addReplyError(c,"Client sent AUTH, but no password is set");
    } else if (!strcmp(c->argv[1]->ptr, server.requirepass)) {
      c->authenticated = 1;
      addReply(c,shared.ok);
    } else {
      c->authenticated = 0;
      addReplyError(c,"invalid password");
    }
}

void pingCommand(redisClient *c) {
    addReply(c,shared.pong);
}

void echoCommand(redisClient *c) {
    addReplyBulk(c,c->argv[1]);
}

/* Convert an amount of bytes into a human readable string in the form
 * of 100B, 2G, 100M, 4K, and so forth. */
void bytesToHuman(char *s, unsigned long long n) {
    double d;

    if (n < 1024) {
        /* Bytes */
        sprintf(s,"%lluB",n);
        return;
    } else if (n < (1024*1024)) {
        d = (double)n/(1024);
        sprintf(s,"%.2fK",d);
    } else if (n < (1024LL*1024*1024)) {
        d = (double)n/(1024*1024);
        sprintf(s,"%.2fM",d);
    } else if (n < (1024LL*1024*1024*1024)) {
        d = (double)n/(1024LL*1024*1024);
        sprintf(s,"%.2fG",d);
    }
}

/* Create the string returned by the INFO command. This is decoupled
 * by the INFO command itself as we need to report the same information
 * on memory corruption problems. */
sds genRedisInfoString(void) {
    sds info;
    time_t uptime = time(NULL)-server.stat_starttime;
    int j;
    char hmem[64], peak_hmem[64];
    struct rusage self_ru, c_ru;
    unsigned long lol, bib;

    getrusage(RUSAGE_SELF, &self_ru);
    getrusage(RUSAGE_CHILDREN, &c_ru);
    getClientsMaxBuffers(&lol,&bib);

    bytesToHuman(hmem,z_malloc_used_memory());
    bytesToHuman(peak_hmem,server.stat_peak_memory);
    info = sdscatprintf(sdsempty(),
        "redis_version:%s\r\n"
        "redis_git_sha1:%s\r\n"
        "redis_git_dirty:%d\r\n"
        "arch_bits:%d\r\n"
        "multiplexing_api:%s\r\n"
        "gcc_version:%d.%d.%d\r\n"
        "process_id:%ld\r\n"
        "run_id:%s\r\n"
        "uptime_in_seconds:%ld\r\n"
        "uptime_in_days:%ld\r\n"
        "lru_clock:%ld\r\n"
        "used_cpu_sys:%.2f\r\n"
        "used_cpu_user:%.2f\r\n"
        "used_cpu_sys_children:%.2f\r\n"
        "used_cpu_user_children:%.2f\r\n"
        "connected_clients:%d\r\n"
        "connected_slaves:%d\r\n"
        "client_longest_output_list:%lu\r\n"
        "client_biggest_input_buf:%lu\r\n"
        "blocked_clients:%d\r\n"
        "used_memory:%zu\r\n"
        "used_memory_human:%s\r\n"
        "used_memory_rss:%zu\r\n"
        "used_memory_peak:%zu\r\n"
        "used_memory_peak_human:%s\r\n"
        "mem_fragmentation_ratio:%.2f\r\n"
        "mem_allocator:%s\r\n"
        "loading:%d\r\n"
        "aof_enabled:%d\r\n"
        "changes_since_last_save:%lld\r\n"
        "bgsave_in_progress:%d\r\n"
        "last_save_time:%ld\r\n"
        "bgrewriteaof_in_progress:%d\r\n"
        "total_connections_received:%lld\r\n"
        "total_commands_processed:%lld\r\n"
        "expired_keys:%lld\r\n"
        "evicted_keys:%lld\r\n"
        "keyspace_hits:%lld\r\n"
        "keyspace_misses:%lld\r\n"
        "pubsub_channels:%ld\r\n"
        "pubsub_patterns:%u\r\n"
        "latest_fork_usec:%lld\r\n"
        "vm_enabled:%d\r\n"
        "role:%s\r\n"
        ,REDIS_VERSION,
        redisGitSHA1(),
        strtol(redisGitDirty(),NULL,10) > 0,
        server.arch_bits,
        aeGetApiName(),
#ifdef __GNUC__
        __GNUC__,__GNUC_MINOR__,__GNUC_PATCHLEVEL__,
#else
        0,0,0,
#endif
        (long) getpid(),
        server.runid,
        uptime,
        uptime/(3600*24),
        (unsigned long) server.lruclock,
        (float)self_ru.ru_stime.tv_sec+(float)self_ru.ru_stime.tv_usec/1000000,
        (float)self_ru.ru_utime.tv_sec+(float)self_ru.ru_utime.tv_usec/1000000,
        (float)c_ru.ru_stime.tv_sec+(float)c_ru.ru_stime.tv_usec/1000000,
        (float)c_ru.ru_utime.tv_sec+(float)c_ru.ru_utime.tv_usec/1000000,
        listLength(server.clients)-listLength(server.slaves),
        listLength(server.slaves),
        lol, bib,
        server.bpop_blocked_clients,
        z_malloc_used_memory(),
        hmem,
        z_malloc_get_rss(),
        server.stat_peak_memory,
        peak_hmem,
        z_malloc_get_fragmentation_ratio(),
        ZMALLOC_LIB,
        server.loading,
        server.appendonly,
        server.dirty,
        server.bgsavechildpid != -1,
        server.lastsave,
        server.bgrewritechildpid != -1,
        server.stat_numconnections,
        server.stat_numcommands,
        server.stat_expiredkeys,
        server.stat_evictedkeys,
        server.stat_keyspace_hits,
        server.stat_keyspace_misses,
        dictSize(server.pubsub_channels),
        listLength(server.pubsub_patterns),
        server.stat_fork_time,
        server.vm_enabled != 0,
        server.masterhost == NULL ? "master" : "slave"
    );

    if (server.appendonly) {
        info = sdscatprintf(info,
            "aof_current_size:%lld\r\n"
            "aof_base_size:%lld\r\n"
            "aof_pending_rewrite:%d\r\n"
            "aof_buffer_length:%zu\r\n"
            "aof_pending_bio_fsync:%llu\r\n",
            (long long) server.appendonly_current_size,
            (long long) server.auto_aofrewrite_base_size,
            server.aofrewrite_scheduled,
            sdslen(server.aofbuf),
            bioPendingJobsOfType(REDIS_BIO_AOF_FSYNC));
    }

    /* List connected slaves */
    if (listLength(server.slaves)) {
        int slaveid = 0;
        listNode *ln;
        listIter li;

        listRewind(server.slaves,&li);
        while((ln = listNext(&li))) {
            redisClient *slave = listNodeValue(ln);
            char *state = NULL;
            char ip[32];
            int port;

            if (anetPeerToString(slave->fd,ip,&port) == -1) continue;
            switch(slave->replstate) {
            case REDIS_REPL_WAIT_BGSAVE_START:
            case REDIS_REPL_WAIT_BGSAVE_END:
                state = "wait_bgsave";
                break;
            case REDIS_REPL_SEND_BULK:
                state = "send_bulk";
                break;
            case REDIS_REPL_ONLINE:
                state = "online";
                break;
            }
            if (state == NULL) continue;
            info = sdscatprintf(info,"slave%d:%s,%d,%s\r\n",
                slaveid,ip,slave->slave_listening_port,state);
            slaveid++;
        }
    }

    if (server.masterhost) {
        info = sdscatprintf(info,
            "master_host:%s\r\n"
            "master_port:%d\r\n"
            "master_link_status:%s\r\n"
            "master_last_io_seconds_ago:%d\r\n"
            "master_sync_in_progress:%d\r\n"
            ,server.masterhost,
            server.masterport,
            (server.replstate == REDIS_REPL_CONNECTED) ?
                "up" : "down",
            server.master ? ((int)(time(NULL)-server.master->lastinteraction)) : -1,
            server.replstate == REDIS_REPL_TRANSFER
        );

        if (server.replstate == REDIS_REPL_TRANSFER) {
            info = sdscatprintf(info,
                "master_sync_left_bytes:%ld\r\n"
                "master_sync_last_io_seconds_ago:%d\r\n"
                ,(long)server.repl_transfer_left,
                (int)(time(NULL)-server.repl_transfer_lastio)
            );
        }

        if (server.replstate != REDIS_REPL_CONNECTED) {
            info = sdscatprintf(info,
                "master_link_down_since_seconds:%ld\r\n",
                (long)time(NULL)-server.repl_down_since);
        }
        info = sdscatprintf(info,
            "slave_priority:%d\r\n", server.slave_priority);
    }

    if (server.vm_enabled) {
        lockThreadedIO();
        info = sdscatprintf(info,
            "vm_conf_max_memory:%llu\r\n"
            "vm_conf_page_size:%llu\r\n"
            "vm_conf_pages:%llu\r\n"
            "vm_stats_used_pages:%llu\r\n"
            "vm_stats_swapped_objects:%llu\r\n"
            "vm_stats_swappin_count:%llu\r\n"
            "vm_stats_swappout_count:%llu\r\n"
            "vm_stats_io_newjobs_len:%lu\r\n"
            "vm_stats_io_processing_len:%lu\r\n"
            "vm_stats_io_processed_len:%lu\r\n"
            "vm_stats_io_active_threads:%lu\r\n"
            "vm_stats_blocked_clients:%lu\r\n"
            ,(unsigned long long) server.vm_max_memory,
            (unsigned long long) server.vm_page_size,
            (unsigned long long) server.vm_pages,
            (unsigned long long) server.vm_stats_used_pages,
            (unsigned long long) server.vm_stats_swapped_objects,
            (unsigned long long) server.vm_stats_swapins,
            (unsigned long long) server.vm_stats_swapouts,
            (unsigned long) listLength(server.io_newjobs),
            (unsigned long) listLength(server.io_processing),
            (unsigned long) listLength(server.io_processed),
            (unsigned long) server.io_active_threads,
            (unsigned long) server.vm_blocked_clients
        );
        unlockThreadedIO();
    }
    if (server.loading) {
        double perc;
        time_t eta, elapsed;
        off_t remaining_bytes = server.loading_total_bytes-
                                server.loading_loaded_bytes;

        perc = ((double)server.loading_loaded_bytes /
               server.loading_total_bytes) * 100;

        elapsed = time(NULL)-server.loading_start_time;
        if (elapsed == 0) {
            eta = 1; /* A fake 1 second figure if we don't have enough info */
        } else {
            eta = (elapsed*remaining_bytes)/server.loading_loaded_bytes;
        }

        info = sdscatprintf(info,
            "loading_start_time:%ld\r\n"
            "loading_total_bytes:%llu\r\n"
            "loading_loaded_bytes:%llu\r\n"
            "loading_loaded_perc:%.2f\r\n"
            "loading_eta_seconds:%ld\r\n"
            ,(unsigned long) server.loading_start_time,
            (unsigned long long) server.loading_total_bytes,
            (unsigned long long) server.loading_loaded_bytes,
            perc,
            eta
        );
    }

    for (j = 0; j < server.dbnum; j++) {
        long long keys, vkeys;

        keys = dictSize(server.db[j].dict);
        vkeys = dictSize(server.db[j].expires);
        if (keys || vkeys) {
            info = sdscatprintf(info, "db%d:keys=%lld,expires=%lld\r\n",
                j, keys, vkeys);
        }
    }
    return info;
}

void infoCommand(redisClient *c) {
    sds info = genRedisInfoString();
    addReplySds(c,sdscatprintf(sdsempty(),"$%lu\r\n",
        (unsigned long)sdslen(info)));
    addReplySds(c,info);
    addReply(c,shared.crlf);
}

void monitorCommand(redisClient *c) {
    /* ignore MONITOR if aleady slave or in monitor mode */
    if (c->flags & REDIS_SLAVE) return;

    c->flags |= (REDIS_SLAVE|REDIS_MONITOR);
    c->slaveseldb = 0;
    listAddNodeTail(server.monitors,c);
    addReply(c,shared.ok);
}

/* ============================ Maxmemory directive  ======================== */

/* This function gets called when 'maxmemory' is set on the config file to limit
 * the max memory used by the server, before processing a command.
 *
 * The goal of the function is to free enough memory to keep Redis under the
 * configured memory limit.
 *
 * The function starts calculating how many bytes should be freed to keep
 * Redis under the limit, and enters a loop selecting the best keys to
 * evict accordingly to the configured policy.
 *
 * If all the bytes needed to return back under the limit were freed the
 * function returns REDIS_OK, otherwise REDIS_ERR is returned, and the caller
 * should block the execution of commands that will result in more memory
 * used by the server.
 */
int freeMemoryIfNeeded(void) {
    size_t mem_used, mem_tofree, mem_freed;
    int slaves = listLength(server.slaves);

    /* Remove the size of slaves output buffers and AOF buffer from the
     * count of used memory. */
    mem_used = zmalloc_used_memory();
    if (slaves) {
        listIter li;
        listNode *ln;

        listRewind(server.slaves,&li);
        while((ln = listNext(&li))) {
            redisClient *slave = listNodeValue(ln);
            unsigned long obuf_bytes = getClientOutputBufferMemoryUsage(slave);
            if (obuf_bytes > mem_used)
                mem_used = 0;
            else
                mem_used -= obuf_bytes;
        }
    }
    if (server.appendonly) {
        mem_used -= sdslen(server.aofbuf);
        mem_used -= sdslen(server.bgrewritebuf);
    }

    /* Check if we are over the memory limit. */
    if (mem_used <= server.maxmemory) return REDIS_OK;

<<<<<<< HEAD
    if (server.maxmemory_policy == REDIS_MAXMEMORY_NO_EVICTION)
        return REDIS_ERR; /* We need to free memory, but policy forbids. */

    /* Compute how much memory we need to free. */
    mem_tofree = mem_used - server.maxmemory;
    mem_freed = 0;
    while (mem_freed < mem_tofree) {
        int j, k, keys_freed = 0;
=======
    while (server.maxmemory && z_malloc_used_memory() > server.maxmemory) {
        int j, k, freed = 0;
>>>>>>> fdc0a624

        for (j = 0; j < server.dbnum; j++) {
            long bestval = 0; /* just to prevent warning */
            sds bestkey = NULL;
            struct dictEntry *de;
            redisDb *db = server.db+j;
            dict *dict;

            if (server.maxmemory_policy == REDIS_MAXMEMORY_ALLKEYS_LRU ||
                server.maxmemory_policy == REDIS_MAXMEMORY_ALLKEYS_RANDOM)
            {
                dict = server.db[j].dict;
            } else {
                dict = server.db[j].expires;
            }
            if (dictSize(dict) == 0) continue;

            /* volatile-random and allkeys-random policy */
            if (server.maxmemory_policy == REDIS_MAXMEMORY_ALLKEYS_RANDOM ||
                server.maxmemory_policy == REDIS_MAXMEMORY_VOLATILE_RANDOM)
            {
                de = dictGetRandomKey(dict);
                bestkey = dictGetEntryKey(de);
            }

            /* volatile-lru and allkeys-lru policy */
            else if (server.maxmemory_policy == REDIS_MAXMEMORY_ALLKEYS_LRU ||
                server.maxmemory_policy == REDIS_MAXMEMORY_VOLATILE_LRU)
            {
                for (k = 0; k < server.maxmemory_samples; k++) {
                    sds thiskey;
                    long thisval;
                    robj *o;

                    de = dictGetRandomKey(dict);
                    thiskey = dictGetEntryKey(de);
                    /* When policy is volatile-lru we need an additonal lookup
                     * to locate the real key, as dict is set to db->expires. */
                    if (server.maxmemory_policy == REDIS_MAXMEMORY_VOLATILE_LRU)
                        de = dictFind(db->dict, thiskey);
                    o = dictGetEntryVal(de);
                    thisval = estimateObjectIdleTime(o);

                    /* Higher idle time is better candidate for deletion */
                    if (bestkey == NULL || thisval > bestval) {
                        bestkey = thiskey;
                        bestval = thisval;
                    }
                }
            }

            /* volatile-ttl */
            else if (server.maxmemory_policy == REDIS_MAXMEMORY_VOLATILE_TTL) {
                for (k = 0; k < server.maxmemory_samples; k++) {
                    sds thiskey;
                    long thisval;

                    de = dictGetRandomKey(dict);
                    thiskey = dictGetEntryKey(de);
                    thisval = (long) dictGetEntryVal(de);

                    /* Expire sooner (minor expire unix timestamp) is better
                     * candidate for deletion */
                    if (bestkey == NULL || thisval < bestval) {
                        bestkey = thiskey;
                        bestval = thisval;
                    }
                }
            }

            /* Finally remove the selected key. */
            if (bestkey) {
                long long delta;

                robj *keyobj = createStringObject(bestkey,sdslen(bestkey));
                propagateExpire(db,keyobj);
                /* We compute the amount of memory freed by dbDelete() alone.
                 * It is possible that actually the memory needed to propagate
                 * the DEL in AOF and replication link is greater than the one
                 * we are freeing removing the key, but we can't account for
                 * that otherwise we would never exit the loop.
                 *
                 * AOF and Output buffer memory will be freed eventually so
                 * we only care about memory used by the key space. */
                delta = (long long) zmalloc_used_memory();
                dbDelete(db,keyobj);
                delta -= (long long) zmalloc_used_memory();
                mem_freed += delta;
                server.stat_evictedkeys++;
                decrRefCount(keyobj);
                keys_freed++;

                /* When the memory to free starts to be big enough, we may
                 * start spending so much time here that is impossible to
                 * deliver data to the slaves fast enough, so we force the
                 * transmission here inside the loop. */
                if (slaves) flushSlavesOutputBuffers();
            }
        }
        if (!keys_freed) return REDIS_ERR; /* nothing to free... */
    }
    return REDIS_OK;
}

/* =================================== Main! ================================ */

#ifdef __linux__
int linuxOvercommitMemoryValue(void) {
    FILE *fp = fopen("/proc/sys/vm/overcommit_memory","r");
    char buf[64];

    if (!fp) return -1;
    if (fgets(buf,64,fp) == NULL) {
        fclose(fp);
        return -1;
    }
    fclose(fp);

    return atoi(buf);
}

void linuxOvercommitMemoryWarning(void) {
    if (linuxOvercommitMemoryValue() == 0) {
        redisLog(REDIS_WARNING,"WARNING overcommit_memory is set to 0! Background save may fail under low memory condition. To fix this issue add 'vm.overcommit_memory = 1' to /etc/sysctl.conf and then reboot or run the command 'sysctl vm.overcommit_memory=1' for this to take effect.");
    }
}
#endif /* __linux__ */

void createPidFile(void) {
    /* Try to write the pid file in a best-effort way. */
    FILE *fp = fopen(server.pidfile,"w");
    if (fp) {
        fprintf(fp,"%d\n",(int)getpid());
        fclose(fp);
    }
}

void daemonize(void) {
    int fd;

    if (fork() != 0) exit(0); /* parent exits */
    setsid(); /* create a new session */

    /* Every output goes to /dev/null. If Redis is daemonized but
     * the 'logfile' is set to 'stdout' in the configuration file
     * it will not log at all. */
    if ((fd = open("/dev/null", O_RDWR, 0)) != -1) {
        dup2(fd, STDIN_FILENO);
        dup2(fd, STDOUT_FILENO);
        dup2(fd, STDERR_FILENO);
        if (fd > STDERR_FILENO) close(fd);
    }
}

void version() {
    printf("Redis server version %s (%s:%d)\n", REDIS_VERSION,
        redisGitSHA1(), atoi(redisGitDirty()) > 0);
    exit(0);
}

void usage() {
    fprintf(stderr,"Usage: ./redis-server [/path/to/redis.conf]\n");
    fprintf(stderr,"       ./redis-server - (read config from stdin)\n");
    fprintf(stderr,"       ./redis-server --test-memory <megabytes>\n\n");
    exit(1);
}

void memtest(size_t megabytes, int passes);

int main(int argc, char **argv) {
    time_t start;

    initServerConfig();
    if (argc >= 2 && strcmp(argv[1], "--test-memory") == 0) {
        if (argc == 3) {
            memtest(atoi(argv[2]),50);
            exit(0);
        } else {
            fprintf(stderr,"Please specify the amount of memory to test in megabytes.\n");
            fprintf(stderr,"Example: ./redis-server --test-memory 4096\n\n");
            exit(1);
        }
    }
    if (argc == 2) {
        if (strcmp(argv[1], "-v") == 0 ||
            strcmp(argv[1], "--version") == 0) version();
        if (strcmp(argv[1], "--help") == 0) usage();
        resetServerSaveParams();
        loadServerConfig(argv[1]);
    } else if ((argc > 2)) {
        usage();
    } else {
        redisLog(REDIS_WARNING,"Warning: no config file specified, using the default config. In order to specify a config file use 'redis-server /path/to/redis.conf'");
    }
    if (server.daemonize) daemonize();
    initServer();
    if (server.daemonize) createPidFile();
    redisLog(REDIS_NOTICE,"Server started, Redis version " REDIS_VERSION);
#ifdef __linux__
    linuxOvercommitMemoryWarning();
#endif
    start = time(NULL);
    if (server.appendonly) {
        if (loadAppendOnlyFile(server.appendfilename) == REDIS_OK)
            redisLog(REDIS_NOTICE,"DB loaded from append only file: %ld seconds",time(NULL)-start);
    } else {
        if (rdbLoad(server.dbfilename) == REDIS_OK) {
            redisLog(REDIS_NOTICE,"DB loaded from disk: %ld seconds",
                time(NULL)-start);
        } else if (errno != ENOENT) {
            redisLog(REDIS_WARNING,"Fatal error loading the DB. Exiting.");
            exit(1);
        }
    }
    if (server.ipfd > 0)
        redisLog(REDIS_NOTICE,"The server is now ready to accept connections on port %d", server.port);
    if (server.sofd > 0)
        redisLog(REDIS_NOTICE,"The server is now ready to accept connections at %s", server.unixsocket);
    aeSetBeforeSleepProc(server.el,beforeSleep);
    aeMain(server.el);
    aeDeleteEventLoop(server.el);
    return 0;
}

#ifdef HAVE_BACKTRACE
static void *getMcontextEip(ucontext_t *uc) {
#if defined(__FreeBSD__)
    return (void*) uc->uc_mcontext.mc_eip;
#elif defined(__dietlibc__)
    return (void*) uc->uc_mcontext.eip;
#elif defined(__APPLE__) && !defined(MAC_OS_X_VERSION_10_6)
  #if __x86_64__
    return (void*) uc->uc_mcontext->__ss.__rip;
  #elif __i386__
    return (void*) uc->uc_mcontext->__ss.__eip;
  #else
    return (void*) uc->uc_mcontext->__ss.__srr0;
  #endif
#elif defined(__APPLE__) && defined(MAC_OS_X_VERSION_10_6)
  #if defined(_STRUCT_X86_THREAD_STATE64) && !defined(__i386__)
    return (void*) uc->uc_mcontext->__ss.__rip;
  #else
    return (void*) uc->uc_mcontext->__ss.__eip;
  #endif
#elif defined(__i386__)
    return (void*) uc->uc_mcontext.gregs[14]; /* Linux 32 */
#elif defined(__X86_64__) || defined(__x86_64__)
    return (void*) uc->uc_mcontext.gregs[16]; /* Linux 64 */
#elif defined(__ia64__) /* Linux IA64 */
    return (void*) uc->uc_mcontext.sc_ip;
#else
    return NULL;
#endif
}

void bugReportStart(void) {
    if (server.bug_report_start == 0) {
        redisLog(REDIS_WARNING,
            "=== REDIS BUG REPORT START: Cut & paste starting from here ===");
        server.bug_report_start = 1;
    }
}

static void sigsegvHandler(int sig, siginfo_t *info, void *secret) {
    void *trace[100];
    char **messages = NULL;
    int i, trace_size = 0;
    ucontext_t *uc = (ucontext_t*) secret;
    sds infostring, clients;
    struct sigaction act;
    REDIS_NOTUSED(info);

    bugReportStart();
    redisLog(REDIS_WARNING,
        "    Redis %s crashed by signal: %d", REDIS_VERSION, sig);
    redisLog(REDIS_WARNING,
        "    Failed assertion: %s (%s:%d)", server.assert_failed,
                        server.assert_file, server.assert_line);

    /* Generate the stack trace */
    trace_size = backtrace(trace, 100);

    /* overwrite sigaction with caller's address */
    if (getMcontextEip(uc) != NULL) {
        trace[1] = getMcontextEip(uc);
    }
    messages = backtrace_symbols(trace, trace_size);
    redisLog(REDIS_WARNING, "--- STACK TRACE");
    for (i=1; i<trace_size; ++i)
        redisLog(REDIS_WARNING,"%s", messages[i]);

    /* Log INFO and CLIENT LIST */
    redisLog(REDIS_WARNING, "--- INFO OUTPUT");
    infostring = genRedisInfoString();
    redisLog(REDIS_WARNING, infostring);
    redisLog(REDIS_WARNING, "--- CLIENT LIST OUTPUT");
    clients = getAllClientsInfoString();
    redisLog(REDIS_WARNING, clients);
    /* Don't sdsfree() strings to avoid a crash. Memory may be corrupted. */

    /* Log CURRENT CLIENT info */
    if (server.current_client) {
        redisClient *cc = server.current_client;
        sds client;
        int j;

        redisLog(REDIS_WARNING, "--- CURRENT CLIENT INFO");
        client = getClientInfoString(cc);
        redisLog(REDIS_WARNING,"client: %s", client);
        /* Missing sdsfree(client) to avoid crash if memory is corrupted. */
        for (j = 0; j < cc->argc; j++) {
            robj *decoded;

            decoded = getDecodedObject(cc->argv[j]);
            redisLog(REDIS_WARNING,"argv[%d]: '%s'", j, (char*)decoded->ptr);
            decrRefCount(decoded);
        }
        /* Check if the first argument, usually a key, is found inside the
         * selected DB, and if so print info about the associated object. */
        if (cc->argc >= 1) {
            robj *val, *key;
            dictEntry *de;

            key = getDecodedObject(cc->argv[1]);
            de = dictFind(cc->db->dict, key->ptr);
            if (de) {
                val = dictGetEntryVal(de);
                redisLog(REDIS_WARNING,"key '%s' found in DB containing the following object:", key->ptr);
                redisLogObjectDebugInfo(val);
            }
            decrRefCount(key);
        }
    }

    redisLog(REDIS_WARNING,
"=== REDIS BUG REPORT END. Make sure to include from START to END. ===\n\n"
"       Please report the crash opening an issue on github:\n\n"
"           http://github.com/antirez/redis/issues\n\n"
"  Suspect RAM error? Use redis-server --test-memory to veryfy it.\n\n"
);
    /* free(messages); Don't call free() with possibly corrupted memory. */
    if (server.daemonize) unlink(server.pidfile);

    /* Make sure we exit with the right signal at the end. So for instance
     * the core will be dumped if enabled. */
    sigemptyset (&act.sa_mask);
    /* When the SA_SIGINFO flag is set in sa_flags then sa_sigaction
     * is used. Otherwise, sa_handler is used */
    act.sa_flags = SA_NODEFER | SA_ONSTACK | SA_RESETHAND;
    act.sa_handler = SIG_DFL;
    sigaction (sig, &act, NULL);
    kill(getpid(),sig);
}
#endif /* HAVE_BACKTRACE */

static void sigtermHandler(int sig) {
    REDIS_NOTUSED(sig);

    redisLog(REDIS_WARNING,"Received SIGTERM, scheduling shutdown...");
    server.shutdown_asap = 1;
}

void setupSignalHandlers(void) {
    struct sigaction act;

    /* When the SA_SIGINFO flag is set in sa_flags then sa_sigaction is used.
     * Otherwise, sa_handler is used. */
    sigemptyset(&act.sa_mask);
    act.sa_flags = SA_NODEFER | SA_ONSTACK | SA_RESETHAND;
    act.sa_handler = sigtermHandler;
    sigaction(SIGTERM, &act, NULL);

#ifdef HAVE_BACKTRACE
    sigemptyset(&act.sa_mask);
    act.sa_flags = SA_NODEFER | SA_ONSTACK | SA_RESETHAND | SA_SIGINFO;
    act.sa_sigaction = sigsegvHandler;
    sigaction(SIGSEGV, &act, NULL);
    sigaction(SIGBUS, &act, NULL);
    sigaction(SIGFPE, &act, NULL);
    sigaction(SIGILL, &act, NULL);
#endif
    return;
}

/* The End */<|MERGE_RESOLUTION|>--- conflicted
+++ resolved
@@ -1102,7 +1102,6 @@
      * First we try to free some memory if possible (if there are volatile
      * keys in the dataset). If there are not the only thing we can do
      * is returning an error. */
-<<<<<<< HEAD
     if (server.maxmemory) {
         int retval = freeMemoryIfNeeded();
         if ((c->cmd->flags & REDIS_CMD_DENYOOM) && retval == REDIS_ERR) {
@@ -1110,14 +1109,6 @@
                 "command not allowed when used memory > 'maxmemory'");
             return REDIS_OK;
         }
-=======
-    if (server.maxmemory) freeMemoryIfNeeded();
-    if (server.maxmemory && (c->cmd->flags & REDIS_CMD_DENYOOM) &&
-        z_malloc_used_memory() > server.maxmemory)
-    {
-        addReplyError(c,"command not allowed when used memory > 'maxmemory'");
-        return REDIS_OK;
->>>>>>> fdc0a624
     }
 
     /* Only allow SUBSCRIBE and UNSUBSCRIBE in the context of Pub/Sub */
@@ -1591,7 +1582,6 @@
     /* Check if we are over the memory limit. */
     if (mem_used <= server.maxmemory) return REDIS_OK;
 
-<<<<<<< HEAD
     if (server.maxmemory_policy == REDIS_MAXMEMORY_NO_EVICTION)
         return REDIS_ERR; /* We need to free memory, but policy forbids. */
 
@@ -1600,10 +1590,6 @@
     mem_freed = 0;
     while (mem_freed < mem_tofree) {
         int j, k, keys_freed = 0;
-=======
-    while (server.maxmemory && z_malloc_used_memory() > server.maxmemory) {
-        int j, k, freed = 0;
->>>>>>> fdc0a624
 
         for (j = 0; j < server.dbnum; j++) {
             long bestval = 0; /* just to prevent warning */
