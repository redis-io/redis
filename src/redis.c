/*
 * Copyright (c) 2009-2012, Salvatore Sanfilippo <antirez at gmail dot com>
 * All rights reserved.
 *
 * Redistribution and use in source and binary forms, with or without
 * modification, are permitted provided that the following conditions are met:
 *
 *   * Redistributions of source code must retain the above copyright notice,
 *     this list of conditions and the following disclaimer.
 *   * Redistributions in binary form must reproduce the above copyright
 *     notice, this list of conditions and the following disclaimer in the
 *     documentation and/or other materials provided with the distribution.
 *   * Neither the name of Redis nor the names of its contributors may be used
 *     to endorse or promote products derived from this software without
 *     specific prior written permission.
 *
 * THIS SOFTWARE IS PROVIDED BY THE COPYRIGHT HOLDERS AND CONTRIBUTORS "AS IS"
 * AND ANY EXPRESS OR IMPLIED WARRANTIES, INCLUDING, BUT NOT LIMITED TO, THE
 * IMPLIED WARRANTIES OF MERCHANTABILITY AND FITNESS FOR A PARTICULAR PURPOSE
 * ARE DISCLAIMED. IN NO EVENT SHALL THE COPYRIGHT OWNER OR CONTRIBUTORS BE
 * LIABLE FOR ANY DIRECT, INDIRECT, INCIDENTAL, SPECIAL, EXEMPLARY, OR
 * CONSEQUENTIAL DAMAGES (INCLUDING, BUT NOT LIMITED TO, PROCUREMENT OF
 * SUBSTITUTE GOODS OR SERVICES; LOSS OF USE, DATA, OR PROFITS; OR BUSINESS
 * INTERRUPTION) HOWEVER CAUSED AND ON ANY THEORY OF LIABILITY, WHETHER IN
 * CONTRACT, STRICT LIABILITY, OR TORT (INCLUDING NEGLIGENCE OR OTHERWISE)
 * ARISING IN ANY WAY OUT OF THE USE OF THIS SOFTWARE, EVEN IF ADVISED OF THE
 * POSSIBILITY OF SUCH DAMAGE.
 */

#ifdef _WIN32
#include "win32_Interop\win32_util.h"
#include "Win32_Interop\Win32_FDAPI.h"
#include "Win32_Interop\Win32_ThreadControl.h"
#endif

#include "redis.h"
#include "cluster.h"
#include "slowlog.h"
#include "bio.h"
#include "latency.h"

#include <time.h>
#include <signal.h>
POSIX_ONLY(#include <sys/wait.h>)
#include <errno.h>
#include <assert.h>
#include <ctype.h>
#include <stdarg.h>
POSIX_ONLY(#include <arpa/inet.h>)
#include <sys/stat.h>
#include <fcntl.h>
POSIX_ONLY(#include <sys/time.h>)
POSIX_ONLY(#include <sys/resource.h>)
POSIX_ONLY(#include <sys/uio.h>)
#include <limits.h>
#include <float.h>
#include <math.h>
POSIX_ONLY(#include <sys/resource.h>)
POSIX_ONLY(#include <sys/utsname.h>)
#include <locale.h>


/* Our shared "common" objects */

struct sharedObjectsStruct shared;

/* Global vars that are actually used as constants. The following double
 * values are used for double on-disk serialization, and are initialized
 * at runtime to avoid strange compiler optimizations. */

double R_Zero, R_PosInf, R_NegInf, R_Nan;

/*================================= Globals ================================= */

/* Global vars */
struct redisServer server; /* server global state */

/* Our command table.
 *
 * Every entry is composed of the following fields:
 *
 * name: a string representing the command name.
 * function: pointer to the C function implementing the command.
 * arity: number of arguments, it is possible to use -N to say >= N
 * sflags: command flags as string. See below for a table of flags.
 * flags: flags as bitmask. Computed by Redis using the 'sflags' field.
 * get_keys_proc: an optional function to get key arguments from a command.
 *                This is only used when the following three fields are not
 *                enough to specify what arguments are keys.
 * first_key_index: first argument that is a key
 * last_key_index: last argument that is a key
 * key_step: step to get all the keys from first to last argument. For instance
 *           in MSET the step is two since arguments are key,val,key,val,...
 * microseconds: microseconds of total execution time for this command.
 * calls: total number of calls of this command.
 *
 * The flags, microseconds and calls fields are computed by Redis and should
 * always be set to zero.
 *
 * Command flags are expressed using strings where every character represents
 * a flag. Later the populateCommandTable() function will take care of
 * populating the real 'flags' field using this characters.
 *
 * This is the meaning of the flags:
 *
 * w: write command (may modify the key space).
 * r: read command  (will never modify the key space).
 * m: may increase memory usage once called. Don't allow if out of memory.
 * a: admin command, like SAVE or SHUTDOWN.
 * p: Pub/Sub related command.
 * f: force replication of this command, regardless of server.dirty.
 * s: command not allowed in scripts.
 * R: random command. Command is not deterministic, that is, the same command
 *    with the same arguments, with the same key space, may have different
 *    results. For instance SPOP and RANDOMKEY are two random commands.
 * S: Sort command output array if called from script, so that the output
 *    is deterministic.
 * l: Allow command while loading the database.
 * t: Allow command while a slave has stale data but is not allowed to
 *    server this data. Normally no command is accepted in this condition
 *    but just a few.
 * M: Do not automatically propagate the command on MONITOR.
 * k: Perform an implicit ASKING for this command, so the command will be
 *    accepted in cluster mode if the slot is marked as 'importing'.
 * F: Fast command: O(1) or O(log(N)) command that should never delay
 *    its execution as long as the kernel scheduler is giving us time.
 *    Note that commands that may trigger a DEL as a side effect (like SET)
 *    are not fast commands.
 */
struct redisCommand redisCommandTable[] = {
    {"get",getCommand,2,"rF",0,NULL,1,1,1,0,0},
    {"set",setCommand,-3,"wm",0,NULL,1,1,1,0,0},
    {"setnx",setnxCommand,3,"wmF",0,NULL,1,1,1,0,0},
    {"setex",setexCommand,4,"wm",0,NULL,1,1,1,0,0},
    {"psetex",psetexCommand,4,"wm",0,NULL,1,1,1,0,0},
    {"append",appendCommand,3,"wm",0,NULL,1,1,1,0,0},
    {"strlen",strlenCommand,2,"rF",0,NULL,1,1,1,0,0},
    {"del",delCommand,-2,"w",0,NULL,1,-1,1,0,0},
    {"exists",existsCommand,-2,"rF",0,NULL,1,-1,1,0,0},
    {"setbit",setbitCommand,4,"wm",0,NULL,1,1,1,0,0},
    {"getbit",getbitCommand,3,"rF",0,NULL,1,1,1,0,0},
    {"setrange",setrangeCommand,4,"wm",0,NULL,1,1,1,0,0},
    {"getrange",getrangeCommand,4,"r",0,NULL,1,1,1,0,0},
    {"substr",getrangeCommand,4,"r",0,NULL,1,1,1,0,0},
    {"incr",incrCommand,2,"wmF",0,NULL,1,1,1,0,0},
    {"decr",decrCommand,2,"wmF",0,NULL,1,1,1,0,0},
    {"mget",mgetCommand,-2,"r",0,NULL,1,-1,1,0,0},
    {"rpush",rpushCommand,-3,"wmF",0,NULL,1,1,1,0,0},
    {"lpush",lpushCommand,-3,"wmF",0,NULL,1,1,1,0,0},
    {"rpushx",rpushxCommand,3,"wmF",0,NULL,1,1,1,0,0},
    {"lpushx",lpushxCommand,3,"wmF",0,NULL,1,1,1,0,0},
    {"linsert",linsertCommand,5,"wm",0,NULL,1,1,1,0,0},
    {"rpop",rpopCommand,2,"wF",0,NULL,1,1,1,0,0},
    {"lpop",lpopCommand,2,"wF",0,NULL,1,1,1,0,0},
    {"brpop",brpopCommand,-3,"ws",0,NULL,1,1,1,0,0},
    {"brpoplpush",brpoplpushCommand,4,"wms",0,NULL,1,2,1,0,0},
    {"blpop",blpopCommand,-3,"ws",0,NULL,1,-2,1,0,0},
    {"llen",llenCommand,2,"rF",0,NULL,1,1,1,0,0},
    {"lindex",lindexCommand,3,"r",0,NULL,1,1,1,0,0},
    {"lset",lsetCommand,4,"wm",0,NULL,1,1,1,0,0},
    {"lrange",lrangeCommand,4,"r",0,NULL,1,1,1,0,0},
    {"ltrim",ltrimCommand,4,"w",0,NULL,1,1,1,0,0},
    {"lrem",lremCommand,4,"w",0,NULL,1,1,1,0,0},
    {"rpoplpush",rpoplpushCommand,3,"wm",0,NULL,1,2,1,0,0},
    {"sadd",saddCommand,-3,"wmF",0,NULL,1,1,1,0,0},
    {"srem",sremCommand,-3,"wF",0,NULL,1,1,1,0,0},
    {"smove",smoveCommand,4,"wF",0,NULL,1,2,1,0,0},
    {"sismember",sismemberCommand,3,"rF",0,NULL,1,1,1,0,0},
    {"scard",scardCommand,2,"rF",0,NULL,1,1,1,0,0},
    {"spop",spopCommand,2,"wRsF",0,NULL,1,1,1,0,0},
    {"srandmember",srandmemberCommand,-2,"rR",0,NULL,1,1,1,0,0},
    {"sinter",sinterCommand,-2,"rS",0,NULL,1,-1,1,0,0},
    {"sinterstore",sinterstoreCommand,-3,"wm",0,NULL,1,-1,1,0,0},
    {"sunion",sunionCommand,-2,"rS",0,NULL,1,-1,1,0,0},
    {"sunionstore",sunionstoreCommand,-3,"wm",0,NULL,1,-1,1,0,0},
    {"sdiff",sdiffCommand,-2,"rS",0,NULL,1,-1,1,0,0},
    {"sdiffstore",sdiffstoreCommand,-3,"wm",0,NULL,1,-1,1,0,0},
    {"smembers",sinterCommand,2,"rS",0,NULL,1,1,1,0,0},
    {"sscan",sscanCommand,-3,"rR",0,NULL,1,1,1,0,0},
    {"zadd",zaddCommand,-4,"wmF",0,NULL,1,1,1,0,0},
    {"zincrby",zincrbyCommand,4,"wmF",0,NULL,1,1,1,0,0},
    {"zrem",zremCommand,-3,"wF",0,NULL,1,1,1,0,0},
    {"zremrangebyscore",zremrangebyscoreCommand,4,"w",0,NULL,1,1,1,0,0},
    {"zremrangebyrank",zremrangebyrankCommand,4,"w",0,NULL,1,1,1,0,0},
    {"zremrangebylex",zremrangebylexCommand,4,"w",0,NULL,1,1,1,0,0},
    {"zunionstore",zunionstoreCommand,-4,"wm",0,zunionInterGetKeys,0,0,0,0,0},
    {"zinterstore",zinterstoreCommand,-4,"wm",0,zunionInterGetKeys,0,0,0,0,0},
    {"zrange",zrangeCommand,-4,"r",0,NULL,1,1,1,0,0},
    {"zrangebyscore",zrangebyscoreCommand,-4,"r",0,NULL,1,1,1,0,0},
    {"zrevrangebyscore",zrevrangebyscoreCommand,-4,"r",0,NULL,1,1,1,0,0},
    {"zrangebylex",zrangebylexCommand,-4,"r",0,NULL,1,1,1,0,0},
    {"zrevrangebylex",zrevrangebylexCommand,-4,"r",0,NULL,1,1,1,0,0},
    {"zcount",zcountCommand,4,"rF",0,NULL,1,1,1,0,0},
    {"zlexcount",zlexcountCommand,4,"rF",0,NULL,1,1,1,0,0},
    {"zrevrange",zrevrangeCommand,-4,"r",0,NULL,1,1,1,0,0},
    {"zcard",zcardCommand,2,"rF",0,NULL,1,1,1,0,0},
    {"zscore",zscoreCommand,3,"rF",0,NULL,1,1,1,0,0},
    {"zrank",zrankCommand,3,"rF",0,NULL,1,1,1,0,0},
    {"zrevrank",zrevrankCommand,3,"rF",0,NULL,1,1,1,0,0},
    {"zscan",zscanCommand,-3,"rR",0,NULL,1,1,1,0,0},
    {"hset",hsetCommand,4,"wmF",0,NULL,1,1,1,0,0},
    {"hsetnx",hsetnxCommand,4,"wmF",0,NULL,1,1,1,0,0},
    {"hget",hgetCommand,3,"rF",0,NULL,1,1,1,0,0},
    {"hmset",hmsetCommand,-4,"wm",0,NULL,1,1,1,0,0},
    {"hmget",hmgetCommand,-3,"r",0,NULL,1,1,1,0,0},
    {"hincrby",hincrbyCommand,4,"wmF",0,NULL,1,1,1,0,0},
    {"hincrbyfloat",hincrbyfloatCommand,4,"wmF",0,NULL,1,1,1,0,0},
    {"hdel",hdelCommand,-3,"wF",0,NULL,1,1,1,0,0},
    {"hlen",hlenCommand,2,"rF",0,NULL,1,1,1,0,0},
    {"hkeys",hkeysCommand,2,"rS",0,NULL,1,1,1,0,0},
    {"hvals",hvalsCommand,2,"rS",0,NULL,1,1,1,0,0},
    {"hgetall",hgetallCommand,2,"r",0,NULL,1,1,1,0,0},
    {"hexists",hexistsCommand,3,"rF",0,NULL,1,1,1,0,0},
    {"hscan",hscanCommand,-3,"rR",0,NULL,1,1,1,0,0},
    {"incrby",incrbyCommand,3,"wmF",0,NULL,1,1,1,0,0},
    {"decrby",decrbyCommand,3,"wmF",0,NULL,1,1,1,0,0},
    {"incrbyfloat",incrbyfloatCommand,3,"wmF",0,NULL,1,1,1,0,0},
    {"getset",getsetCommand,3,"wm",0,NULL,1,1,1,0,0},
    {"mset",msetCommand,-3,"wm",0,NULL,1,-1,2,0,0},
    {"msetnx",msetnxCommand,-3,"wm",0,NULL,1,-1,2,0,0},
    {"randomkey",randomkeyCommand,1,"rR",0,NULL,0,0,0,0,0},
    {"select",selectCommand,2,"rlF",0,NULL,0,0,0,0,0},
    {"move",moveCommand,3,"wF",0,NULL,1,1,1,0,0},
    {"rename",renameCommand,3,"w",0,NULL,1,2,1,0,0},
    {"renamenx",renamenxCommand,3,"wF",0,NULL,1,2,1,0,0},
    {"expire",expireCommand,3,"wF",0,NULL,1,1,1,0,0},
    {"expireat",expireatCommand,3,"wF",0,NULL,1,1,1,0,0},
    {"pexpire",pexpireCommand,3,"wF",0,NULL,1,1,1,0,0},
    {"pexpireat",pexpireatCommand,3,"wF",0,NULL,1,1,1,0,0},
    {"keys",keysCommand,2,"rS",0,NULL,0,0,0,0,0},
    {"scan",scanCommand,-2,"rR",0,NULL,0,0,0,0,0},
    {"dbsize",dbsizeCommand,1,"rF",0,NULL,0,0,0,0,0},
    {"auth",authCommand,2,"rsltF",0,NULL,0,0,0,0,0},
    {"ping",pingCommand,-1,"rtF",0,NULL,0,0,0,0,0},
    {"echo",echoCommand,2,"rF",0,NULL,0,0,0,0,0},
    {"save",saveCommand,1,"ars",0,NULL,0,0,0,0,0},
    {"bgsave",bgsaveCommand,1,"ar",0,NULL,0,0,0,0,0},
    {"bgrewriteaof",bgrewriteaofCommand,1,"ar",0,NULL,0,0,0,0,0},
    {"shutdown",shutdownCommand,-1,"arlt",0,NULL,0,0,0,0,0},
    {"lastsave",lastsaveCommand,1,"rRF",0,NULL,0,0,0,0,0},
    {"type",typeCommand,2,"rF",0,NULL,1,1,1,0,0},
    {"multi",multiCommand,1,"rsF",0,NULL,0,0,0,0,0},
    {"exec",execCommand,1,"sM",0,NULL,0,0,0,0,0},
    {"discard",discardCommand,1,"rsF",0,NULL,0,0,0,0,0},
    {"sync",syncCommand,1,"ars",0,NULL,0,0,0,0,0},
    {"psync",syncCommand,3,"ars",0,NULL,0,0,0,0,0},
    {"replconf",replconfCommand,-1,"arslt",0,NULL,0,0,0,0,0},
    {"flushdb",flushdbCommand,1,"w",0,NULL,0,0,0,0,0},
    {"flushall",flushallCommand,1,"w",0,NULL,0,0,0,0,0},
    {"sort",sortCommand,-2,"wm",0,sortGetKeys,1,1,1,0,0},
    {"info",infoCommand,-1,"rlt",0,NULL,0,0,0,0,0},
    {"monitor",monitorCommand,1,"ars",0,NULL,0,0,0,0,0},
    {"ttl",ttlCommand,2,"rF",0,NULL,1,1,1,0,0},
    {"pttl",pttlCommand,2,"rF",0,NULL,1,1,1,0,0},
    {"persist",persistCommand,2,"wF",0,NULL,1,1,1,0,0},
    {"slaveof",slaveofCommand,3,"ast",0,NULL,0,0,0,0,0},
    {"role",roleCommand,1,"lst",0,NULL,0,0,0,0,0},
    {"debug",debugCommand,-2,"as",0,NULL,0,0,0,0,0},
    {"config",configCommand,-2,"art",0,NULL,0,0,0,0,0},
    {"subscribe",subscribeCommand,-2,"rpslt",0,NULL,0,0,0,0,0},
    {"unsubscribe",unsubscribeCommand,-1,"rpslt",0,NULL,0,0,0,0,0},
    {"psubscribe",psubscribeCommand,-2,"rpslt",0,NULL,0,0,0,0,0},
    {"punsubscribe",punsubscribeCommand,-1,"rpslt",0,NULL,0,0,0,0,0},
    {"publish",publishCommand,3,"pltrF",0,NULL,0,0,0,0,0},
    {"pubsub",pubsubCommand,-2,"pltrR",0,NULL,0,0,0,0,0},
    {"watch",watchCommand,-2,"rsF",0,NULL,1,-1,1,0,0},
    {"unwatch",unwatchCommand,1,"rsF",0,NULL,0,0,0,0,0},
    {"cluster",clusterCommand,-2,"ar",0,NULL,0,0,0,0,0},
    {"restore",restoreCommand,-4,"wm",0,NULL,1,1,1,0,0},
    {"restore-asking",restoreCommand,-4,"wmk",0,NULL,1,1,1,0,0},
    {"migrate",migrateCommand,-6,"w",0,NULL,0,0,0,0,0},
    {"asking",askingCommand,1,"r",0,NULL,0,0,0,0,0},
    {"readonly",readonlyCommand,1,"rF",0,NULL,0,0,0,0,0},
    {"readwrite",readwriteCommand,1,"rF",0,NULL,0,0,0,0,0},
    {"dump",dumpCommand,2,"r",0,NULL,1,1,1,0,0},
    {"object",objectCommand,3,"r",0,NULL,2,2,2,0,0},
    {"client",clientCommand,-2,"rs",0,NULL,0,0,0,0,0},
    {"eval",evalCommand,-3,"s",0,evalGetKeys,0,0,0,0,0},
    {"evalsha",evalShaCommand,-3,"s",0,evalGetKeys,0,0,0,0,0},
    {"slowlog",slowlogCommand,-2,"r",0,NULL,0,0,0,0,0},
    {"script",scriptCommand,-2,"rs",0,NULL,0,0,0,0,0},
    {"time",timeCommand,1,"rRF",0,NULL,0,0,0,0,0},
    {"bitop",bitopCommand,-4,"wm",0,NULL,2,-1,1,0,0},
    {"bitcount",bitcountCommand,-2,"r",0,NULL,1,1,1,0,0},
    {"bitpos",bitposCommand,-3,"r",0,NULL,1,1,1,0,0},
    {"wait",waitCommand,3,"rs",0,NULL,0,0,0,0,0},
    {"command",commandCommand,0,"rlt",0,NULL,0,0,0,0,0},
    {"pfselftest",pfselftestCommand,1,"r",0,NULL,0,0,0,0,0},
    {"pfadd",pfaddCommand,-2,"wmF",0,NULL,1,1,1,0,0},
    {"pfcount",pfcountCommand,-2,"r",0,NULL,1,-1,1,0,0},
    {"pfmerge",pfmergeCommand,-2,"wm",0,NULL,1,-1,1,0,0},
    {"pfdebug",pfdebugCommand,-3,"w",0,NULL,0,0,0,0,0},
    {"latency",latencyCommand,-2,"arslt",0,NULL,0,0,0,0,0}
};

struct evictionPoolEntry *evictionPoolAlloc(void);

/*============================ Utility functions ============================ */

#ifndef _WIN32 // redisLog code moved to Win32_Interop/Win32_RedisLog.c for sharing across binaries
/* Low level logging. To use only for very big messages, otherwise
 * redisLog() is to prefer. */
void redisLogRaw(int level, const char *msg) {
    const int syslogLevelMap[] = { LOG_DEBUG, LOG_INFO, LOG_NOTICE, LOG_WARNING };
    const char *c = ".-*#";
    FILE *fp;
    char buf[64];
    int rawmode = (level & REDIS_LOG_RAW);
    int log_to_stdout = server.logfile[0] == '\0';

    level &= 0xff; /* clear flags */
    if (level < server.verbosity) return;

    fp = log_to_stdout ? stdout : fopen(server.logfile,"a");
    if (!fp) return;

    if (rawmode) {
        fprintf(fp,"%s",msg);
    } else {
        int off;
        struct timeval tv;
        int role_char;
        pid_t pid = getpid();

        gettimeofday(&tv,NULL);
        off = strftime(buf,sizeof(buf),"%d %b %H:%M:%S.",localtime(&tv.tv_sec));
        snprintf(buf+off,sizeof(buf)-off,"%03d",(int)tv.tv_usec/1000);
        if (server.sentinel_mode) {
            role_char = 'X'; /* Sentinel. */
        } else if (pid != server.pid) {
            role_char = 'C'; /* RDB / AOF writing child. */
        } else {
            role_char = (server.masterhost ? 'S':'M'); /* Slave or Master. */
        }
        fprintf(fp,"%d:%c %s %c %s\n",
            (int)getpid(),role_char, buf,c[level],msg);
    }
    fflush(fp);

    if (!log_to_stdout) fclose(fp);
    if (server.syslog_enabled) syslog(syslogLevelMap[level], "%s", msg);
}

/* Like redisLogRaw() but with printf-alike support. This is the function that
 * is used across the code. The raw version is only used in order to dump
 * the INFO output on crash. */
void redisLog(int level, const char *fmt, ...) {
    va_list ap;
    char msg[REDIS_MAX_LOGMSG_LEN];

    if ((level&0xff) < server.verbosity) return;

    va_start(ap, fmt);
    vsnprintf(msg, sizeof(msg), fmt, ap);
    va_end(ap);

    redisLogRaw(level,msg);
}

/* Log a fixed message without printf-alike capabilities, in a way that is
 * safe to call from a signal handler.
 *
 * We actually use this only for signals that are not fatal from the point
 * of view of Redis. Signals that are going to kill the server anyway and
 * where we need printf-alike features are served by redisLog(). */
void redisLogFromHandler(int level, const char *msg) {
    int fd;
    int log_to_stdout = server.logfile[0] == '\0';
    char buf[64];

    if ((level&0xff) < server.verbosity || (log_to_stdout && server.daemonize))
        return;
    fd = log_to_stdout ? STDOUT_FILENO :
                         open(server.logfile, O_APPEND|O_CREAT|O_WRONLY, 0644);
    if (fd == -1) return;
    ll2string(buf,sizeof(buf),getpid());
    if (write(fd,buf,strlen(buf)) == -1) goto err;
    if (write(fd,":signal-handler (",17) == -1) goto err;
    ll2string(buf,sizeof(buf),time(NULL));
    if (write(fd,buf,strlen(buf)) == -1) goto err;
    if (write(fd,") ",2) == -1) goto err;
    if (write(fd,msg,strlen(msg)) == -1) goto err;
    if (write(fd,"\n",1) == -1) goto err;
err:
    if (!log_to_stdout) close(fd);
}
#endif

/* Return the UNIX time in microseconds */
PORT_LONGLONG ustime(void) {
    struct timeval tv;
    PORT_LONGLONG ust;

    gettimeofday(&tv, NULL);
    ust = ((PORT_LONGLONG)tv.tv_sec)*1000000;
    ust += tv.tv_usec;
    return ust;
}

/* Return the UNIX time in milliseconds */
PORT_LONGLONG mstime(void) {
    return ustime()/1000;
}

/* After an RDB dump or AOF rewrite we exit from children using _exit() instead of
 * exit(), because the latter may interact with the same file objects used by
 * the parent process. However if we are testing the coverage normal exit() is
 * used in order to obtain the right coverage information. */
void exitFromChild(int retcode) {
#ifdef COVERAGE_TEST
    exit(retcode);
#else
    _exit(retcode);
#endif
}

/*====================== Hash table type implementation  ==================== */

/* This is a hash table type that uses the SDS dynamic strings library as
 * keys and redis objects as values (objects can hold SDS strings,
 * lists, sets). */

void dictVanillaFree(void *privdata, void *val)
{
    DICT_NOTUSED(privdata);
    zfree(val);
}

void dictListDestructor(void *privdata, void *val)
{
    DICT_NOTUSED(privdata);
    listRelease((list*)val);
}

int dictSdsKeyCompare(void *privdata, const void *key1,
        const void *key2)
{
    int l1,l2;
    DICT_NOTUSED(privdata);

    l1 = (int)sdslen((sds)key1);                                                WIN_PORT_FIX /* cast (int) */
    l2 = (int)sdslen((sds)key2);                                                WIN_PORT_FIX /* cast (int) */
    if (l1 != l2) return 0;
    return memcmp(key1, key2, l1) == 0;
}

/* A case insensitive version used for the command lookup table and other
 * places where case insensitive non binary-safe comparison is needed. */
int dictSdsKeyCaseCompare(void *privdata, const void *key1,
        const void *key2)
{
    DICT_NOTUSED(privdata);

    return strcasecmp(key1, key2) == 0;
}

void dictRedisObjectDestructor(void *privdata, void *val)
{
    DICT_NOTUSED(privdata);

    if (val == NULL) return; /* Values of swapped out keys as set to NULL */
    decrRefCount(val);
}

void dictSdsDestructor(void *privdata, void *val)
{
    DICT_NOTUSED(privdata);

    sdsfree(val);
}

int dictObjKeyCompare(void *privdata, const void *key1,
        const void *key2)
{
    const robj *o1 = key1, *o2 = key2;
    return dictSdsKeyCompare(privdata,o1->ptr,o2->ptr);
}

unsigned int dictObjHash(const void *key) {
    const robj *o = key;
    return dictGenHashFunction(o->ptr, (int)sdslen((sds)o->ptr));               WIN_PORT_FIX /* cast (int) */
}

unsigned int dictSdsHash(const void *key) {
    return dictGenHashFunction((unsigned char*)key, (int)sdslen((char*)key));   WIN_PORT_FIX /* cast (int) */
}

unsigned int dictSdsCaseHash(const void *key) {
    return dictGenCaseHashFunction((unsigned char*)key, (int)sdslen((char*)key)); WIN_PORT_FIX /* cast (int) */
}

int dictEncObjKeyCompare(void *privdata, const void *key1,
        const void *key2)
{
    robj *o1 = (robj*) key1, *o2 = (robj*) key2;
    int cmp;

    if (o1->encoding == REDIS_ENCODING_INT &&
        o2->encoding == REDIS_ENCODING_INT)
            return o1->ptr == o2->ptr;

    o1 = getDecodedObject(o1);
    o2 = getDecodedObject(o2);
    cmp = dictSdsKeyCompare(privdata,o1->ptr,o2->ptr);
    decrRefCount(o1);
    decrRefCount(o2);
    return cmp;
}

unsigned int dictEncObjHash(const void *key) {
    robj *o = (robj*) key;

    if (sdsEncodedObject(o)) {
        return dictGenHashFunction(o->ptr, (int) sdslen((sds)o->ptr));          WIN_PORT_FIX /* cast (int) */
    } else {
        if (o->encoding == REDIS_ENCODING_INT) {
            char buf[32];
            int len;

            len = ll2string(buf, 32, (PORT_LONG)o->ptr);                        WIN_PORT_FIX /* cast (int) */
            return dictGenHashFunction((unsigned char*) buf, len);
        } else {
            unsigned int hash;

            o = getDecodedObject(o);
            hash = dictGenHashFunction(o->ptr, (int) sdslen((sds)o->ptr));      WIN_PORT_FIX /* cast (int) */
            decrRefCount(o);
            return hash;
        }
    }
}

/* Sets type hash table */
dictType setDictType = {
    dictEncObjHash,            /* hash function */
    NULL,                      /* key dup */
    NULL,                      /* val dup */
    dictEncObjKeyCompare,      /* key compare */
    dictRedisObjectDestructor, /* key destructor */
    NULL                       /* val destructor */
};

/* Sorted sets hash (note: a skiplist is used in addition to the hash table) */
dictType zsetDictType = {
    dictEncObjHash,            /* hash function */
    NULL,                      /* key dup */
    NULL,                      /* val dup */
    dictEncObjKeyCompare,      /* key compare */
    dictRedisObjectDestructor, /* key destructor */
    NULL                       /* val destructor */
};

/* Db->dict, keys are sds strings, vals are Redis objects. */
dictType dbDictType = {
    dictSdsHash,                /* hash function */
    NULL,                       /* key dup */
    NULL,                       /* val dup */
    dictSdsKeyCompare,          /* key compare */
    dictSdsDestructor,          /* key destructor */
    dictRedisObjectDestructor   /* val destructor */
};

/* server.lua_scripts sha (as sds string) -> scripts (as robj) cache. */
dictType shaScriptObjectDictType = {
    dictSdsCaseHash,            /* hash function */
    NULL,                       /* key dup */
    NULL,                       /* val dup */
    dictSdsKeyCaseCompare,      /* key compare */
    dictSdsDestructor,          /* key destructor */
    dictRedisObjectDestructor   /* val destructor */
};

/* Db->expires */
dictType keyptrDictType = {
    dictSdsHash,               /* hash function */
    NULL,                      /* key dup */
    NULL,                      /* val dup */
    dictSdsKeyCompare,         /* key compare */
    NULL,                      /* key destructor */
    NULL                       /* val destructor */
};

/* Command table. sds string -> command struct pointer. */
dictType commandTableDictType = {
    dictSdsCaseHash,           /* hash function */
    NULL,                      /* key dup */
    NULL,                      /* val dup */
    dictSdsKeyCaseCompare,     /* key compare */
    dictSdsDestructor,         /* key destructor */
    NULL                       /* val destructor */
};

/* Hash type hash table (note that small hashes are represented with ziplists) */
dictType hashDictType = {
    dictEncObjHash,             /* hash function */
    NULL,                       /* key dup */
    NULL,                       /* val dup */
    dictEncObjKeyCompare,       /* key compare */
    dictRedisObjectDestructor,  /* key destructor */
    dictRedisObjectDestructor   /* val destructor */
};

/* Keylist hash table type has unencoded redis objects as keys and
 * lists as values. It's used for blocking operations (BLPOP) and to
 * map swapped keys to a list of clients waiting for this keys to be loaded. */
dictType keylistDictType = {
    dictObjHash,                /* hash function */
    NULL,                       /* key dup */
    NULL,                       /* val dup */
    dictObjKeyCompare,          /* key compare */
    dictRedisObjectDestructor,  /* key destructor */
    dictListDestructor          /* val destructor */
};

/* Cluster nodes hash table, mapping nodes addresses 1.2.3.4:6379 to
 * clusterNode structures. */
dictType clusterNodesDictType = {
    dictSdsHash,                /* hash function */
    NULL,                       /* key dup */
    NULL,                       /* val dup */
    dictSdsKeyCompare,          /* key compare */
    dictSdsDestructor,          /* key destructor */
    NULL                        /* val destructor */
};

/* Cluster re-addition blacklist. This maps node IDs to the time
 * we can re-add this node. The goal is to avoid readding a removed
 * node for some time. */
dictType clusterNodesBlackListDictType = {
    dictSdsCaseHash,            /* hash function */
    NULL,                       /* key dup */
    NULL,                       /* val dup */
    dictSdsKeyCaseCompare,      /* key compare */
    dictSdsDestructor,          /* key destructor */
    NULL                        /* val destructor */
};

/* Migrate cache dict type. */
dictType migrateCacheDictType = {
    dictSdsHash,                /* hash function */
    NULL,                       /* key dup */
    NULL,                       /* val dup */
    dictSdsKeyCompare,          /* key compare */
    dictSdsDestructor,          /* key destructor */
    NULL                        /* val destructor */
};

/* Replication cached script dict (server.repl_scriptcache_dict).
 * Keys are sds SHA1 strings, while values are not used at all in the current
 * implementation. */
dictType replScriptCacheDictType = {
    dictSdsCaseHash,            /* hash function */
    NULL,                       /* key dup */
    NULL,                       /* val dup */
    dictSdsKeyCaseCompare,      /* key compare */
    dictSdsDestructor,          /* key destructor */
    NULL                        /* val destructor */
};

int htNeedsResize(dict *dict) {
    PORT_LONGLONG size, used;

    size = dictSlots(dict);
    used = dictSize(dict);
    return (size && used && size > DICT_HT_INITIAL_SIZE &&
            (used*100/size < REDIS_HT_MINFILL));
}

/* If the percentage of used slots in the HT reaches REDIS_HT_MINFILL
 * we resize the hash table to save memory */
void tryResizeHashTables(int dbid) {
    if (htNeedsResize(server.db[dbid].dict))
        dictResize(server.db[dbid].dict);
    if (htNeedsResize(server.db[dbid].expires))
        dictResize(server.db[dbid].expires);
}

/* Our hash table implementation performs rehashing incrementally while
 * we write/read from the hash table. Still if the server is idle, the hash
 * table will use two tables for a long time. So we try to use 1 millisecond
 * of CPU time at every call of this function to perform some rehahsing.
 *
 * The function returns 1 if some rehashing was performed, otherwise 0
 * is returned. */
int incrementallyRehash(int dbid) {
    /* Keys dictionary */
    if (dictIsRehashing(server.db[dbid].dict)) {
        dictRehashMilliseconds(server.db[dbid].dict,1);
        return 1; /* already used our millisecond for this loop... */
    }
    /* Expires */
    if (dictIsRehashing(server.db[dbid].expires)) {
        dictRehashMilliseconds(server.db[dbid].expires,1);
        return 1; /* already used our millisecond for this loop... */
    }
    return 0;
}

/* This function is called once a background process of some kind terminates,
 * as we want to avoid resizing the hash tables when there is a child in order
 * to play well with copy-on-write (otherwise when a resize happens lots of
 * memory pages are copied). The goal of this function is to update the ability
 * for dict.c to resize the hash tables accordingly to the fact we have o not
 * running childs. */
void updateDictResizePolicy(void) {
    if (server.rdb_child_pid == -1 && server.aof_child_pid == -1)
        dictEnableResize();
    else
        dictDisableResize();
}

/* ======================= Cron: called every 100 ms ======================== */

/* Helper function for the activeExpireCycle() function.
 * This function will try to expire the key that is stored in the hash table
 * entry 'de' of the 'expires' hash table of a Redis database.
 *
 * If the key is found to be expired, it is removed from the database and
 * 1 is returned. Otherwise no operation is performed and 0 is returned.
 *
 * When a key is expired, server.stat_expiredkeys is incremented.
 *
 * The parameter 'now' is the current time in milliseconds as is passed
 * to the function to avoid too many gettimeofday() syscalls. */
int activeExpireCycleTryExpire(redisDb *db, dictEntry *de, PORT_LONGLONG now) {
    PORT_LONGLONG t = dictGetSignedIntegerVal(de);
    if (now > t) {
        sds key = dictGetKey(de);
        robj *keyobj = createStringObject(key,sdslen(key));

        propagateExpire(db,keyobj);
        dbDelete(db,keyobj);
        notifyKeyspaceEvent(REDIS_NOTIFY_EXPIRED,
            "expired",keyobj,db->id);
        decrRefCount(keyobj);
        server.stat_expiredkeys++;
        return 1;
    } else {
        return 0;
    }
}

/* Try to expire a few timed out keys. The algorithm used is adaptive and
 * will use few CPU cycles if there are few expiring keys, otherwise
 * it will get more aggressive to avoid that too much memory is used by
 * keys that can be removed from the keyspace.
 *
 * No more than REDIS_DBCRON_DBS_PER_CALL databases are tested at every
 * iteration.
 *
 * This kind of call is used when Redis detects that timelimit_exit is
 * true, so there is more work to do, and we do it more incrementally from
 * the beforeSleep() function of the event loop.
 *
 * Expire cycle type:
 *
 * If type is ACTIVE_EXPIRE_CYCLE_FAST the function will try to run a
 * "fast" expire cycle that takes no longer than EXPIRE_FAST_CYCLE_DURATION
 * microseconds, and is not repeated again before the same amount of time.
 *
 * If type is ACTIVE_EXPIRE_CYCLE_SLOW, that normal expire cycle is
 * executed, where the time limit is a percentage of the REDIS_HZ period
 * as specified by the REDIS_EXPIRELOOKUPS_TIME_PERC define. */

void activeExpireCycle(int type) {
    /* This function has some global state in order to continue the work
     * incrementally across calls. */
    static unsigned int current_db = 0; /* Last DB tested. */
    static int timelimit_exit = 0;      /* Time limit hit in previous call? */
    static PORT_LONGLONG last_fast_cycle = 0; /* When last fast cycle ran. */

    int j, iteration = 0;
    int dbs_per_call = REDIS_DBCRON_DBS_PER_CALL;
    PORT_LONGLONG start = ustime(), timelimit;

    if (type == ACTIVE_EXPIRE_CYCLE_FAST) {
        /* Don't start a fast cycle if the previous cycle did not exited
         * for time limt. Also don't repeat a fast cycle for the same period
         * as the fast cycle total duration itself. */
        if (!timelimit_exit) return;
        if (start < last_fast_cycle + ACTIVE_EXPIRE_CYCLE_FAST_DURATION*2) return;
        last_fast_cycle = start;
    }

    /* We usually should test REDIS_DBCRON_DBS_PER_CALL per iteration, with
     * two exceptions:
     *
     * 1) Don't test more DBs than we have.
     * 2) If last time we hit the time limit, we want to scan all DBs
     * in this iteration, as there is work to do in some DB and we don't want
     * expired keys to use memory for too much time. */
    if (dbs_per_call > server.dbnum || timelimit_exit)
        dbs_per_call = server.dbnum;

    /* We can use at max ACTIVE_EXPIRE_CYCLE_SLOW_TIME_PERC percentage of CPU time
     * per iteration. Since this function gets called with a frequency of
     * server.hz times per second, the following is the max amount of
     * microseconds we can spend in this function. */
    timelimit = 1000000*ACTIVE_EXPIRE_CYCLE_SLOW_TIME_PERC/server.hz/100;
    timelimit_exit = 0;
    if (timelimit <= 0) timelimit = 1;

    if (type == ACTIVE_EXPIRE_CYCLE_FAST)
        timelimit = ACTIVE_EXPIRE_CYCLE_FAST_DURATION; /* in microseconds. */

    for (j = 0; j < dbs_per_call; j++) {
        int expired;
        redisDb *db = server.db+(current_db % server.dbnum);

        /* Increment the DB now so we are sure if we run out of time
         * in the current DB we'll restart from the next. This allows to
         * distribute the time evenly across DBs. */
        current_db++;

        /* Continue to expire if at the end of the cycle more than 25%
         * of the keys were expired. */
        do {
            PORT_ULONG num, slots;
            PORT_LONGLONG now, ttl_sum;
            int ttl_samples;

            /* If there is nothing to expire try next DB ASAP. */
            if ((num = (PORT_ULONG) dictSize(db->expires)) == 0) {              WIN_PORT_FIX /* cast (PORT_ULONG) */
                db->avg_ttl = 0;
                break;
            }
            slots = (PORT_ULONG) dictSlots(db->expires);                        WIN_PORT_FIX /* cast (PORT_ULONG) */
            now = mstime();

            /* When there are less than 1% filled slots getting random
             * keys is expensive, so stop here waiting for better times...
             * The dictionary will be resized asap. */
            if (num && slots > DICT_HT_INITIAL_SIZE &&
                (num*100/slots < 1)) break;

            /* The main collection cycle. Sample random keys among keys
             * with an expire set, checking for expired ones. */
            expired = 0;
            ttl_sum = 0;
            ttl_samples = 0;

            if (num > ACTIVE_EXPIRE_CYCLE_LOOKUPS_PER_LOOP)
                num = ACTIVE_EXPIRE_CYCLE_LOOKUPS_PER_LOOP;

            while (num--) {
                dictEntry *de;
                PORT_LONGLONG ttl;

                if ((de = dictGetRandomKey(db->expires)) == NULL) break;
                ttl = dictGetSignedIntegerVal(de)-now;
                if (activeExpireCycleTryExpire(db,de,now)) expired++;
                if (ttl < 0) ttl = 0;
                ttl_sum += ttl;
                ttl_samples++;
            }

            /* Update the average TTL stats for this database. */
            if (ttl_samples) {
                PORT_LONGLONG avg_ttl = ttl_sum/ttl_samples;

                if (db->avg_ttl == 0) db->avg_ttl = avg_ttl;
                /* Smooth the value averaging with the previous one. */
                db->avg_ttl = (db->avg_ttl+avg_ttl)/2;
            }

            /* We can't block forever here even if there are many keys to
             * expire. So after a given amount of milliseconds return to the
             * caller waiting for the other active expire cycle. */
            iteration++;
            if ((iteration & 0xf) == 0) { /* check once every 16 iterations. */
                PORT_LONGLONG elapsed = ustime()-start;

                latencyAddSampleIfNeeded("expire-cycle",elapsed/1000);
                if (elapsed > timelimit) timelimit_exit = 1;
            }
            if (timelimit_exit) return;
            /* We don't repeat the cycle if there are less than 25% of keys
             * found expired in the current DB. */
        } while (expired > ACTIVE_EXPIRE_CYCLE_LOOKUPS_PER_LOOP/4);
    }
}

unsigned int getLRUClock(void) {
    return (mstime()/REDIS_LRU_CLOCK_RESOLUTION) & REDIS_LRU_CLOCK_MAX;
}

/* Add a sample to the operations per second array of samples. */
void trackInstantaneousMetric(int metric, PORT_LONGLONG current_reading) {
    PORT_LONGLONG t = mstime() - server.inst_metric[metric].last_sample_time;
    PORT_LONGLONG ops = current_reading -
                    server.inst_metric[metric].last_sample_count;
    PORT_LONGLONG ops_sec;

    ops_sec = t > 0 ? (ops*1000/t) : 0;

    server.inst_metric[metric].samples[server.inst_metric[metric].idx] =
        ops_sec;
    server.inst_metric[metric].idx++;
    server.inst_metric[metric].idx %= REDIS_METRIC_SAMPLES;
    server.inst_metric[metric].last_sample_time = mstime();
    server.inst_metric[metric].last_sample_count = current_reading;
}

/* Return the mean of all the samples. */
PORT_LONGLONG getInstantaneousMetric(int metric) {
    int j;
    PORT_LONGLONG sum = 0;

    for (j = 0; j < REDIS_METRIC_SAMPLES; j++)
        sum += server.inst_metric[metric].samples[j];
    return sum / REDIS_METRIC_SAMPLES;
}

/* Check for timeouts. Returns non-zero if the client was terminated.
 * The function gets the current time in milliseconds as argument since
 * it gets called multiple times in a loop, so calling gettimeofday() for
 * each iteration would be costly without any actual gain. */
int clientsCronHandleTimeout(redisClient *c, mstime_t now_ms) {
    time_t now = now_ms/1000;

    if (server.maxidletime &&
        !(c->flags & REDIS_SLAVE) &&    /* no timeout for slaves */
        !(c->flags & REDIS_MASTER) &&   /* no timeout for masters */
        !(c->flags & REDIS_BLOCKED) &&  /* no timeout for BLPOP */
        !(c->flags & REDIS_PUBSUB) &&   /* no timeout for Pub/Sub clients */
        (now - c->lastinteraction > server.maxidletime))
    {
        redisLog(REDIS_VERBOSE,"Closing idle client");
        freeClient(c);
        return 1;
    } else if (c->flags & REDIS_BLOCKED) {
        /* Blocked OPS timeout is handled with milliseconds resolution.
         * However note that the actual resolution is limited by
         * server.hz. */

        if (c->bpop.timeout != 0 && c->bpop.timeout < now_ms) {
            /* Handle blocking operation specific timeout. */
            replyToBlockedClientTimedOut(c);
            unblockClient(c);
        } else if (server.cluster_enabled) {
            /* Cluster: handle unblock & redirect of clients blocked
             * into keys no longer served by this server. */
            if (clusterRedirectBlockedClientIfNeeded(c))
                unblockClient(c);
        }
    }
    return 0;
}

/* The client query buffer is an sds.c string that can end with a lot of
 * free space not used, this function reclaims space if needed.
 *
 * The function always returns 0 as it never terminates the client. */
int clientsCronResizeQueryBuffer(redisClient *c) {
    size_t querybuf_size = sdsAllocSize(c->querybuf);
    time_t idletime = server.unixtime - c->lastinteraction;

    /* There are two conditions to resize the query buffer:
     * 1) Query buffer is > BIG_ARG and too big for latest peak.
     * 2) Client is inactive and the buffer is bigger than 1k. */
    if (((querybuf_size > REDIS_MBULK_BIG_ARG) &&
         (querybuf_size/(c->querybuf_peak+1)) > 2) ||
         (querybuf_size > 1024 && idletime > 2))
    {
        /* Only resize the query buffer if it is actually wasting space. */
        if (sdsavail(c->querybuf) > 1024) {
            c->querybuf = sdsRemoveFreeSpace(c->querybuf);
        }
    }
    /* Reset the peak again to capture the peak memory usage in the next
     * cycle. */
    c->querybuf_peak = 0;
    return 0;
}

#define CLIENTS_CRON_MIN_ITERATIONS 5
void clientsCron(void) {
<<<<<<< HEAD
    /* Make sure to process at least 1/(server.hz*10) of clients per call.
     * Since this function is called server.hz times per second we are sure that
     * in the worst case we process all the clients in 10 seconds.
     * In normal conditions (a reasonable number of clients) we process
     * all the clients in a shorter time. */
    int numclients = (int)listLength(server.clients);                           WIN_PORT_FIX /* cast (int) */
    int iterations = numclients/(server.hz*10);
=======
    /* Make sure to process at least numclients/server.hz of clients
     * per call. Since this function is called server.hz times per second
     * we are sure that in the worst case we process all the clients in 1
     * second. */
    int numclients = listLength(server.clients);
    int iterations = numclients/server.hz;
    mstime_t now = mstime();

    /* Process at least a few clients while we are at it, even if we need
     * to process less than CLIENTS_CRON_MIN_ITERATIONS to meet our contract
     * of processing each client once per second. */
    if (iterations < CLIENTS_CRON_MIN_ITERATIONS)
        iterations = (numclients < CLIENTS_CRON_MIN_ITERATIONS) ?
                     numclients : CLIENTS_CRON_MIN_ITERATIONS;
>>>>>>> f15bf6c8

    while(listLength(server.clients) && iterations--) {
        redisClient *c;
        listNode *head;

        /* Rotate the list, take the current head, process.
         * This way if the client must be removed from the list it's the
         * first element and we don't incur into O(N) computation. */
        listRotate(server.clients);
        head = listFirst(server.clients);
        c = listNodeValue(head);
        /* The following functions do different service checks on the client.
         * The protocol is that they return non-zero if the client was
         * terminated. */
        if (clientsCronHandleTimeout(c,now)) continue;
        if (clientsCronResizeQueryBuffer(c)) continue;
    }
}

/* This function handles 'background' operations we are required to do
 * incrementally in Redis databases, such as active key expiring, resizing,
 * rehashing. */
void databasesCron(void) {
    /* Expire keys by random sampling. Not required for slaves
     * as master will synthesize DELs for us. */
    if (server.active_expire_enabled && server.masterhost == NULL)
        activeExpireCycle(ACTIVE_EXPIRE_CYCLE_SLOW);

    /* Perform hash tables rehashing if needed, but only if there are no
     * other processes saving the DB on disk. Otherwise rehashing is bad
     * as will cause a lot of copy-on-write of memory pages. */
    if (server.rdb_child_pid == -1 && server.aof_child_pid == -1) {
        /* We use global counters so if we stop the computation at a given
         * DB we'll be able to start from the successive in the next
         * cron loop iteration. */
        static unsigned int resize_db = 0;
        static unsigned int rehash_db = 0;
        int dbs_per_call = REDIS_DBCRON_DBS_PER_CALL;
        int j;

        /* Don't test more DBs than we have. */
        if (dbs_per_call > server.dbnum) dbs_per_call = server.dbnum;

        /* Resize */
        for (j = 0; j < dbs_per_call; j++) {
            tryResizeHashTables(resize_db % server.dbnum);
            resize_db++;
        }

        /* Rehash */
        if (server.activerehashing) {
            for (j = 0; j < dbs_per_call; j++) {
                int work_done = incrementallyRehash(rehash_db % server.dbnum);
                rehash_db++;
                if (work_done) {
                    /* If the function did some work, stop here, we'll do
                     * more at the next cron loop. */
                    break;
                }
            }
        }
    }
}

/* We take a cached value of the unix time in the global state because with
 * virtual memory and aging there is to store the current time in objects at
 * every object access, and accuracy is not needed. To access a global var is
 * a lot faster than calling time(NULL) */
void updateCachedTime(void) {
    server.unixtime = time(NULL);
    server.mstime = mstime();
}

/* This is our timer interrupt, called server.hz times per second.
 * Here is where we do a number of things that need to be done asynchronously.
 * For instance:
 *
 * - Active expired keys collection (it is also performed in a lazy way on
 *   lookup).
 * - Software watchdog.
 * - Update some statistic.
 * - Incremental rehashing of the DBs hash tables.
 * - Triggering BGSAVE / AOF rewrite, and handling of terminated children.
 * - Clients timeout of different kinds.
 * - Replication reconnection.
 * - Many more...
 *
 * Everything directly called here will be called server.hz times per second,
 * so in order to throttle execution of things we want to do less frequently
 * a macro is used: run_with_period(milliseconds) { .... }
 */

int serverCron(struct aeEventLoop *eventLoop, PORT_LONGLONG id, void *clientData) {
    int j;
    REDIS_NOTUSED(eventLoop);
    REDIS_NOTUSED(id);
    REDIS_NOTUSED(clientData);

    /* Software watchdog: deliver the SIGALRM that will reach the signal
     * handler if we don't return here fast enough. */
    if (server.watchdog_period) watchdogScheduleSignal(server.watchdog_period);

    /* Update the time cache. */
    updateCachedTime();

    run_with_period(100) {
        trackInstantaneousMetric(REDIS_METRIC_COMMAND,server.stat_numcommands);
        trackInstantaneousMetric(REDIS_METRIC_NET_INPUT,
                server.stat_net_input_bytes);
        trackInstantaneousMetric(REDIS_METRIC_NET_OUTPUT,
                server.stat_net_output_bytes);
    }

    /* We have just REDIS_LRU_BITS bits per object for LRU information.
     * So we use an (eventually wrapping) LRU clock.
     *
     * Note that even if the counter wraps it's not a big problem,
     * everything will still work but some object will appear younger
     * to Redis. However for this to happen a given object should never be
     * touched for all the time needed to the counter to wrap, which is
     * not likely.
     *
     * Note that you can change the resolution altering the
     * REDIS_LRU_CLOCK_RESOLUTION define. */
    server.lruclock = getLRUClock();

    /* Record the max memory used since the server was started. */
    if (zmalloc_used_memory() > server.stat_peak_memory)
        server.stat_peak_memory = zmalloc_used_memory();

    /* Sample the RSS here since this is a relatively slow call. */
    server.resident_set_size = zmalloc_get_rss();

    /* We received a SIGTERM, shutting down here in a safe way, as it is
     * not ok doing so inside the signal handler. */
    if (server.shutdown_asap) {
        if (prepareForShutdown(0) == REDIS_OK) exit(0);
        redisLog(REDIS_WARNING,"SIGTERM received but errors trying to shut down the server, check the logs for more information");
        server.shutdown_asap = 0;
    }

    /* Show some info about non-empty databases */
    run_with_period(5000) {
        for (j = 0; j < server.dbnum; j++) {
            PORT_LONGLONG size, used, vkeys;

            size = dictSlots(server.db[j].dict);
            used = dictSize(server.db[j].dict);
            vkeys = dictSize(server.db[j].expires);
            if (used || vkeys) {
                redisLog(REDIS_VERBOSE,"DB %d: %lld keys (%lld volatile) in %lld slots HT.",j,used,vkeys,size);
                /* dictPrintStats(server.dict); */
            }
        }
    }

    /* Show information about connected clients */
    if (!server.sentinel_mode) {
        run_with_period(5000) {
            redisLog(REDIS_VERBOSE,
                "%Iu clients connected (%Iu slaves), %Iu bytes in use",         WIN_PORT_FIX /* %zu -> %Iu */
                listLength(server.clients)-listLength(server.slaves),
                listLength(server.slaves),
                zmalloc_used_memory());
        }
    }

    /* We need to do a few operations on clients asynchronously. */
    clientsCron();

    /* Handle background operations on Redis databases. */
    databasesCron();

    /* Start a scheduled AOF rewrite if this was requested by the user while
     * a BGSAVE was in progress. */
    if (server.rdb_child_pid == -1 && server.aof_child_pid == -1 &&
        server.aof_rewrite_scheduled)
    {
        rewriteAppendOnlyFileBackground();
    }

    /* Check if a background saving or AOF rewrite in progress terminated. */
    if (server.rdb_child_pid != -1 || server.aof_child_pid != -1) {
#ifdef _WIN32
        if (GetForkOperationStatus() == osCOMPLETE || GetForkOperationStatus() == osFAILED) {
            RequestSuspension();
            if (SuspensionCompleted()) {
                int exitCode;
                int bySignal;
                bySignal = (int)(GetForkOperationStatus() == osFAILED);
                redisLog(REDIS_WARNING, (bySignal ? "fork operation failed" : "fork operation complete"));
                EndForkOperation(&exitCode);
                ResumeFromSuspension();
                if (server.rdb_child_pid != -1) {
                    backgroundSaveDoneHandler(exitCode, bySignal);
                } else {
                    backgroundRewriteDoneHandler(exitCode, bySignal);
                }
                updateDictResizePolicy();
            }
        }
#else
        int statloc;
        pid_t pid;

        if ((pid = wait3(&statloc,WNOHANG,NULL)) != 0) {
            int exitcode = WEXITSTATUS(statloc);
            int bysignal = 0;

            if (WIFSIGNALED(statloc)) bysignal = WTERMSIG(statloc);

            if (pid == server.rdb_child_pid) {
                backgroundSaveDoneHandler(exitcode,bysignal);
            } else if (pid == server.aof_child_pid) {
                backgroundRewriteDoneHandler(exitcode,bysignal);
            } else {
                redisLog(REDIS_WARNING,
                    "Warning, detected child with unmatched pid: %ld",
                    (PORT_LONG)pid);
            }
            updateDictResizePolicy();
        }
#endif
    } else {
        /* If there is not a background saving/rewrite in progress check if
         * we have to save/rewrite now */
         for (j = 0; j < server.saveparamslen; j++) {
            struct saveparam *sp = server.saveparams+j;

            /* Save if we reached the given amount of changes,
             * the given amount of seconds, and if the latest bgsave was
             * successful or if, in case of an error, at least
             * REDIS_BGSAVE_RETRY_DELAY seconds already elapsed. */
            if (server.dirty >= sp->changes &&
                server.unixtime-server.lastsave > sp->seconds &&
                (server.unixtime-server.lastbgsave_try >
                 REDIS_BGSAVE_RETRY_DELAY ||
                 server.lastbgsave_status == REDIS_OK))
            {
                redisLog(REDIS_NOTICE,"%d changes in %d seconds. Saving...",
                    sp->changes, (int)sp->seconds);
                rdbSaveBackground(server.rdb_filename);
                break;
            }
         }

         /* Trigger an AOF rewrite if needed */
         if (server.rdb_child_pid == -1 &&
             server.aof_child_pid == -1 &&
             server.aof_rewrite_perc &&
             server.aof_current_size > server.aof_rewrite_min_size)
         {
            PORT_LONGLONG base = server.aof_rewrite_base_size ?
                            server.aof_rewrite_base_size : 1;
            PORT_LONGLONG growth = (server.aof_current_size*100/base) - 100;
            if (growth >= server.aof_rewrite_perc) {
                redisLog(REDIS_NOTICE,"Starting automatic rewriting of AOF on %lld%% growth",growth);
                rewriteAppendOnlyFileBackground();
            }
         }
    }


    /* AOF postponed flush: Try at every cron cycle if the slow fsync
     * completed. */
    if (server.aof_flush_postponed_start) flushAppendOnlyFile(0);

    /* AOF write errors: in this case we have a buffer to flush as well and
     * clear the AOF error in case of success to make the DB writable again,
     * however to try every second is enough in case of 'hz' is set to
     * an higher frequency. */
    run_with_period(1000) {
        if (server.aof_last_write_status == REDIS_ERR)
            flushAppendOnlyFile(0);
    }

    /* Close clients that need to be closed asynchronous */
    freeClientsInAsyncFreeQueue();

    /* Clear the paused clients flag if needed. */
    clientsArePaused(); /* Don't check return value, just use the side effect. */

    /* Replication cron function -- used to reconnect to master and
     * to detect transfer failures. */
    run_with_period(1000) replicationCron();

    /* Run the Redis Cluster cron. */
    run_with_period(100) {
        if (server.cluster_enabled) clusterCron();
    }

    /* Run the Sentinel timer if we are in sentinel mode. */
    run_with_period(100) {
        if (server.sentinel_mode) sentinelTimer();
    }

    /* Cleanup expired MIGRATE cached sockets. */
    run_with_period(1000) {
        migrateCloseTimedoutSockets();
    }

    server.cronloops++;
    return 1000/server.hz;
}

/* This function gets called every time Redis is entering the
 * main loop of the event driven library, that is, before to sleep
 * for ready file descriptors. */
void beforeSleep(struct aeEventLoop *eventLoop) {
    REDIS_NOTUSED(eventLoop);

#ifdef WIN32
    //1) check if child has signaled parent to stop sending diffs
    //2) check if more data can be written to the child and write it
    aofProcessDiffRewriteEvents(eventLoop);
#endif

    /* Call the Redis Cluster before sleep function. Note that this function
     * may change the state of Redis Cluster (from ok to fail or vice versa),
     * so it's a good idea to call it before serving the unblocked clients
     * later in this function. */
    if (server.cluster_enabled) clusterBeforeSleep();

    /* Run a fast expire cycle (the called function will return
     * ASAP if a fast cycle is not needed). */
    if (server.active_expire_enabled && server.masterhost == NULL)
        activeExpireCycle(ACTIVE_EXPIRE_CYCLE_FAST);

    /* Send all the slaves an ACK request if at least one client blocked
     * during the previous event loop iteration. */
    if (server.get_ack_from_slaves) {
        robj *argv[3];

        argv[0] = createStringObject("REPLCONF",8);
        argv[1] = createStringObject("GETACK",6);
        argv[2] = createStringObject("*",1); /* Not used argument. */
        replicationFeedSlaves(server.slaves, server.slaveseldb, argv, 3);
        decrRefCount(argv[0]);
        decrRefCount(argv[1]);
        decrRefCount(argv[2]);
        server.get_ack_from_slaves = 0;
    }

    /* Unblock all the clients blocked for synchronous replication
     * in WAIT. */
    if (listLength(server.clients_waiting_acks))
        processClientsWaitingReplicas();

    /* Try to process pending commands for clients that were just unblocked. */
    if (listLength(server.unblocked_clients))
        processUnblockedClients();

    /* Write the AOF buffer on disk */
    flushAppendOnlyFile(0);
}

/* =========================== Server initialization ======================== */

void createSharedObjects(void) {
    int j;

    shared.crlf = createObject(REDIS_STRING,sdsnew("\r\n"));
    shared.ok = createObject(REDIS_STRING,sdsnew("+OK\r\n"));
    shared.err = createObject(REDIS_STRING,sdsnew("-ERR\r\n"));
    shared.emptybulk = createObject(REDIS_STRING,sdsnew("$0\r\n\r\n"));
    shared.czero = createObject(REDIS_STRING,sdsnew(":0\r\n"));
    shared.cone = createObject(REDIS_STRING,sdsnew(":1\r\n"));
    shared.cnegone = createObject(REDIS_STRING,sdsnew(":-1\r\n"));
    shared.nullbulk = createObject(REDIS_STRING,sdsnew("$-1\r\n"));
    shared.nullmultibulk = createObject(REDIS_STRING,sdsnew("*-1\r\n"));
    shared.emptymultibulk = createObject(REDIS_STRING,sdsnew("*0\r\n"));
    shared.pong = createObject(REDIS_STRING,sdsnew("+PONG\r\n"));
    shared.queued = createObject(REDIS_STRING,sdsnew("+QUEUED\r\n"));
    shared.emptyscan = createObject(REDIS_STRING,sdsnew("*2\r\n$1\r\n0\r\n*0\r\n"));
    shared.wrongtypeerr = createObject(REDIS_STRING,sdsnew(
        "-WRONGTYPE Operation against a key holding the wrong kind of value\r\n"));
    shared.nokeyerr = createObject(REDIS_STRING,sdsnew(
        "-ERR no such key\r\n"));
    shared.syntaxerr = createObject(REDIS_STRING,sdsnew(
        "-ERR syntax error\r\n"));
    shared.sameobjecterr = createObject(REDIS_STRING,sdsnew(
        "-ERR source and destination objects are the same\r\n"));
    shared.outofrangeerr = createObject(REDIS_STRING,sdsnew(
        "-ERR index out of range\r\n"));
    shared.noscripterr = createObject(REDIS_STRING,sdsnew(
        "-NOSCRIPT No matching script. Please use EVAL.\r\n"));
    shared.loadingerr = createObject(REDIS_STRING,sdsnew(
        "-LOADING Redis is loading the dataset in memory\r\n"));
    shared.slowscripterr = createObject(REDIS_STRING,sdsnew(
        "-BUSY Redis is busy running a script. You can only call SCRIPT KILL or SHUTDOWN NOSAVE.\r\n"));
    shared.masterdownerr = createObject(REDIS_STRING,sdsnew(
        "-MASTERDOWN Link with MASTER is down and slave-serve-stale-data is set to 'no'.\r\n"));
    shared.bgsaveerr = createObject(REDIS_STRING,sdsnew(
        "-MISCONF Redis is configured to save RDB snapshots, but is currently not able to persist on disk. Commands that may modify the data set are disabled. Please check Redis logs for details about the error.\r\n"));
    shared.roslaveerr = createObject(REDIS_STRING,sdsnew(
        "-READONLY You can't write against a read only slave.\r\n"));
    shared.noautherr = createObject(REDIS_STRING,sdsnew(
        "-NOAUTH Authentication required.\r\n"));
    shared.oomerr = createObject(REDIS_STRING,sdsnew(
        "-OOM command not allowed when used memory > 'maxmemory'.\r\n"));
    shared.execaborterr = createObject(REDIS_STRING,sdsnew(
        "-EXECABORT Transaction discarded because of previous errors.\r\n"));
    shared.noreplicaserr = createObject(REDIS_STRING,sdsnew(
        "-NOREPLICAS Not enough good slaves to write.\r\n"));
    shared.busykeyerr = createObject(REDIS_STRING,sdsnew(
        "-BUSYKEY Target key name already exists.\r\n"));
    shared.space = createObject(REDIS_STRING,sdsnew(" "));
    shared.colon = createObject(REDIS_STRING,sdsnew(":"));
    shared.plus = createObject(REDIS_STRING,sdsnew("+"));

    for (j = 0; j < REDIS_SHARED_SELECT_CMDS; j++) {
        char dictid_str[64];
        int dictid_len;

        dictid_len = ll2string(dictid_str,sizeof(dictid_str),j);
        shared.select[j] = createObject(REDIS_STRING,
            sdscatprintf(sdsempty(),
                "*2\r\n$6\r\nSELECT\r\n$%d\r\n%s\r\n",
                dictid_len, dictid_str));
    }
    shared.messagebulk = createStringObject("$7\r\nmessage\r\n",13);
    shared.pmessagebulk = createStringObject("$8\r\npmessage\r\n",14);
    shared.subscribebulk = createStringObject("$9\r\nsubscribe\r\n",15);
    shared.unsubscribebulk = createStringObject("$11\r\nunsubscribe\r\n",18);
    shared.psubscribebulk = createStringObject("$10\r\npsubscribe\r\n",17);
    shared.punsubscribebulk = createStringObject("$12\r\npunsubscribe\r\n",19);
    shared.del = createStringObject("DEL",3);
    shared.rpop = createStringObject("RPOP",4);
    shared.lpop = createStringObject("LPOP",4);
    shared.lpush = createStringObject("LPUSH",5);
    for (j = 0; j < REDIS_SHARED_INTEGERS; j++) {
        shared.integers[j] = createObject(REDIS_STRING,(void*)(PORT_LONG)j);
        shared.integers[j]->encoding = REDIS_ENCODING_INT;
    }
    for (j = 0; j < REDIS_SHARED_BULKHDR_LEN; j++) {
        shared.mbulkhdr[j] = createObject(REDIS_STRING,
            sdscatprintf(sdsempty(),"*%d\r\n",j));
        shared.bulkhdr[j] = createObject(REDIS_STRING,
            sdscatprintf(sdsempty(),"$%d\r\n",j));
    }
    /* The following two shared objects, minstring and maxstrings, are not
     * actually used for their value but as a special object meaning
     * respectively the minimum possible string and the maximum possible
     * string in string comparisons for the ZRANGEBYLEX command. */
    shared.minstring = createStringObject("minstring",9);
    shared.maxstring = createStringObject("maxstring",9);
}

void initServerConfig(void) {
    int j;

    getRandomHexChars(server.runid,REDIS_RUN_ID_SIZE);
    server.configfile = NULL;
    server.hz = REDIS_DEFAULT_HZ;
    server.runid[REDIS_RUN_ID_SIZE] = '\0';
    server.arch_bits = (sizeof(PORT_LONG) == 8) ? 64 : 32;
    server.port = REDIS_SERVERPORT;
    server.tcp_backlog = REDIS_TCP_BACKLOG;
    server.bindaddr_count = 0;
    server.unixsocket = NULL;
    server.unixsocketperm = REDIS_DEFAULT_UNIX_SOCKET_PERM;
    server.ipfd_count = 0;
    server.sofd = -1;
    server.dbnum = REDIS_DEFAULT_DBNUM;
    server.verbosity = REDIS_DEFAULT_VERBOSITY;
    WIN32_ONLY(setLogVerbosityLevel(server.verbosity);)
    server.maxidletime = REDIS_MAXIDLETIME;
    server.tcpkeepalive = REDIS_DEFAULT_TCP_KEEPALIVE;
    server.active_expire_enabled = 1;
    server.client_max_querybuf_len = REDIS_MAX_QUERYBUF_LEN;
    server.saveparams = NULL;
    server.loading = 0;
    server.logfile = zstrdup(REDIS_DEFAULT_LOGFILE);
    server.syslog_enabled = REDIS_DEFAULT_SYSLOG_ENABLED;
    server.syslog_ident = zstrdup(REDIS_DEFAULT_SYSLOG_IDENT);
    POSIX_ONLY(server.syslog_facility = LOG_LOCAL0;)
    server.daemonize = REDIS_DEFAULT_DAEMONIZE;
    server.aof_state = REDIS_AOF_OFF;
    server.aof_fsync = REDIS_DEFAULT_AOF_FSYNC;
    server.aof_no_fsync_on_rewrite = REDIS_DEFAULT_AOF_NO_FSYNC_ON_REWRITE;
    server.aof_rewrite_perc = REDIS_AOF_REWRITE_PERC;
    server.aof_rewrite_min_size = REDIS_AOF_REWRITE_MIN_SIZE;
    server.aof_rewrite_base_size = 0;
    server.aof_rewrite_scheduled = 0;
    server.aof_last_fsync = time(NULL);
    server.aof_rewrite_time_last = -1;
    server.aof_rewrite_time_start = -1;
    server.aof_lastbgrewrite_status = REDIS_OK;
    server.aof_delayed_fsync = 0;
    server.aof_fd = -1;
    server.aof_selected_db = -1; /* Make sure the first time will not match */
    server.aof_flush_postponed_start = 0;
    server.aof_rewrite_incremental_fsync = REDIS_DEFAULT_AOF_REWRITE_INCREMENTAL_FSYNC;
    server.aof_load_truncated = REDIS_DEFAULT_AOF_LOAD_TRUNCATED;
    server.pidfile = zstrdup(REDIS_DEFAULT_PID_FILE);
    server.rdb_filename = zstrdup(REDIS_DEFAULT_RDB_FILENAME);
    server.aof_filename = zstrdup(REDIS_DEFAULT_AOF_FILENAME);
    server.requirepass = NULL;
    server.rdb_compression = REDIS_DEFAULT_RDB_COMPRESSION;
    server.rdb_checksum = REDIS_DEFAULT_RDB_CHECKSUM;
    server.stop_writes_on_bgsave_err = REDIS_DEFAULT_STOP_WRITES_ON_BGSAVE_ERROR;
    server.activerehashing = REDIS_DEFAULT_ACTIVE_REHASHING;
    server.notify_keyspace_events = 0;
    server.maxclients = REDIS_MAX_CLIENTS;
    server.bpop_blocked_clients = 0;
    server.maxmemory = REDIS_DEFAULT_MAXMEMORY;
    server.maxmemory_policy = REDIS_DEFAULT_MAXMEMORY_POLICY;
    server.maxmemory_samples = REDIS_DEFAULT_MAXMEMORY_SAMPLES;
    server.hash_max_ziplist_entries = REDIS_HASH_MAX_ZIPLIST_ENTRIES;
    server.hash_max_ziplist_value = REDIS_HASH_MAX_ZIPLIST_VALUE;
    server.list_max_ziplist_entries = REDIS_LIST_MAX_ZIPLIST_ENTRIES;
    server.list_max_ziplist_value = REDIS_LIST_MAX_ZIPLIST_VALUE;
    server.set_max_intset_entries = REDIS_SET_MAX_INTSET_ENTRIES;
    server.zset_max_ziplist_entries = REDIS_ZSET_MAX_ZIPLIST_ENTRIES;
    server.zset_max_ziplist_value = REDIS_ZSET_MAX_ZIPLIST_VALUE;
    server.hll_sparse_max_bytes = REDIS_DEFAULT_HLL_SPARSE_MAX_BYTES;
    server.shutdown_asap = 0;
    server.repl_ping_slave_period = REDIS_REPL_PING_SLAVE_PERIOD;
    server.repl_timeout = REDIS_REPL_TIMEOUT;
    server.repl_min_slaves_to_write = REDIS_DEFAULT_MIN_SLAVES_TO_WRITE;
    server.repl_min_slaves_max_lag = REDIS_DEFAULT_MIN_SLAVES_MAX_LAG;
    server.cluster_enabled = 0;
    server.cluster_node_timeout = REDIS_CLUSTER_DEFAULT_NODE_TIMEOUT;
    server.cluster_migration_barrier = REDIS_CLUSTER_DEFAULT_MIGRATION_BARRIER;
    server.cluster_slave_validity_factor = REDIS_CLUSTER_DEFAULT_SLAVE_VALIDITY;
    server.cluster_require_full_coverage = REDIS_CLUSTER_DEFAULT_REQUIRE_FULL_COVERAGE;
    server.cluster_configfile = zstrdup(REDIS_DEFAULT_CLUSTER_CONFIG_FILE);
    server.lua_caller = NULL;
    server.lua_time_limit = REDIS_LUA_TIME_LIMIT;
    server.lua_client = NULL;
    server.lua_timedout = 0;
    server.migrate_cached_sockets = dictCreate(&migrateCacheDictType,NULL);
    server.next_client_id = 1; /* Client IDs, start from 1 .*/
    server.loading_process_events_interval_bytes = (1024*1024*2);

    server.lruclock = getLRUClock();
    resetServerSaveParams();

    appendServerSaveParams(60*60,1);  /* save after 1 hour and 1 change */
    appendServerSaveParams(300,100);  /* save after 5 minutes and 100 changes */
    appendServerSaveParams(60,10000); /* save after 1 minute and 10000 changes */
    /* Replication related */
    server.masterauth = NULL;
    server.masterhost = NULL;
    server.masterport = 6379;
    server.master = NULL;
    server.cached_master = NULL;
    server.repl_master_initial_offset = -1;
    server.repl_state = REDIS_REPL_NONE;
    server.repl_syncio_timeout = REDIS_REPL_SYNCIO_TIMEOUT;
    server.repl_serve_stale_data = REDIS_DEFAULT_SLAVE_SERVE_STALE_DATA;
    server.repl_slave_ro = REDIS_DEFAULT_SLAVE_READ_ONLY;
    server.repl_down_since = 0; /* Never connected, repl is down since EVER. */
    server.repl_disable_tcp_nodelay = REDIS_DEFAULT_REPL_DISABLE_TCP_NODELAY;
    server.repl_diskless_sync = REDIS_DEFAULT_REPL_DISKLESS_SYNC;
    server.repl_diskless_sync_delay = REDIS_DEFAULT_REPL_DISKLESS_SYNC_DELAY;
    server.slave_priority = REDIS_DEFAULT_SLAVE_PRIORITY;
    server.master_repl_offset = 0;

    /* Replication partial resync backlog */
    server.repl_backlog = NULL;
    server.repl_backlog_size = REDIS_DEFAULT_REPL_BACKLOG_SIZE;
    server.repl_backlog_histlen = 0;
    server.repl_backlog_idx = 0;
    server.repl_backlog_off = 0;
    server.repl_backlog_time_limit = REDIS_DEFAULT_REPL_BACKLOG_TIME_LIMIT;
    server.repl_no_slaves_since = time(NULL);

    /* Client output buffer limits */
    for (j = 0; j < REDIS_CLIENT_TYPE_COUNT; j++)
        server.client_obuf_limits[j] = clientBufferLimitsDefaults[j];

    /* Double constants initialization */
    R_Zero = 0.0;
    R_PosInf = 1.0/R_Zero;
    R_NegInf = -1.0/R_Zero;
    R_Nan = R_Zero/R_Zero;

    /* Command table -- we initiialize it here as it is part of the
     * initial configuration, since command names may be changed via
     * redis.conf using the rename-command directive. */
    server.commands = dictCreate(&commandTableDictType,NULL);
    server.orig_commands = dictCreate(&commandTableDictType,NULL);
    populateCommandTable();
    server.delCommand = lookupCommandByCString("del");
    server.multiCommand = lookupCommandByCString("multi");
    server.lpushCommand = lookupCommandByCString("lpush");
    server.lpopCommand = lookupCommandByCString("lpop");
    server.rpopCommand = lookupCommandByCString("rpop");

    /* Slow log */
    server.slowlog_log_slower_than = REDIS_SLOWLOG_LOG_SLOWER_THAN;
    server.slowlog_max_len = REDIS_SLOWLOG_MAX_LEN;

    /* Latency monitor */
    server.latency_monitor_threshold = REDIS_DEFAULT_LATENCY_MONITOR_THRESHOLD;

    /* Debugging */
    server.assert_failed = "<no assertion failed>";
    server.assert_file = "<no file>";
    server.assert_line = 0;
    server.bug_report_start = 0;
    server.watchdog_period = 0;
}

/* This function will try to raise the max number of open files accordingly to
 * the configured max number of clients. It also reserves a number of file
 * descriptors (REDIS_MIN_RESERVED_FDS) for extra operations of
 * persistence, listening sockets, log files and so forth.
 *
 * If it will not be possible to set the limit accordingly to the configured
 * max number of clients, the function will do the reverse setting
 * server.maxclients to the value that we can actually handle. */
void adjustOpenFilesLimit(void) {
#ifndef _WIN32
    rlim_t maxfiles = server.maxclients+REDIS_MIN_RESERVED_FDS;
    struct rlimit limit;

    if (getrlimit(RLIMIT_NOFILE,&limit) == -1) {
        redisLog(REDIS_WARNING,"Unable to obtain the current NOFILE limit (%s), assuming 1024 and setting the max clients configuration accordingly.",
            strerror(errno));
        server.maxclients = 1024-REDIS_MIN_RESERVED_FDS;
    } else {
        rlim_t oldlimit = limit.rlim_cur;

        /* Set the max number of files if the current limit is not enough
         * for our needs. */
        if (oldlimit < maxfiles) {
            rlim_t bestlimit;
            int setrlimit_error = 0;

            /* Try to set the file limit to match 'maxfiles' or at least
             * to the higher value supported less than maxfiles. */
            bestlimit = maxfiles;
            while(bestlimit > oldlimit) {
                rlim_t decr_step = 16;

                limit.rlim_cur = bestlimit;
                limit.rlim_max = bestlimit;
                if (setrlimit(RLIMIT_NOFILE,&limit) != -1) break;
                setrlimit_error = errno;

                /* We failed to set file limit to 'bestlimit'. Try with a
                 * smaller limit decrementing by a few FDs per iteration. */
                if (bestlimit < decr_step) break;
                bestlimit -= decr_step;
            }

            /* Assume that the limit we get initially is still valid if
             * our last try was even lower. */
            if (bestlimit < oldlimit) bestlimit = oldlimit;

            if (bestlimit < maxfiles) {
                int old_maxclients = server.maxclients;
                server.maxclients = bestlimit-REDIS_MIN_RESERVED_FDS;
                if (server.maxclients < 1) {
                    redisLog(REDIS_WARNING,"Your current 'ulimit -n' "
                        "of %llu is not enough for Redis to start. "
                        "Please increase your open file limit to at least "
                        "%llu. Exiting.",
                        (PORT_ULONGLONG) oldlimit,
                        (PORT_ULONGLONG) maxfiles);
                    exit(1);
                }
                redisLog(REDIS_WARNING,"You requested maxclients of %d "
                    "requiring at least %llu max file descriptors.",
                    old_maxclients,
                    (PORT_ULONGLONG) maxfiles);
                redisLog(REDIS_WARNING,"Redis can't set maximum open files "
                    "to %llu because of OS error: %s.",
                    (PORT_ULONGLONG) maxfiles, strerror(setrlimit_error));
                redisLog(REDIS_WARNING,"Current maximum open files is %llu. "
                    "maxclients has been reduced to %d to compensate for "
                    "low ulimit. "
                    "If you need higher maxclients increase 'ulimit -n'.",
                    (PORT_ULONGLONG) bestlimit, server.maxclients);
            } else {
                redisLog(REDIS_NOTICE,"Increased maximum number of open files "
                    "to %llu (it was originally set to %llu).",
                    (PORT_ULONGLONG) maxfiles,
                    (PORT_ULONGLONG) oldlimit);
            }
        }
    }
#endif
}

/* Check that server.tcp_backlog can be actually enforced in Linux according
 * to the value of /proc/sys/net/core/somaxconn, or warn about it. */
void checkTcpBacklogSettings(void) {
#ifdef HAVE_PROC_SOMAXCONN
    FILE *fp = fopen("/proc/sys/net/core/somaxconn","r");
    char buf[1024];
    if (!fp) return;
    if (fgets(buf,sizeof(buf),fp) != NULL) {
        int somaxconn = atoi(buf);
        if (somaxconn > 0 && somaxconn < server.tcp_backlog) {
            redisLog(REDIS_WARNING,"WARNING: The TCP backlog setting of %d cannot be enforced because /proc/sys/net/core/somaxconn is set to the lower value of %d.", server.tcp_backlog, somaxconn);
        }
    }
    fclose(fp);
#endif
}

/* Initialize a set of file descriptors to listen to the specified 'port'
 * binding the addresses specified in the Redis server configuration.
 *
 * The listening file descriptors are stored in the integer array 'fds'
 * and their number is set in '*count'.
 *
 * The addresses to bind are specified in the global server.bindaddr array
 * and their number is server.bindaddr_count. If the server configuration
 * contains no specific addresses to bind, this function will try to
 * bind * (all addresses) for both the IPv4 and IPv6 protocols.
 *
 * On success the function returns REDIS_OK.
 *
 * On error the function returns REDIS_ERR. For the function to be on
 * error, at least one of the server.bindaddr addresses was
 * impossible to bind, or no bind addresses were specified in the server
 * configuration but the function is not able to bind * for at least
 * one of the IPv4 or IPv6 protocols. */
int listenToPort(int port, int *fds, int *count) {
    int j;

    /* Force binding of 0.0.0.0 if no bind address is specified, always
     * entering the loop if j == 0. */
    if (server.bindaddr_count == 0) server.bindaddr[0] = NULL;
    for (j = 0; j < server.bindaddr_count || j == 0; j++) {
        if (server.bindaddr[j] == NULL) {
            /* Bind * for both IPv6 and IPv4, we enter here only if
             * server.bindaddr_count == 0. */
            fds[*count] = anetTcp6Server(server.neterr,port,NULL,
                server.tcp_backlog);
            if (fds[*count] != ANET_ERR) {
                anetNonBlock(NULL,fds[*count]);
                (*count)++;
            }
            fds[*count] = anetTcpServer(server.neterr,port,NULL,
                server.tcp_backlog);
            if (fds[*count] != ANET_ERR) {
                anetNonBlock(NULL,fds[*count]);
                (*count)++;
            }
            /* Exit the loop if we were able to bind * on IPv4 or IPv6,
             * otherwise fds[*count] will be ANET_ERR and we'll print an
             * error and return to the caller with an error. */
            if (*count) break;
        } else if (strchr(server.bindaddr[j],':')) {
            /* Bind IPv6 address. */
            fds[*count] = anetTcp6Server(server.neterr,port,server.bindaddr[j],
                server.tcp_backlog);
        } else {
            /* Bind IPv4 address. */
            fds[*count] = anetTcpServer(server.neterr,port,server.bindaddr[j],
                server.tcp_backlog);
        }
        if (fds[*count] == ANET_ERR) {
            redisLog(REDIS_WARNING,
                "Creating Server TCP listening socket %s:%d: %s",
                server.bindaddr[j] ? server.bindaddr[j] : "*",
                port, server.neterr);
            return REDIS_ERR;
        }
        anetNonBlock(NULL,fds[*count]);
        (*count)++;
    }
    return REDIS_OK;
}

/* Resets the stats that we expose via INFO or other means that we want
 * to reset via CONFIG RESETSTAT. The function is also used in order to
 * initialize these fields in initServer() at server startup. */
void resetServerStats(void) {
    int j;

    server.stat_numcommands = 0;
    server.stat_numconnections = 0;
    server.stat_expiredkeys = 0;
    server.stat_evictedkeys = 0;
    server.stat_keyspace_misses = 0;
    server.stat_keyspace_hits = 0;
    server.stat_fork_time = 0;
    server.stat_fork_rate = 0;
    server.stat_rejected_conn = 0;
    server.stat_sync_full = 0;
    server.stat_sync_partial_ok = 0;
    server.stat_sync_partial_err = 0;
    for (j = 0; j < REDIS_METRIC_COUNT; j++) {
        server.inst_metric[j].idx = 0;
        server.inst_metric[j].last_sample_time = mstime();
        server.inst_metric[j].last_sample_count = 0;
        memset(server.inst_metric[j].samples,0,
            sizeof(server.inst_metric[j].samples));
    }
    server.stat_net_input_bytes = 0;
    server.stat_net_output_bytes = 0;
    server.aof_delayed_fsync = 0;
}

void initServer(void) {
    int j;
    WIN32_ONLY(HMODULE lib;)
    signal(SIGHUP, SIG_IGN);
    signal(SIGPIPE, SIG_IGN);
    setupSignalHandlers();

#ifdef _WIN32
     /* Force binary mode on all files */
    _fmode = _O_BINARY;
    setmode(_fileno(stdin),  _O_BINARY);
    setmode(_fileno(stdout), _O_BINARY);
    setmode(_fileno(stderr), _O_BINARY);

    /* Set C locale, forcing strtod() to work with dots */
    setlocale(LC_ALL, "C");

    /* MingGW 32 lacks declaration of RtlGenRandom, MinGw64 don't */
    lib = LoadLibraryA("advapi32.dll");
    RtlGenRandom = (RtlGenRandomFunc)GetProcAddress(lib, "SystemFunction036");
#else
    if (server.syslog_enabled) {
        openlog(server.syslog_ident, LOG_PID | LOG_NDELAY | LOG_NOWAIT,
            server.syslog_facility);
}
#endif

    server.pid = getpid();
    server.current_client = NULL;
    server.clients = listCreate();
    server.clients_to_close = listCreate();
    server.slaves = listCreate();
    server.monitors = listCreate();
    server.slaveseldb = -1; /* Force to emit the first SELECT command. */
    server.unblocked_clients = listCreate();
    server.ready_keys = listCreate();
    server.clients_waiting_acks = listCreate();
    server.get_ack_from_slaves = 0;
    server.clients_paused = 0;

    createSharedObjects();
    adjustOpenFilesLimit();
    server.el = aeCreateEventLoop(server.maxclients+REDIS_EVENTLOOP_FDSET_INCR);
    server.db = zmalloc(sizeof(redisDb)*server.dbnum);

    /* Open the TCP listening socket for the user commands. */
    if (server.port != 0 &&
        listenToPort(server.port,server.ipfd,&server.ipfd_count) == REDIS_ERR)
        exit(1);

    /* Open the listening Unix domain socket. */
    if (server.unixsocket != NULL) {
        unlink(server.unixsocket); /* don't care if this fails */
        server.sofd = anetUnixServer(server.neterr,server.unixsocket,
            server.unixsocketperm, server.tcp_backlog);
        if (server.sofd == ANET_ERR) {
            redisLog(REDIS_WARNING, "Opening Unix socket: %s", server.neterr);
            exit(1);
        }
        anetNonBlock(NULL,server.sofd);
    }

    /* Abort if there are no listening sockets at all. */
    if (server.ipfd_count == 0 && server.sofd < 0) {
        redisLog(REDIS_WARNING, "Configured to not listen anywhere, exiting.");
        exit(1);
    }

    /* Create the Redis databases, and initialize other internal state. */
    for (j = 0; j < server.dbnum; j++) {
        server.db[j].dict = dictCreate(&dbDictType,NULL);
        server.db[j].expires = dictCreate(&keyptrDictType,NULL);
        server.db[j].blocking_keys = dictCreate(&keylistDictType,NULL);
        server.db[j].ready_keys = dictCreate(&setDictType,NULL);
        server.db[j].watched_keys = dictCreate(&keylistDictType,NULL);
        server.db[j].eviction_pool = evictionPoolAlloc();
        server.db[j].id = j;
        server.db[j].avg_ttl = 0;
    }
    server.pubsub_channels = dictCreate(&keylistDictType,NULL);
    server.pubsub_patterns = listCreate();
    listSetFreeMethod(server.pubsub_patterns,freePubsubPattern);
    listSetMatchMethod(server.pubsub_patterns,listMatchPubsubPattern);
    server.cronloops = 0;
    server.rdb_child_pid = -1;
    server.aof_child_pid = -1;
    server.rdb_child_type = REDIS_RDB_CHILD_TYPE_NONE;
    aofRewriteBufferReset();
    server.aof_buf = sdsempty();
    server.lastsave = time(NULL); /* At startup we consider the DB saved. */
    server.lastbgsave_try = 0;    /* At startup we never tried to BGSAVE. */
    server.rdb_save_time_last = -1;
    server.rdb_save_time_start = -1;
    server.dirty = 0;
    resetServerStats();
    /* A few stats we don't want to reset: server startup time, and peak mem. */
    server.stat_starttime = time(NULL);
    server.stat_peak_memory = 0;
    server.resident_set_size = 0;
    server.lastbgsave_status = REDIS_OK;
    server.aof_last_write_status = REDIS_OK;
    server.aof_last_write_errno = 0;
    server.repl_good_slaves_count = 0;
    updateCachedTime();

    /* Create the serverCron() time event, that's our main way to process
     * background operations. */
    if(aeCreateTimeEvent(server.el, 1, serverCron, NULL, NULL) == AE_ERR) {
        redisPanic("Can't create the serverCron time event.");
        exit(1);
    }

    /* Create an event handler for accepting new connections in TCP and Unix
     * domain sockets. */
    for (j = 0; j < server.ipfd_count; j++) {
        if (aeCreateFileEvent(server.el, server.ipfd[j], AE_READABLE,
            acceptTcpHandler,NULL) == AE_ERR)
            {
                redisPanic(
                    "Unrecoverable error creating server.ipfd file event.");
            }
    }
    if (server.sofd > 0 && aeCreateFileEvent(server.el,server.sofd,AE_READABLE,
        acceptUnixHandler,NULL) == AE_ERR) redisPanic("Unrecoverable error creating server.sofd file event.");

    /* Open the AOF file if needed. */
    if (server.aof_state == REDIS_AOF_ON) {
#ifdef _WIN32
        server.aof_fd = open(server.aof_filename,
                               O_WRONLY|O_APPEND|O_CREAT|_O_BINARY,_S_IREAD|_S_IWRITE);
#else
        server.aof_fd = open(server.aof_filename,
                               O_WRONLY|O_APPEND|O_CREAT,0644);
#endif
        if (server.aof_fd == -1) {
            redisLog(REDIS_WARNING, "Can't open the append-only file: %s",
                strerror(errno));
            exit(1);
        }
    }

    /* 32 bit instances are limited to 4GB of address space, so if there is
     * no explicit limit in the user provided configuration we set a limit
     * at 3 GB using maxmemory with 'noeviction' policy'. This avoids
     * useless crashes of the Redis instance for out of memory. */
    if (server.arch_bits == 32 && server.maxmemory == 0) {
        redisLog(REDIS_WARNING,"Warning: 32 bit instance detected but no memory limit set. Setting 3 GB maxmemory limit with 'noeviction' policy now.");
        server.maxmemory = 3072LL*(1024*1024); /* 3 GB */
        server.maxmemory_policy = REDIS_MAXMEMORY_NO_EVICTION;
    }

    if (server.cluster_enabled) clusterInit();
    replicationScriptCacheInit();
    scriptingInit();
    slowlogInit();
    latencyMonitorInit();
    bioInit();
}

/* Populates the Redis Command Table starting from the hard coded list
 * we have on top of redis.c file. */
void populateCommandTable(void) {
    int j;
    int numcommands = sizeof(redisCommandTable)/sizeof(struct redisCommand);

    for (j = 0; j < numcommands; j++) {
        struct redisCommand *c = redisCommandTable+j;
        char *f = c->sflags;
        int retval1, retval2;

        while(*f != '\0') {
            switch(*f) {
            case 'w': c->flags |= REDIS_CMD_WRITE; break;
            case 'r': c->flags |= REDIS_CMD_READONLY; break;
            case 'm': c->flags |= REDIS_CMD_DENYOOM; break;
            case 'a': c->flags |= REDIS_CMD_ADMIN; break;
            case 'p': c->flags |= REDIS_CMD_PUBSUB; break;
            case 's': c->flags |= REDIS_CMD_NOSCRIPT; break;
            case 'R': c->flags |= REDIS_CMD_RANDOM; break;
            case 'S': c->flags |= REDIS_CMD_SORT_FOR_SCRIPT; break;
            case 'l': c->flags |= REDIS_CMD_LOADING; break;
            case 't': c->flags |= REDIS_CMD_STALE; break;
            case 'M': c->flags |= REDIS_CMD_SKIP_MONITOR; break;
            case 'k': c->flags |= REDIS_CMD_ASKING; break;
            case 'F': c->flags |= REDIS_CMD_FAST; break;
            default: redisPanic("Unsupported command flag"); break;
            }
            f++;
        }

        retval1 = dictAdd(server.commands, sdsnew(c->name), c);
        /* Populate an additional dictionary that will be unaffected
         * by rename-command statements in redis.conf. */
        retval2 = dictAdd(server.orig_commands, sdsnew(c->name), c);
        redisAssert(retval1 == DICT_OK && retval2 == DICT_OK);
    }
}

void resetCommandTableStats(void) {
    int numcommands = sizeof(redisCommandTable)/sizeof(struct redisCommand);
    int j;

    for (j = 0; j < numcommands; j++) {
        struct redisCommand *c = redisCommandTable+j;

        c->microseconds = 0;
        c->calls = 0;
    }
}

/* ========================== Redis OP Array API ============================ */

void redisOpArrayInit(redisOpArray *oa) {
    oa->ops = NULL;
    oa->numops = 0;
}

int redisOpArrayAppend(redisOpArray *oa, struct redisCommand *cmd, int dbid,
                       robj **argv, int argc, int target)
{
    redisOp *op;

    oa->ops = zrealloc(oa->ops,sizeof(redisOp)*(oa->numops+1));
    op = oa->ops+oa->numops;
    op->cmd = cmd;
    op->dbid = dbid;
    op->argv = argv;
    op->argc = argc;
    op->target = target;
    oa->numops++;
    return oa->numops;
}

void redisOpArrayFree(redisOpArray *oa) {
    while(oa->numops) {
        int j;
        redisOp *op;

        oa->numops--;
        op = oa->ops+oa->numops;
        for (j = 0; j < op->argc; j++)
            decrRefCount(op->argv[j]);
        zfree(op->argv);
    }
    zfree(oa->ops);
}

/* ====================== Commands lookup and execution ===================== */

struct redisCommand *lookupCommand(sds name) {
    return dictFetchValue(server.commands, name);
}

struct redisCommand *lookupCommandByCString(char *s) {
    struct redisCommand *cmd;
    sds name = sdsnew(s);

    cmd = dictFetchValue(server.commands, name);
    sdsfree(name);
    return cmd;
}

/* Lookup the command in the current table, if not found also check in
 * the original table containing the original command names unaffected by
 * redis.conf rename-command statement.
 *
 * This is used by functions rewriting the argument vector such as
 * rewriteClientCommandVector() in order to set client->cmd pointer
 * correctly even if the command was renamed. */
struct redisCommand *lookupCommandOrOriginal(sds name) {
    struct redisCommand *cmd = dictFetchValue(server.commands, name);

    if (!cmd) cmd = dictFetchValue(server.orig_commands,name);
    return cmd;
}

/* Propagate the specified command (in the context of the specified database id)
 * to AOF and Slaves.
 *
 * flags are an xor between:
 * + REDIS_PROPAGATE_NONE (no propagation of command at all)
 * + REDIS_PROPAGATE_AOF (propagate into the AOF file if is enabled)
 * + REDIS_PROPAGATE_REPL (propagate into the replication link)
 */
void propagate(struct redisCommand *cmd, int dbid, robj **argv, int argc,
               int flags)
{
    if (server.aof_state != REDIS_AOF_OFF && flags & REDIS_PROPAGATE_AOF)
        feedAppendOnlyFile(cmd,dbid,argv,argc);
    if (flags & REDIS_PROPAGATE_REPL)
        replicationFeedSlaves(server.slaves,dbid,argv,argc);
}

/* Used inside commands to schedule the propagation of additional commands
 * after the current command is propagated to AOF / Replication. */
void alsoPropagate(struct redisCommand *cmd, int dbid, robj **argv, int argc,
                   int target)
{
    redisOpArrayAppend(&server.also_propagate,cmd,dbid,argv,argc,target);
}

/* It is possible to call the function forceCommandPropagation() inside a
 * Redis command implementation in order to to force the propagation of a
 * specific command execution into AOF / Replication. */
void forceCommandPropagation(redisClient *c, int flags) {
    if (flags & REDIS_PROPAGATE_REPL) c->flags |= REDIS_FORCE_REPL;
    if (flags & REDIS_PROPAGATE_AOF) c->flags |= REDIS_FORCE_AOF;
}

/* Call() is the core of Redis execution of a command */
void call(redisClient *c, int flags) {
    PORT_LONGLONG dirty, start, duration;
    int client_old_flags = c->flags;

    /* Sent the command to clients in MONITOR mode, only if the commands are
     * not generated from reading an AOF. */
    if (listLength(server.monitors) &&
        !server.loading &&
        !(c->cmd->flags & (REDIS_CMD_SKIP_MONITOR|REDIS_CMD_ADMIN)))
    {
        replicationFeedMonitors(c,server.monitors,c->db->id,c->argv,c->argc);
    }

    /* Call the command. */
    c->flags &= ~(REDIS_FORCE_AOF|REDIS_FORCE_REPL);
    redisOpArrayInit(&server.also_propagate);
    dirty = server.dirty;
    start = ustime();
    c->cmd->proc(c);
    duration = ustime()-start;
    dirty = server.dirty-dirty;
    if (dirty < 0) dirty = 0;

    /* When EVAL is called loading the AOF we don't want commands called
     * from Lua to go into the slowlog or to populate statistics. */
    if (server.loading && c->flags & REDIS_LUA_CLIENT)
        flags &= ~(REDIS_CALL_SLOWLOG | REDIS_CALL_STATS);

    /* If the caller is Lua, we want to force the EVAL caller to propagate
     * the script if the command flag or client flag are forcing the
     * propagation. */
    if (c->flags & REDIS_LUA_CLIENT && server.lua_caller) {
        if (c->flags & REDIS_FORCE_REPL)
            server.lua_caller->flags |= REDIS_FORCE_REPL;
        if (c->flags & REDIS_FORCE_AOF)
            server.lua_caller->flags |= REDIS_FORCE_AOF;
    }

    /* Log the command into the Slow log if needed, and populate the
     * per-command statistics that we show in INFO commandstats. */
    if (flags & REDIS_CALL_SLOWLOG && c->cmd->proc != execCommand) {
        char *latency_event = (c->cmd->flags & REDIS_CMD_FAST) ?
                              "fast-command" : "command";
        latencyAddSampleIfNeeded(latency_event,duration/1000);
        slowlogPushEntryIfNeeded(c->argv,c->argc,duration);
    }
    if (flags & REDIS_CALL_STATS) {
        c->cmd->microseconds += duration;
        c->cmd->calls++;
    }

    /* Propagate the command into the AOF and replication link */
    if (flags & REDIS_CALL_PROPAGATE) {
        int flags = REDIS_PROPAGATE_NONE;

        if (c->flags & REDIS_FORCE_REPL) flags |= REDIS_PROPAGATE_REPL;
        if (c->flags & REDIS_FORCE_AOF) flags |= REDIS_PROPAGATE_AOF;
        if (dirty)
            flags |= (REDIS_PROPAGATE_REPL | REDIS_PROPAGATE_AOF);
        if (flags != REDIS_PROPAGATE_NONE)
            propagate(c->cmd,c->db->id,c->argv,c->argc,flags);
    }

    /* Restore the old FORCE_AOF/REPL flags, since call can be executed
     * recursively. */
    c->flags &= ~(REDIS_FORCE_AOF|REDIS_FORCE_REPL);
    c->flags |= client_old_flags & (REDIS_FORCE_AOF|REDIS_FORCE_REPL);

    /* Handle the alsoPropagate() API to handle commands that want to propagate
     * multiple separated commands. */
    if (server.also_propagate.numops) {
        int j;
        redisOp *rop;

        for (j = 0; j < server.also_propagate.numops; j++) {
            rop = &server.also_propagate.ops[j];
            propagate(rop->cmd, rop->dbid, rop->argv, rop->argc, rop->target);
        }
        redisOpArrayFree(&server.also_propagate);
    }
    server.stat_numcommands++;
}

/* If this function gets called we already read a whole
 * command, arguments are in the client argv/argc fields.
 * processCommand() execute the command or prepare the
 * server for a bulk read from the client.
 *
 * If 1 is returned the client is still alive and valid and
 * other operations can be performed by the caller. Otherwise
 * if 0 is returned the client was destroyed (i.e. after QUIT). */
int processCommand(redisClient *c) {
    /* The QUIT command is handled separately. Normal command procs will
     * go through checking for replication and QUIT will cause trouble
     * when FORCE_REPLICATION is enabled and would be implemented in
     * a regular command proc. */
    if (!strcasecmp(c->argv[0]->ptr,"quit")) {
        addReply(c,shared.ok);
        c->flags |= REDIS_CLOSE_AFTER_REPLY;
        return REDIS_ERR;
    }

    /* Now lookup the command and check ASAP about trivial error conditions
     * such as wrong arity, bad command name and so forth. */
    c->cmd = c->lastcmd = lookupCommand(c->argv[0]->ptr);
    if (!c->cmd) {
        flagTransaction(c);
        addReplyErrorFormat(c,"unknown command '%s'",
            (char*)c->argv[0]->ptr);
        return REDIS_OK;
    } else if ((c->cmd->arity > 0 && c->cmd->arity != c->argc) ||
               (c->argc < -c->cmd->arity)) {
        flagTransaction(c);
        addReplyErrorFormat(c,"wrong number of arguments for '%s' command",
            c->cmd->name);
        return REDIS_OK;
    }

    /* Check if the user is authenticated */
    if (server.requirepass && !c->authenticated && c->cmd->proc != authCommand)
    {
        flagTransaction(c);
        addReply(c,shared.noautherr);
        return REDIS_OK;
    }

    /* If cluster is enabled perform the cluster redirection here.
     * However we don't perform the redirection if:
     * 1) The sender of this command is our master.
     * 2) The command has no key arguments. */
    if (server.cluster_enabled &&
        !(c->flags & REDIS_MASTER) &&
        !(c->flags & REDIS_LUA_CLIENT &&
          server.lua_caller->flags & REDIS_MASTER) &&
        !(c->cmd->getkeys_proc == NULL && c->cmd->firstkey == 0))
    {
        int hashslot;

        if (server.cluster->state != REDIS_CLUSTER_OK) {
            flagTransaction(c);
            clusterRedirectClient(c,NULL,0,REDIS_CLUSTER_REDIR_DOWN_STATE);
            return REDIS_OK;
        } else {
            int error_code;
            clusterNode *n = getNodeByQuery(c,c->cmd,c->argv,c->argc,&hashslot,&error_code);
            if (n == NULL || n != server.cluster->myself) {
                flagTransaction(c);
                clusterRedirectClient(c,n,hashslot,error_code);
                return REDIS_OK;
            }
        }
    }

    /* Handle the maxmemory directive.
     *
     * First we try to free some memory if possible (if there are volatile
     * keys in the dataset). If there are not the only thing we can do
     * is returning an error. */
    if (server.maxmemory) {
        int retval = freeMemoryIfNeeded();
        if ((c->cmd->flags & REDIS_CMD_DENYOOM) && retval == REDIS_ERR) {
            flagTransaction(c);
            addReply(c, shared.oomerr);
            return REDIS_OK;
        }
    }

    /* Don't accept write commands if there are problems persisting on disk
     * and if this is a master instance. */
    if (((server.stop_writes_on_bgsave_err &&
          server.saveparamslen > 0 &&
          server.lastbgsave_status == REDIS_ERR) ||
          server.aof_last_write_status == REDIS_ERR) &&
        server.masterhost == NULL &&
        (c->cmd->flags & REDIS_CMD_WRITE ||
         c->cmd->proc == pingCommand))
    {
        flagTransaction(c);
        if (server.aof_last_write_status == REDIS_OK)
            addReply(c, shared.bgsaveerr);
        else
            addReplySds(c,
                sdscatprintf(sdsempty(),
                "-MISCONF Errors writing to the AOF file: %s\r\n",
                strerror(server.aof_last_write_errno)));
        return REDIS_OK;
    }

    /* Don't accept write commands if there are not enough good slaves and
     * user configured the min-slaves-to-write option. */
    if (server.masterhost == NULL &&
        server.repl_min_slaves_to_write &&
        server.repl_min_slaves_max_lag &&
        c->cmd->flags & REDIS_CMD_WRITE &&
        server.repl_good_slaves_count < server.repl_min_slaves_to_write)
    {
        flagTransaction(c);
        addReply(c, shared.noreplicaserr);
        return REDIS_OK;
    }

    /* Don't accept write commands if this is a read only slave. But
     * accept write commands if this is our master. */
    if (server.masterhost && server.repl_slave_ro &&
        !(c->flags & REDIS_MASTER) &&
        c->cmd->flags & REDIS_CMD_WRITE)
    {
        addReply(c, shared.roslaveerr);
        return REDIS_OK;
    }

    /* Only allow SUBSCRIBE and UNSUBSCRIBE in the context of Pub/Sub */
    if (c->flags & REDIS_PUBSUB &&
        c->cmd->proc != pingCommand &&
        c->cmd->proc != subscribeCommand &&
        c->cmd->proc != unsubscribeCommand &&
        c->cmd->proc != psubscribeCommand &&
        c->cmd->proc != punsubscribeCommand) {
        addReplyError(c,"only (P)SUBSCRIBE / (P)UNSUBSCRIBE / QUIT allowed in this context");
        return REDIS_OK;
    }

    /* Only allow INFO and SLAVEOF when slave-serve-stale-data is no and
     * we are a slave with a broken link with master. */
    if (server.masterhost && server.repl_state != REDIS_REPL_CONNECTED &&
        server.repl_serve_stale_data == 0 &&
        !(c->cmd->flags & REDIS_CMD_STALE))
    {
        flagTransaction(c);
        addReply(c, shared.masterdownerr);
        return REDIS_OK;
    }

    /* Loading DB? Return an error if the command has not the
     * REDIS_CMD_LOADING flag. */
    if (server.loading && !(c->cmd->flags & REDIS_CMD_LOADING)) {
        addReply(c, shared.loadingerr);
        return REDIS_OK;
    }

    /* Lua script too slow? Only allow a limited number of commands. */
    if (server.lua_timedout &&
          c->cmd->proc != authCommand &&
          c->cmd->proc != replconfCommand &&
        !(c->cmd->proc == shutdownCommand &&
          c->argc == 2 &&
          tolower(((char*)c->argv[1]->ptr)[0]) == 'n') &&
        !(c->cmd->proc == scriptCommand &&
          c->argc == 2 &&
          tolower(((char*)c->argv[1]->ptr)[0]) == 'k'))
    {
        flagTransaction(c);
        addReply(c, shared.slowscripterr);
        return REDIS_OK;
    }

    /* Exec the command */
    if (c->flags & REDIS_MULTI &&
        c->cmd->proc != execCommand && c->cmd->proc != discardCommand &&
        c->cmd->proc != multiCommand && c->cmd->proc != watchCommand)
    {
        queueMultiCommand(c);
        addReply(c,shared.queued);
    } else {
        call(c,REDIS_CALL_FULL);
        c->woff = server.master_repl_offset;
        if (listLength(server.ready_keys))
            handleClientsBlockedOnLists();
    }
    return REDIS_OK;
}

/*================================== Shutdown =============================== */

/* Close listening sockets. Also unlink the unix domain socket if
 * unlink_unix_socket is non-zero. */
void closeListeningSockets(int unlink_unix_socket) {
    int j;

    for (j = 0; j < server.ipfd_count; j++) close(server.ipfd[j]);
    if (server.sofd != -1) close(server.sofd);
    if (server.cluster_enabled)
        for (j = 0; j < server.cfd_count; j++) close(server.cfd[j]);
    if (unlink_unix_socket && server.unixsocket) {
        redisLog(REDIS_NOTICE,"Removing the unix socket file.");
        unlink(server.unixsocket); /* don't care if this fails */
    }
}

int prepareForShutdown(int flags) {
    int save = flags & REDIS_SHUTDOWN_SAVE;
    int nosave = flags & REDIS_SHUTDOWN_NOSAVE;

    redisLog(REDIS_WARNING,"User requested shutdown...");
    /* Kill the saving child if there is a background saving in progress.
       We want to avoid race conditions, for instance our saving child may
       overwrite the synchronous saving did by SHUTDOWN. */
    if (server.rdb_child_pid != -1) {
        redisLog(REDIS_WARNING,"There is a child saving an .rdb. Killing it!");
        IF_WIN32(AbortForkOperation(), kill(server.rdb_child_pid,SIGUSR1));
        rdbRemoveTempFile(server.rdb_child_pid);
    }
    if (server.aof_state != REDIS_AOF_OFF) {
        /* Kill the AOF saving child as the AOF we already have may be longer
         * but contains the full dataset anyway. */
        if (server.aof_child_pid != -1) {
            /* If we have AOF enabled but haven't written the AOF yet, don't
             * shutdown or else the dataset will be lost. */
            if (server.aof_state == REDIS_AOF_WAIT_REWRITE) {
                redisLog(REDIS_WARNING, "Writing initial AOF, can't exit.");
                return REDIS_ERR;
            }
            redisLog(REDIS_WARNING,
                "There is a child rewriting the AOF. Killing it!");
            IF_WIN32(AbortForkOperation(), kill(server.aof_child_pid,SIGUSR1));
        }
        /* Append only file: fsync() the AOF and exit */
        redisLog(REDIS_NOTICE,"Calling fsync() on the AOF file.");
        aof_fsync(server.aof_fd);
    }
    if ((server.saveparamslen > 0 && !nosave) || save) {
        redisLog(REDIS_NOTICE,"Saving the final RDB snapshot before exiting.");
        /* Snapshotting. Perform a SYNC SAVE and exit */
        if (rdbSave(server.rdb_filename) != REDIS_OK) {
            /* Ooops.. error saving! The best we can do is to continue
             * operating. Note that if there was a background saving process,
             * in the next cron() Redis will be notified that the background
             * saving aborted, handling special stuff like slaves pending for
             * synchronization... */
            redisLog(REDIS_WARNING,"Error trying to save the DB, can't exit.");
            return REDIS_ERR;
        }
    }
    if (server.daemonize) {
        redisLog(REDIS_NOTICE,"Removing the pid file.");
        unlink(server.pidfile);
    }
    /* Close the listening sockets. Apparently this allows faster restarts. */
    closeListeningSockets(1);
    redisLog(REDIS_WARNING,"%s is now ready to exit, bye bye...",
        server.sentinel_mode ? "Sentinel" : "Redis");
    return REDIS_OK;
}

/*================================== Commands =============================== */

/* Return zero if strings are the same, non-zero if they are not.
 * The comparison is performed in a way that prevents an attacker to obtain
 * information about the nature of the strings just monitoring the execution
 * time of the function.
 *
 * Note that limiting the comparison length to strings up to 512 bytes we
 * can avoid leaking any information about the password length and any
 * possible branch misprediction related leak.
 */
int time_independent_strcmp(char *a, char *b) {
    char bufa[REDIS_AUTHPASS_MAX_LEN], bufb[REDIS_AUTHPASS_MAX_LEN];
    /* The above two strlen perform len(a) + len(b) operations where either
     * a or b are fixed (our password) length, and the difference is only
     * relative to the length of the user provided string, so no information
     * leak is possible in the following two lines of code. */
    unsigned int alen = (unsigned int) strlen(a);                               WIN_PORT_FIX /* cast (unsigned int) */
    unsigned int blen = (unsigned int) strlen(b);                               WIN_PORT_FIX /* cast (unsigned int) */
    unsigned int j;
    int diff = 0;

    /* We can't compare strings longer than our static buffers.
     * Note that this will never pass the first test in practical circumstances
     * so there is no info leak. */
    if (alen > sizeof(bufa) || blen > sizeof(bufb)) return 1;

    memset(bufa,0,sizeof(bufa));        /* Constant time. */
    memset(bufb,0,sizeof(bufb));        /* Constant time. */
    /* Again the time of the following two copies is proportional to
     * len(a) + len(b) so no info is leaked. */
    memcpy(bufa,a,alen);
    memcpy(bufb,b,blen);

    /* Always compare all the chars in the two buffers without
     * conditional expressions. */
    for (j = 0; j < sizeof(bufa); j++) {
        diff |= (bufa[j] ^ bufb[j]);
    }
    /* Length must be equal as well. */
    diff |= alen ^ blen;
    return diff; /* If zero strings are the same. */
}

void authCommand(redisClient *c) {
    if (!server.requirepass) {
        addReplyError(c,"Client sent AUTH, but no password is set");
    } else if (!time_independent_strcmp(c->argv[1]->ptr, server.requirepass)) {
      c->authenticated = 1;
      addReply(c,shared.ok);
    } else {
      c->authenticated = 0;
      addReplyError(c,"invalid password");
    }
}

/* The PING command. It works in a different way if the client is in
 * in Pub/Sub mode. */
void pingCommand(redisClient *c) {
    /* The command takes zero or one arguments. */
    if (c->argc > 2) {
        addReplyErrorFormat(c,"wrong number of arguments for '%s' command",
            c->cmd->name);
        return;
    }

    if (c->flags & REDIS_PUBSUB) {
        addReply(c,shared.mbulkhdr[2]);
        addReplyBulkCBuffer(c,"pong",4);
        if (c->argc == 1)
            addReplyBulkCBuffer(c,"",0);
        else
            addReplyBulk(c,c->argv[1]);
    } else {
        if (c->argc == 1)
            addReply(c,shared.pong);
        else
            addReplyBulk(c,c->argv[1]);
    }
}

void echoCommand(redisClient *c) {
    addReplyBulk(c,c->argv[1]);
}

void timeCommand(redisClient *c) {
    struct timeval tv;

    /* gettimeofday() can only fail if &tv is a bad address so we
     * don't check for errors. */
    gettimeofday(&tv,NULL);
    addReplyMultiBulkLen(c,2);
    addReplyBulkLongLong(c,tv.tv_sec);
    addReplyBulkLongLong(c,tv.tv_usec);
}


/* Helper function for addReplyCommand() to output flags. */
int addReplyCommandFlag(redisClient *c, struct redisCommand *cmd, int f, char *reply) {
    if (cmd->flags & f) {
        addReplyStatus(c, reply);
        return 1;
    }
    return 0;
}

/* Output the representation of a Redis command. Used by the COMMAND command. */
void addReplyCommand(redisClient *c, struct redisCommand *cmd) {
    if (!cmd) {
        addReply(c, shared.nullbulk);
    } else {
        /* We are adding: command name, arg count, flags, first, last, offset */
        addReplyMultiBulkLen(c, 6);
        addReplyBulkCString(c, cmd->name);
        addReplyLongLong(c, cmd->arity);

        int flagcount = 0;
        void *flaglen = addDeferredMultiBulkLength(c);
        flagcount += addReplyCommandFlag(c,cmd,REDIS_CMD_WRITE, "write");
        flagcount += addReplyCommandFlag(c,cmd,REDIS_CMD_READONLY, "readonly");
        flagcount += addReplyCommandFlag(c,cmd,REDIS_CMD_DENYOOM, "denyoom");
        flagcount += addReplyCommandFlag(c,cmd,REDIS_CMD_ADMIN, "admin");
        flagcount += addReplyCommandFlag(c,cmd,REDIS_CMD_PUBSUB, "pubsub");
        flagcount += addReplyCommandFlag(c,cmd,REDIS_CMD_NOSCRIPT, "noscript");
        flagcount += addReplyCommandFlag(c,cmd,REDIS_CMD_RANDOM, "random");
        flagcount += addReplyCommandFlag(c,cmd,REDIS_CMD_SORT_FOR_SCRIPT,"sort_for_script");
        flagcount += addReplyCommandFlag(c,cmd,REDIS_CMD_LOADING, "loading");
        flagcount += addReplyCommandFlag(c,cmd,REDIS_CMD_STALE, "stale");
        flagcount += addReplyCommandFlag(c,cmd,REDIS_CMD_SKIP_MONITOR, "skip_monitor");
        flagcount += addReplyCommandFlag(c,cmd,REDIS_CMD_ASKING, "asking");
        flagcount += addReplyCommandFlag(c,cmd,REDIS_CMD_FAST, "fast");
        if (cmd->getkeys_proc) {
            addReplyStatus(c, "movablekeys");
            flagcount += 1;
        }
        setDeferredMultiBulkLength(c, flaglen, flagcount);

        addReplyLongLong(c, cmd->firstkey);
        addReplyLongLong(c, cmd->lastkey);
        addReplyLongLong(c, cmd->keystep);
    }
}

/* COMMAND <subcommand> <args> */
void commandCommand(redisClient *c) {
    dictIterator *di;
    dictEntry *de;

    if (c->argc == 1) {
        addReplyMultiBulkLen(c, dictSize(server.commands));
        di = dictGetIterator(server.commands);
        while ((de = dictNext(di)) != NULL) {
            addReplyCommand(c, dictGetVal(de));
        }
        dictReleaseIterator(di);
    } else if (!strcasecmp(c->argv[1]->ptr, "info")) {
        int i;
        addReplyMultiBulkLen(c, c->argc-2);
        for (i = 2; i < c->argc; i++) {
            addReplyCommand(c, dictFetchValue(server.commands, c->argv[i]->ptr));
        }
    } else if (!strcasecmp(c->argv[1]->ptr, "count") && c->argc == 2) {
        addReplyLongLong(c, dictSize(server.commands));
    } else if (!strcasecmp(c->argv[1]->ptr,"getkeys") && c->argc >= 3) {
        struct redisCommand *cmd = lookupCommand(c->argv[2]->ptr);
        int *keys, numkeys, j;

        if (!cmd) {
            addReplyErrorFormat(c,"Invalid command specified");
            return;
        } else if ((cmd->arity > 0 && cmd->arity != c->argc-2) ||
                   ((c->argc-2) < -cmd->arity))
        {
            addReplyError(c,"Invalid number of arguments specified for command");
            return;
        }

        keys = getKeysFromCommand(cmd,c->argv+2,c->argc-2,&numkeys);
        addReplyMultiBulkLen(c,numkeys);
        for (j = 0; j < numkeys; j++) addReplyBulk(c,c->argv[keys[j]+2]);
        getKeysFreeResult(keys);
    } else {
        addReplyError(c, "Unknown subcommand or wrong number of arguments.");
        return;
    }
}

/* Convert an amount of bytes into a human readable string in the form
 * of 100B, 2G, 100M, 4K, and so forth. */
void bytesToHuman(char *s, PORT_ULONGLONG n) {
    double d;

    if (n < 1024) {
        /* Bytes */
        sprintf(s,"%lluB",n);
        return;
    } else if (n < (1024*1024)) {
        d = (double)n/(1024);
        sprintf(s,"%.2fK",d);
    } else if (n < (1024LL*1024*1024)) {
        d = (double)n/(1024*1024);
        sprintf(s,"%.2fM",d);
    } else if (n < (1024LL*1024*1024*1024)) {
        d = (double)n/(1024LL*1024*1024);
        sprintf(s,"%.2fG",d);
    } else if (n < (1024LL*1024*1024*1024*1024)) {
        d = (double)n/(1024LL*1024*1024*1024);
        sprintf(s,"%.2fT",d);
    } else if (n < (1024LL*1024*1024*1024*1024*1024)) {
        d = (double)n/(1024LL*1024*1024*1024*1024);
        sprintf(s,"%.2fP",d);
    } else {
        /* Let's hope we never need this */
        sprintf(s,"%lluB",n);
    }
}

/* Create the string returned by the INFO command. This is decoupled
 * by the INFO command itself as we need to report the same information
 * on memory corruption problems. */
sds genRedisInfoString(char *section) {
    sds info = sdsempty();
    time_t uptime = server.unixtime-server.stat_starttime;
    int j, numcommands;
    struct rusage self_ru, c_ru;
    PORT_ULONG lol,bib;
    int allsections = 0, defsections = 0;
    int sections = 0;

    if (section == NULL) section = "default";
    allsections = strcasecmp(section,"all") == 0;
    defsections = strcasecmp(section,"default") == 0;

    getrusage(RUSAGE_SELF, &self_ru);
    getrusage(RUSAGE_CHILDREN, &c_ru);
    getClientsMaxBuffers(&lol,&bib);

    /* Server */
    if (allsections || defsections || !strcasecmp(section,"server")) {
        POSIX_ONLY(static int call_uname = 1;)
        POSIX_ONLY(static struct utsname name;)
        char *mode;

        if (server.cluster_enabled) mode = "cluster";
        else if (server.sentinel_mode) mode = "sentinel";
        else mode = "standalone";

        if (sections++) info = sdscat(info,"\r\n");

        POSIX_ONLY(if (call_uname) {)
            /* Uname can be slow and is always the same output. Cache it. */
            POSIX_ONLY(uname(&name);)
            POSIX_ONLY(call_uname = 0;)
        POSIX_ONLY(})

        info = sdscatprintf(info,
            "# Server\r\n"
            "redis_version:%s\r\n"
            "redis_git_sha1:%s\r\n"
            "redis_git_dirty:%d\r\n"
            "redis_build_id:%llx\r\n"
            "redis_mode:%s\r\n"
            "os:%s %s %s\r\n"
            "arch_bits:%d\r\n"
            "multiplexing_api:%s\r\n"
            POSIX_ONLY("gcc_version:%d.%d.%d\r\n")
            "process_id:%ld\r\n"
            "run_id:%s\r\n"
            "tcp_port:%d\r\n"
            "uptime_in_seconds:%lld\r\n"                                        WIN_PORT_FIX /* %jd -> %lld */
            "uptime_in_days:%lld\r\n"                                           WIN_PORT_FIX /* %jd -> %lld */
            "hz:%d\r\n"
            "lru_clock:%ld\r\n"
            "config_file:%s\r\n",
            REDIS_VERSION,
            redisGitSHA1(),
            strtol(redisGitDirty(),NULL,10) > 0,
            (PORT_ULONGLONG) redisBuildId(),
            mode,
#ifdef _WIN32
            "Windows", "", "",
#else
            name.sysname, name.release, name.machine,
#endif
            server.arch_bits,
            aeGetApiName(),
#ifndef _WIN32
#ifdef __GNUC__
            __GNUC__,__GNUC_MINOR__,__GNUC_PATCHLEVEL__,
#else
            0,0,0,
#endif
#endif
            (PORT_LONG) getpid(),
            server.runid,
            server.port,
            (intmax_t)uptime,
            (intmax_t)(uptime/(3600*24)),
            server.hz,
            (PORT_ULONG) server.lruclock,
            server.configfile ? server.configfile : "");
    }

    /* Clients */
    if (allsections || defsections || !strcasecmp(section,"clients")) {
        if (sections++) info = sdscat(info,"\r\n");
        info = sdscatprintf(info,
            "# Clients\r\n"
            "connected_clients:%Iu\r\n"                                         WIN_PORT_FIX /* %lu -> %Iu */
            "client_longest_output_list:%Iu\r\n"                                WIN_PORT_FIX /* %lu -> %Iu */
            "client_biggest_input_buf:%Iu\r\n"                                  WIN_PORT_FIX /* %lu -> %Iu */
            "blocked_clients:%d\r\n",
            listLength(server.clients)-listLength(server.slaves),
            lol, bib,
            server.bpop_blocked_clients);
    }

    /* Memory */
    if (allsections || defsections || !strcasecmp(section,"memory")) {
        char hmem[64];
        char peak_hmem[64];
        size_t zmalloc_used = zmalloc_used_memory();

        /* Peak memory is updated from time to time by serverCron() so it
         * may happen that the instantaneous value is slightly bigger than
         * the peak value. This may confuse users, so we update the peak
         * if found smaller than the current memory usage. */
        if (zmalloc_used > server.stat_peak_memory)
            server.stat_peak_memory = zmalloc_used;

        bytesToHuman(hmem,zmalloc_used);
        bytesToHuman(peak_hmem,server.stat_peak_memory);
        if (sections++) info = sdscat(info,"\r\n");
        info = sdscatprintf(info,
            "# Memory\r\n"
            "used_memory:%Iu\r\n"                                               WIN_PORT_FIX /* %zu -> %Iu */
            "used_memory_human:%s\r\n"
            "used_memory_rss:%Iu\r\n"                                           WIN_PORT_FIX /* %zu -> %Iu */
            "used_memory_peak:%Iu\r\n"                                          WIN_PORT_FIX /* %zu -> %Iu */
            "used_memory_peak_human:%s\r\n"
            "used_memory_lua:%lld\r\n"
            "mem_fragmentation_ratio:%.2f\r\n"
            "mem_allocator:%s\r\n",
            zmalloc_used,
            hmem,
            server.resident_set_size,
            server.stat_peak_memory,
            peak_hmem,
            ((PORT_LONGLONG)lua_gc(server.lua,LUA_GCCOUNT,0))*1024LL,
            zmalloc_get_fragmentation_ratio(server.resident_set_size),
            ZMALLOC_LIB
            );
    }

    /* Persistence */
    if (allsections || defsections || !strcasecmp(section,"persistence")) {
        if (sections++) info = sdscat(info,"\r\n");
        info = sdscatprintf(info,
            "# Persistence\r\n"
            "loading:%d\r\n"
            "rdb_changes_since_last_save:%lld\r\n"
            "rdb_bgsave_in_progress:%d\r\n"
            "rdb_last_save_time:%lld\r\n"                                       WIN_PORT_FIX /* %jd -> %lld */
            "rdb_last_bgsave_status:%s\r\n"
            "rdb_last_bgsave_time_sec:%lld\r\n"                                 WIN_PORT_FIX /* %jd -> %lld */
            "rdb_current_bgsave_time_sec:%lld\r\n"                              WIN_PORT_FIX /* %jd -> %lld */
            "aof_enabled:%d\r\n"
            "aof_rewrite_in_progress:%d\r\n"
            "aof_rewrite_scheduled:%d\r\n"
            "aof_last_rewrite_time_sec:%lld\r\n"                                WIN_PORT_FIX /* %jd -> %lld */
            "aof_current_rewrite_time_sec:%lld\r\n"                             WIN_PORT_FIX /* %jd -> %lld */
            "aof_last_bgrewrite_status:%s\r\n"
            "aof_last_write_status:%s\r\n",
            server.loading,
            server.dirty,
            server.rdb_child_pid != -1,
            (intmax_t)server.lastsave,
            (server.lastbgsave_status == REDIS_OK) ? "ok" : "err",
            (intmax_t)server.rdb_save_time_last,
            (intmax_t)((server.rdb_child_pid == -1) ?
                -1 : time(NULL)-server.rdb_save_time_start),
            server.aof_state != REDIS_AOF_OFF,
            server.aof_child_pid != -1,
            server.aof_rewrite_scheduled,
            (intmax_t)server.aof_rewrite_time_last,
            (intmax_t)((server.aof_child_pid == -1) ?
                -1 : time(NULL)-server.aof_rewrite_time_start),
            (server.aof_lastbgrewrite_status == REDIS_OK) ? "ok" : "err",
            (server.aof_last_write_status == REDIS_OK) ? "ok" : "err");

        if (server.aof_state != REDIS_AOF_OFF) {
            info = sdscatprintf(info,
                "aof_current_size:%lld\r\n"
                "aof_base_size:%lld\r\n"
                "aof_pending_rewrite:%d\r\n"
                "aof_buffer_length:%Iu\r\n"                                     WIN_PORT_FIX /* %zu -> %Iu */
                "aof_rewrite_buffer_length:%Iu\r\n"                             WIN_PORT_FIX /* %lu -> %Iu */
                "aof_pending_bio_fsync:%llu\r\n"
                "aof_delayed_fsync:%Iu\r\n",                                    WIN_PORT_FIX /* %lu -> %Iu */
                (PORT_LONGLONG) server.aof_current_size,
                (PORT_LONGLONG) server.aof_rewrite_base_size,
                server.aof_rewrite_scheduled,
                sdslen(server.aof_buf),
                aofRewriteBufferSize(),
                bioPendingJobsOfType(REDIS_BIO_AOF_FSYNC),
                server.aof_delayed_fsync);
        }

        if (server.loading) {
            double perc;
            time_t eta, elapsed;
            off_t remaining_bytes = server.loading_total_bytes-
                                    server.loading_loaded_bytes;

            perc = ((double)server.loading_loaded_bytes /
                   (server.loading_total_bytes+1)) * 100;

            elapsed = time(NULL)-server.loading_start_time;
            if (elapsed == 0) {
                eta = 1; /* A fake 1 second figure if we don't have
                            enough info */
            } else {
                eta = (elapsed*remaining_bytes)/(server.loading_loaded_bytes+1);
            }

            info = sdscatprintf(info,
                "loading_start_time:%jd\r\n"
                "loading_total_bytes:%llu\r\n"
                "loading_loaded_bytes:%llu\r\n"
                "loading_loaded_perc:%.2f\r\n"
                "loading_eta_seconds:%jd\r\n",
                (intmax_t) server.loading_start_time,
                (PORT_ULONGLONG) server.loading_total_bytes,
                (PORT_ULONGLONG) server.loading_loaded_bytes,
                perc,
                (intmax_t)eta
            );
        }
    }

    /* Stats */
    if (allsections || defsections || !strcasecmp(section,"stats")) {
        if (sections++) info = sdscat(info,"\r\n");
        info = sdscatprintf(info,
            "# Stats\r\n"
            "total_connections_received:%lld\r\n"
            "total_commands_processed:%lld\r\n"
            "instantaneous_ops_per_sec:%lld\r\n"
            "total_net_input_bytes:%lld\r\n"
            "total_net_output_bytes:%lld\r\n"
            "instantaneous_input_kbps:%.2f\r\n"
            "instantaneous_output_kbps:%.2f\r\n"
            "rejected_connections:%lld\r\n"
            "sync_full:%lld\r\n"
            "sync_partial_ok:%lld\r\n"
            "sync_partial_err:%lld\r\n"
            "expired_keys:%lld\r\n"
            "evicted_keys:%lld\r\n"
            "keyspace_hits:%lld\r\n"
            "keyspace_misses:%lld\r\n"
            "pubsub_channels:%ld\r\n"
            "pubsub_patterns:%Iu\r\n"                                           WIN_PORT_FIX /* %lu -> %Iu */
            "latest_fork_usec:%lld\r\n"
            "migrate_cached_sockets:%ld\r\n",
            server.stat_numconnections,
            server.stat_numcommands,
            getInstantaneousMetric(REDIS_METRIC_COMMAND),
            server.stat_net_input_bytes,
            server.stat_net_output_bytes,
            (float)getInstantaneousMetric(REDIS_METRIC_NET_INPUT)/1024,
            (float)getInstantaneousMetric(REDIS_METRIC_NET_OUTPUT)/1024,
            server.stat_rejected_conn,
            server.stat_sync_full,
            server.stat_sync_partial_ok,
            server.stat_sync_partial_err,
            server.stat_expiredkeys,
            server.stat_evictedkeys,
            server.stat_keyspace_hits,
            server.stat_keyspace_misses,
            dictSize(server.pubsub_channels),
            listLength(server.pubsub_patterns),
            server.stat_fork_time,
            dictSize(server.migrate_cached_sockets));
    }

    /* Replication */
    if (allsections || defsections || !strcasecmp(section,"replication")) {
        if (sections++) info = sdscat(info,"\r\n");
        info = sdscatprintf(info,
            "# Replication\r\n"
            "role:%s\r\n",
            server.masterhost == NULL ? "master" : "slave");
        if (server.masterhost) {
            PORT_LONGLONG slave_repl_offset = 1;

            if (server.master)
                slave_repl_offset = server.master->reploff;
            else if (server.cached_master)
                slave_repl_offset = server.cached_master->reploff;

            info = sdscatprintf(info,
                "master_host:%s\r\n"
                "master_port:%d\r\n"
                "master_link_status:%s\r\n"
                "master_last_io_seconds_ago:%d\r\n"
                "master_sync_in_progress:%d\r\n"
                "slave_repl_offset:%lld\r\n"
                ,server.masterhost,
                server.masterport,
                (server.repl_state == REDIS_REPL_CONNECTED) ?
                    "up" : "down",
                server.master ?
                ((int)(server.unixtime-server.master->lastinteraction)) : -1,
                server.repl_state == REDIS_REPL_TRANSFER,
                slave_repl_offset
            );

            if (server.repl_state == REDIS_REPL_TRANSFER) {
                info = sdscatprintf(info,
                    "master_sync_left_bytes:%lld\r\n"
                    "master_sync_last_io_seconds_ago:%d\r\n"
                    , (PORT_LONGLONG)
                        (server.repl_transfer_size - server.repl_transfer_read),
                    (int)(server.unixtime-server.repl_transfer_lastio)
                );
            }

            if (server.repl_state != REDIS_REPL_CONNECTED) {
                info = sdscatprintf(info,
                    "master_link_down_since_seconds:%jd\r\n",
                    (intmax_t)server.unixtime-server.repl_down_since);
            }
            info = sdscatprintf(info,
                "slave_priority:%d\r\n"
                "slave_read_only:%d\r\n",
                server.slave_priority,
                server.repl_slave_ro);
        }

        info = sdscatprintf(info,
            "connected_slaves:%Iu\r\n",                                         WIN_PORT_FIX /* %lu -> %Iu */
            listLength(server.slaves));

        /* If min-slaves-to-write is active, write the number of slaves
         * currently considered 'good'. */
        if (server.repl_min_slaves_to_write &&
            server.repl_min_slaves_max_lag) {
            info = sdscatprintf(info,
                "min_slaves_good_slaves:%d\r\n",
                server.repl_good_slaves_count);
        }

        if (listLength(server.slaves)) {
            int slaveid = 0;
            listNode *ln;
            listIter li;

            listRewind(server.slaves,&li);
            while((ln = listNext(&li))) {
                redisClient *slave = listNodeValue(ln);
                char *state = NULL;
                char ip[REDIS_IP_STR_LEN];
                int port;
                PORT_LONG lag = 0;

                if (anetPeerToString(slave->fd,ip,sizeof(ip),&port) == -1) continue;
                switch(slave->replstate) {
                case REDIS_REPL_WAIT_BGSAVE_START:
                case REDIS_REPL_WAIT_BGSAVE_END:
                    state = "wait_bgsave";
                    break;
                case REDIS_REPL_SEND_BULK:
                    state = "send_bulk";
                    break;
                case REDIS_REPL_ONLINE:
                    state = "online";
                    break;
                }
                if (state == NULL) continue;
                if (slave->replstate == REDIS_REPL_ONLINE)
                    lag = (PORT_LONG)(time(NULL) - slave->repl_ack_time);       WIN_PORT_FIX /* cast (PORT_LONG) */

                info = sdscatprintf(info,
                    "slave%d:ip=%s,port=%d,state=%s,"
                    "offset=%lld,lag=%ld\r\n",
                    slaveid,ip,slave->slave_listening_port,state,
                    slave->repl_ack_off, lag);
                slaveid++;
            }
        }
        info = sdscatprintf(info,
            "master_repl_offset:%lld\r\n"
            "repl_backlog_active:%d\r\n"
            "repl_backlog_size:%lld\r\n"
            "repl_backlog_first_byte_offset:%lld\r\n"
            "repl_backlog_histlen:%lld\r\n",
            server.master_repl_offset,
            server.repl_backlog != NULL,
            server.repl_backlog_size,
            server.repl_backlog_off,
            server.repl_backlog_histlen);
    }

    /* CPU */
    if (allsections || defsections || !strcasecmp(section,"cpu")) {
        if (sections++) info = sdscat(info,"\r\n");
        info = sdscatprintf(info,
        "# CPU\r\n"
        "used_cpu_sys:%.2f\r\n"
        "used_cpu_user:%.2f\r\n"
        "used_cpu_sys_children:%.2f\r\n"
        "used_cpu_user_children:%.2f\r\n",
        (float)self_ru.ru_stime.tv_sec+(float)self_ru.ru_stime.tv_usec/1000000,
        (float)self_ru.ru_utime.tv_sec+(float)self_ru.ru_utime.tv_usec/1000000,
        (float)c_ru.ru_stime.tv_sec+(float)c_ru.ru_stime.tv_usec/1000000,
        (float)c_ru.ru_utime.tv_sec+(float)c_ru.ru_utime.tv_usec/1000000);
    }

    /* cmdtime */
    if (allsections || !strcasecmp(section,"commandstats")) {
        if (sections++) info = sdscat(info,"\r\n");
        info = sdscatprintf(info, "# Commandstats\r\n");
        numcommands = sizeof(redisCommandTable)/sizeof(struct redisCommand);
        for (j = 0; j < numcommands; j++) {
            struct redisCommand *c = redisCommandTable+j;

            if (!c->calls) continue;
            info = sdscatprintf(info,
                "cmdstat_%s:calls=%lld,usec=%lld,usec_per_call=%.2f\r\n",
                c->name, c->calls, c->microseconds,
                (c->calls == 0) ? 0 : ((float)c->microseconds/c->calls));
        }
    }

    /* Cluster */
    if (allsections || defsections || !strcasecmp(section,"cluster")) {
        if (sections++) info = sdscat(info,"\r\n");
        info = sdscatprintf(info,
        "# Cluster\r\n"
        "cluster_enabled:%d\r\n",
        server.cluster_enabled);
    }

    /* Key space */
    if (allsections || defsections || !strcasecmp(section,"keyspace")) {
        if (sections++) info = sdscat(info,"\r\n");
        info = sdscatprintf(info, "# Keyspace\r\n");
        for (j = 0; j < server.dbnum; j++) {
            PORT_LONGLONG keys, vkeys;

            keys = dictSize(server.db[j].dict);
            vkeys = dictSize(server.db[j].expires);
            if (keys || vkeys) {
                info = sdscatprintf(info,
                    "db%d:keys=%lld,expires=%lld,avg_ttl=%lld\r\n",
                    j, keys, vkeys, server.db[j].avg_ttl);
            }
        }
    }
    return info;
}

void infoCommand(redisClient *c) {
    char *section = c->argc == 2 ? c->argv[1]->ptr : "default";

    if (c->argc > 2) {
        addReply(c,shared.syntaxerr);
        return;
    }
    sds info = genRedisInfoString(section);
    addReplySds(c,sdscatprintf(sdsempty(),"$%Iu\r\n",                           WIN_PORT_FIX /* %lu -> %Iu */
        (PORT_ULONG) sdslen(info)));
    addReplySds(c,info);
    addReply(c,shared.crlf);
}

void monitorCommand(redisClient *c) {
    /* ignore MONITOR if already slave or in monitor mode */
    if (c->flags & REDIS_SLAVE) return;

    c->flags |= (REDIS_SLAVE|REDIS_MONITOR);
    listAddNodeTail(server.monitors,c);
    addReply(c,shared.ok);
}

/* ============================ Maxmemory directive  ======================== */

/* freeMemoryIfNeeded() gets called when 'maxmemory' is set on the config
 * file to limit the max memory used by the server, before processing a
 * command.
 *
 * The goal of the function is to free enough memory to keep Redis under the
 * configured memory limit.
 *
 * The function starts calculating how many bytes should be freed to keep
 * Redis under the limit, and enters a loop selecting the best keys to
 * evict accordingly to the configured policy.
 *
 * If all the bytes needed to return back under the limit were freed the
 * function returns REDIS_OK, otherwise REDIS_ERR is returned, and the caller
 * should block the execution of commands that will result in more memory
 * used by the server.
 *
 * ------------------------------------------------------------------------
 *
 * LRU approximation algorithm
 *
 * Redis uses an approximation of the LRU algorithm that runs in constant
 * memory. Every time there is a key to expire, we sample N keys (with
 * N very small, usually in around 5) to populate a pool of best keys to
 * evict of M keys (the pool size is defined by REDIS_EVICTION_POOL_SIZE).
 *
 * The N keys sampled are added in the pool of good keys to expire (the one
 * with an old access time) if they are better than one of the current keys
 * in the pool.
 *
 * After the pool is populated, the best key we have in the pool is expired.
 * However note that we don't remove keys from the pool when they are deleted
 * so the pool may contain keys that no longer exist.
 *
 * When we try to evict a key, and all the entries in the pool don't exist
 * we populate it again. This time we'll be sure that the pool has at least
 * one key that can be evicted, if there is at least one key that can be
 * evicted in the whole database. */

/* Create a new eviction pool. */
struct evictionPoolEntry *evictionPoolAlloc(void) {
    struct evictionPoolEntry *ep;
    int j;

    ep = zmalloc(sizeof(*ep)*REDIS_EVICTION_POOL_SIZE);
    for (j = 0; j < REDIS_EVICTION_POOL_SIZE; j++) {
        ep[j].idle = 0;
        ep[j].key = NULL;
    }
    return ep;
}

/* This is an helper function for freeMemoryIfNeeded(), it is used in order
 * to populate the evictionPool with a few entries every time we want to
 * expire a key. Keys with idle time smaller than one of the current
 * keys are added. Keys are always added if there are free entries.
 *
 * We insert keys on place in ascending order, so keys with the smaller
 * idle time are on the left, and keys with the higher idle time on the
 * right. */

#define EVICTION_SAMPLES_ARRAY_SIZE 16
void evictionPoolPopulate(dict *sampledict, dict *keydict, struct evictionPoolEntry *pool) {
    int j, k, count;
    dictEntry *_samples[EVICTION_SAMPLES_ARRAY_SIZE];
    dictEntry **samples;

    /* Try to use a static buffer: this function is a big hit...
     * Note: it was actually measured that this helps. */
    if (server.maxmemory_samples <= EVICTION_SAMPLES_ARRAY_SIZE) {
        samples = _samples;
    } else {
        samples = zmalloc(sizeof(samples[0])*server.maxmemory_samples);
    }

    count = dictGetSomeKeys(sampledict,samples,server.maxmemory_samples);
    for (j = 0; j < count; j++) {
        PORT_ULONGLONG idle;
        sds key;
        robj *o;
        dictEntry *de;

        de = samples[j];
        key = dictGetKey(de);
        /* If the dictionary we are sampling from is not the main
         * dictionary (but the expires one) we need to lookup the key
         * again in the key dictionary to obtain the value object. */
        if (sampledict != keydict) de = dictFind(keydict, key);
        o = dictGetVal(de);
        idle = estimateObjectIdleTime(o);

        /* Insert the element inside the pool.
         * First, find the first empty bucket or the first populated
         * bucket that has an idle time smaller than our idle time. */
        k = 0;
        while (k < REDIS_EVICTION_POOL_SIZE &&
               pool[k].key &&
               pool[k].idle < idle) k++;
        if (k == 0 && pool[REDIS_EVICTION_POOL_SIZE-1].key != NULL) {
            /* Can't insert if the element is < the worst element we have
             * and there are no empty buckets. */
            continue;
        } else if (k < REDIS_EVICTION_POOL_SIZE && pool[k].key == NULL) {
            /* Inserting into empty position. No setup needed before insert. */
        } else {
            /* Inserting in the middle. Now k points to the first element
             * greater than the element to insert.  */
            if (pool[REDIS_EVICTION_POOL_SIZE-1].key == NULL) {
                /* Free space on the right? Insert at k shifting
                 * all the elements from k to end to the right. */
                memmove(pool+k+1,pool+k,
                    sizeof(pool[0])*(REDIS_EVICTION_POOL_SIZE-k-1));
            } else {
                /* No free space on right? Insert at k-1 */
                k--;
                /* Shift all elements on the left of k (included) to the
                 * left, so we discard the element with smaller idle time. */
                sdsfree(pool[0].key);
                memmove(pool,pool+1,sizeof(pool[0])*k);
            }
        }
        pool[k].key = sdsdup(key);
        pool[k].idle = idle;
    }
    if (samples != _samples) zfree(samples);
}

int freeMemoryIfNeeded(void) {
    size_t mem_used, mem_tofree, mem_freed;
    int slaves = (int)listLength(server.slaves);                                WIN_PORT_FIX /* cast (int) */
    mstime_t latency, eviction_latency;

    /* Remove the size of slaves output buffers and AOF buffer from the
     * count of used memory. */
    mem_used = zmalloc_used_memory();
    if (slaves) {
        listIter li;
        listNode *ln;

        listRewind(server.slaves,&li);
        while((ln = listNext(&li))) {
            redisClient *slave = listNodeValue(ln);
            PORT_ULONG obuf_bytes = getClientOutputBufferMemoryUsage(slave);
            if (obuf_bytes > mem_used)
                mem_used = 0;
            else
                mem_used -= obuf_bytes;
        }
    }
    if (server.aof_state != REDIS_AOF_OFF) {
        mem_used -= sdslen(server.aof_buf);
        mem_used -= aofRewriteBufferSize();
    }

    /* Check if we are over the memory limit. */
    if (mem_used <= server.maxmemory) return REDIS_OK;

    if (server.maxmemory_policy == REDIS_MAXMEMORY_NO_EVICTION)
        return REDIS_ERR; /* We need to free memory, but policy forbids. */

    /* Compute how much memory we need to free. */
    mem_tofree = mem_used - (size_t)server.maxmemory;                           WIN_PORT_FIX /* cast (size_t) */
    mem_freed = 0;
    latencyStartMonitor(latency);
    while (mem_freed < mem_tofree) {
        int j, k, keys_freed = 0;

        for (j = 0; j < server.dbnum; j++) {
            PORT_LONG bestval = 0; /* just to prevent warning */
            sds bestkey = NULL;
            dictEntry *de;
            redisDb *db = server.db+j;
            dict *dict;

            if (server.maxmemory_policy == REDIS_MAXMEMORY_ALLKEYS_LRU ||
                server.maxmemory_policy == REDIS_MAXMEMORY_ALLKEYS_RANDOM)
            {
                dict = server.db[j].dict;
            } else {
                dict = server.db[j].expires;
            }
            if (dictSize(dict) == 0) continue;

            /* volatile-random and allkeys-random policy */
            if (server.maxmemory_policy == REDIS_MAXMEMORY_ALLKEYS_RANDOM ||
                server.maxmemory_policy == REDIS_MAXMEMORY_VOLATILE_RANDOM)
            {
                de = dictGetRandomKey(dict);
                bestkey = dictGetKey(de);
            }

            /* volatile-lru and allkeys-lru policy */
            else if (server.maxmemory_policy == REDIS_MAXMEMORY_ALLKEYS_LRU ||
                server.maxmemory_policy == REDIS_MAXMEMORY_VOLATILE_LRU)
            {
                struct evictionPoolEntry *pool = db->eviction_pool;

                while(bestkey == NULL) {
                    evictionPoolPopulate(dict, db->dict, db->eviction_pool);
                    /* Go backward from best to worst element to evict. */
                    for (k = REDIS_EVICTION_POOL_SIZE-1; k >= 0; k--) {
                        if (pool[k].key == NULL) continue;
                        de = dictFind(dict,pool[k].key);

                        /* Remove the entry from the pool. */
                        sdsfree(pool[k].key);
                        /* Shift all elements on its right to left. */
                        memmove(pool+k,pool+k+1,
                            sizeof(pool[0])*(REDIS_EVICTION_POOL_SIZE-k-1));
                        /* Clear the element on the right which is empty
                         * since we shifted one position to the left.  */
                        pool[REDIS_EVICTION_POOL_SIZE-1].key = NULL;
                        pool[REDIS_EVICTION_POOL_SIZE-1].idle = 0;

                        /* If the key exists, is our pick. Otherwise it is
                         * a ghost and we need to try the next element. */
                        if (de) {
                            bestkey = dictGetKey(de);
                            break;
                        } else {
                            /* Ghost... */
                            continue;
                        }
                    }
                }
            }

            /* volatile-ttl */
            else if (server.maxmemory_policy == REDIS_MAXMEMORY_VOLATILE_TTL) {
                for (k = 0; k < server.maxmemory_samples; k++) {
                    sds thiskey;
                    PORT_LONG thisval;

                    de = dictGetRandomKey(dict);
                    thiskey = dictGetKey(de);
                    thisval = (PORT_LONG) dictGetVal(de);                       WIN_PORT_FIX /* cast (PORT_LONG) */

                    /* Expire sooner (minor expire unix timestamp) is better
                     * candidate for deletion */
                    if (bestkey == NULL || thisval < bestval) {
                        bestkey = thiskey;
                        bestval = thisval;
                    }
                }
            }

            /* Finally remove the selected key. */
            if (bestkey) {
                PORT_LONGLONG delta;

                robj *keyobj = createStringObject(bestkey,sdslen(bestkey));
                propagateExpire(db,keyobj);
                /* We compute the amount of memory freed by dbDelete() alone.
                 * It is possible that actually the memory needed to propagate
                 * the DEL in AOF and replication link is greater than the one
                 * we are freeing removing the key, but we can't account for
                 * that otherwise we would never exit the loop.
                 *
                 * AOF and Output buffer memory will be freed eventually so
                 * we only care about memory used by the key space. */
                delta = (PORT_LONGLONG) zmalloc_used_memory();
                latencyStartMonitor(eviction_latency);
                dbDelete(db,keyobj);
                latencyEndMonitor(eviction_latency);
                latencyAddSampleIfNeeded("eviction-del",eviction_latency);
                latencyRemoveNestedEvent(latency,eviction_latency);
                delta -= (PORT_LONGLONG) zmalloc_used_memory();
                mem_freed += delta;
                server.stat_evictedkeys++;
                notifyKeyspaceEvent(REDIS_NOTIFY_EVICTED, "evicted",
                    keyobj, db->id);
                decrRefCount(keyobj);
                keys_freed++;

                /* When the memory to free starts to be big enough, we may
                 * start spending so much time here that is impossible to
                 * deliver data to the slaves fast enough, so we force the
                 * transmission here inside the loop. */
                if (slaves) flushSlavesOutputBuffers();
            }
        }
        if (!keys_freed) {
            latencyEndMonitor(latency);
            latencyAddSampleIfNeeded("eviction-cycle",latency);
            return REDIS_ERR; /* nothing to free... */
        }
    }
    latencyEndMonitor(latency);
    latencyAddSampleIfNeeded("eviction-cycle",latency);
    return REDIS_OK;
}

/* =================================== Main! ================================ */

#ifdef __linux__
int linuxOvercommitMemoryValue(void) {
    FILE *fp = fopen("/proc/sys/vm/overcommit_memory","r");
    char buf[64];

    if (!fp) return -1;
    if (fgets(buf,64,fp) == NULL) {
        fclose(fp);
        return -1;
    }
    fclose(fp);

    return atoi(buf);
}

void linuxMemoryWarnings(void) {
    if (linuxOvercommitMemoryValue() == 0) {
        redisLog(REDIS_WARNING,"WARNING overcommit_memory is set to 0! Background save may fail under low memory condition. To fix this issue add 'vm.overcommit_memory = 1' to /etc/sysctl.conf and then reboot or run the command 'sysctl vm.overcommit_memory=1' for this to take effect.");
    }
    if (THPIsEnabled()) {
        redisLog(REDIS_WARNING,"WARNING you have Transparent Huge Pages (THP) support enabled in your kernel. This will create latency and memory usage issues with Redis. To fix this issue run the command 'echo never > /sys/kernel/mm/transparent_hugepage/enabled' as root, and add it to your /etc/rc.local in order to retain the setting after a reboot. Redis must be restarted after THP is disabled.");
    }
}
#endif /* __linux__ */

void createPidFile(void) {
    /* Try to write the pid file in a best-effort way. */
    FILE *fp = fopen(server.pidfile,"w");
    if (fp) {
        fprintf(fp,"%d\n",(int)getpid());
        fclose(fp);
    }
}

void daemonize(void) {
#ifdef _WIN32
    redisLog(REDIS_WARNING,"Windows does not support daemonize. Start Redis as service");
#else
    int fd;

    if (fork() != 0) exit(0); /* parent exits */
    setsid(); /* create a new session */

    /* Every output goes to /dev/null. If Redis is daemonized but
     * the 'logfile' is set to 'stdout' in the configuration file
     * it will not log at all. */
    if ((fd = open("/dev/null", O_RDWR, 0)) != -1) {
        dup2(fd, STDIN_FILENO);
        dup2(fd, STDOUT_FILENO);
        dup2(fd, STDERR_FILENO);
        if (fd > STDERR_FILENO) close(fd);
    }
#endif
}

void version(void) {
    printf("Redis server v=%s sha=%s:%d malloc=%s bits=%d build=%llx\n",    /* TODO: verify %llx */
        REDIS_VERSION,
        redisGitSHA1(),
        atoi(redisGitDirty()) > 0,
        ZMALLOC_LIB,
        sizeof(PORT_LONG) == 4 ? 32 : 64,
        (PORT_ULONGLONG) redisBuildId());
    exit(0);
}

void usage(void) {
    fprintf(stderr,"Usage: ./redis-server [/path/to/redis.conf] [options]\n");
    fprintf(stderr,"       ./redis-server - (read config from stdin)\n");
    fprintf(stderr,"       ./redis-server -v or --version\n");
    fprintf(stderr,"       ./redis-server -h or --help\n");
    fprintf(stderr,"       ./redis-server --test-memory <megabytes>\n\n");
    fprintf(stderr,"Examples:\n");
    fprintf(stderr,"       ./redis-server (run the server with default conf)\n");
    fprintf(stderr,"       ./redis-server /etc/redis/6379.conf\n");
    fprintf(stderr,"       ./redis-server --port 7777\n");
    fprintf(stderr,"       ./redis-server --port 7777 --slaveof 127.0.0.1 8888\n");
    fprintf(stderr,"       ./redis-server /etc/myredis.conf --loglevel verbose\n\n");
    fprintf(stderr,"Sentinel mode:\n");
    fprintf(stderr,"       ./redis-server /etc/sentinel.conf --sentinel\n");
    exit(1);
}

void redisAsciiArt(void) {
#include "asciilogo.h"
    char *buf = zmalloc(1024*16);
    char *mode;

    if (server.cluster_enabled) mode = "cluster";
    else if (server.sentinel_mode) mode = "sentinel";
    else mode = "standalone";

    if (server.syslog_enabled) {
        redisLog(REDIS_NOTICE,
            "Redis %s (%s/%d) %s bit, %s mode, port %d, pid %ld ready to start.",
            REDIS_VERSION,
            redisGitSHA1(),
            strtol(redisGitDirty(),NULL,10) > 0,
            (sizeof(PORT_LONG) == 8) ? "64" : "32",
            mode, server.port,
            (PORT_LONG) getpid()
        );
    } else {
        snprintf(buf,1024*16,ascii_logo,
            REDIS_VERSION,
            redisGitSHA1(),
            strtol(redisGitDirty(),NULL,10) > 0,
            (sizeof(PORT_LONG) == 8) ? "64" : "32",
            mode, server.port,
            (PORT_LONG) getpid()
        );
        redisLogRaw(REDIS_NOTICE|REDIS_LOG_RAW,buf);
    }
    zfree(buf);
}

static void sigShutdownHandler(int sig) {
    char *msg;

    switch (sig) {
    case SIGINT:
        msg = "Received SIGINT scheduling shutdown...";
        break;
    case SIGTERM:
        msg = "Received SIGTERM scheduling shutdown...";
        break;
    default:
        msg = "Received shutdown signal, scheduling shutdown...";
    };

    /* SIGINT is often delivered via Ctrl+C in an interactive session.
     * If we receive the signal the second time, we interpret this as
     * the user really wanting to quit ASAP without waiting to persist
     * on disk. */
    if (server.shutdown_asap && sig == SIGINT) {
        redisLogFromHandler(REDIS_WARNING, "You insist... exiting now.");
        rdbRemoveTempFile(getpid());
        exit(1); /* Exit with an error since this was not a clean shutdown. */
    } else if (server.loading) {
        exit(0);
    }

    redisLogFromHandler(REDIS_WARNING, msg);
    server.shutdown_asap = 1;
}

void setupSignalHandlers(void) {
    struct sigaction act;

    /* When the SA_SIGINFO flag is set in sa_flags then sa_sigaction is used.
     * Otherwise, sa_handler is used. */
    sigemptyset(&act.sa_mask);
    act.sa_flags = 0;
    act.sa_handler = sigShutdownHandler;
    sigaction(SIGTERM, &act, NULL);
    sigaction(SIGINT, &act, NULL);

#ifdef HAVE_BACKTRACE
    sigemptyset(&act.sa_mask);
    act.sa_flags = SA_NODEFER | SA_RESETHAND | SA_SIGINFO;
    act.sa_sigaction = sigsegvHandler;
    sigaction(SIGSEGV, &act, NULL);
    sigaction(SIGBUS, &act, NULL);
    sigaction(SIGFPE, &act, NULL);
    sigaction(SIGILL, &act, NULL);
#endif
    return;
}

void memtest(size_t megabytes, int passes);

/* Returns 1 if there is --sentinel among the arguments or if
 * argv[0] is exactly "redis-sentinel". */
int checkForSentinelMode(int argc, char **argv) {
    int j;

    if (strstr(argv[0],"redis-sentinel") != NULL) return 1;
    for (j = 1; j < argc; j++)
        if (!strcmp(argv[j],"--sentinel")) return 1;
    return 0;
}

/* Function called at startup to load RDB or AOF file in memory. */
void loadDataFromDisk(void) {
    PORT_LONGLONG start = ustime();
    if (server.aof_state == REDIS_AOF_ON) {
        if (loadAppendOnlyFile(server.aof_filename) == REDIS_OK)
            redisLog(REDIS_NOTICE,"DB loaded from append only file: %.3f seconds",(float)(ustime()-start)/1000000);
    } else {
        if (rdbLoad(server.rdb_filename) == REDIS_OK) {
            redisLog(REDIS_NOTICE,"DB loaded from disk: %.3f seconds",
                (float)(ustime()-start)/1000000);
        } else if (errno != ENOENT) {
            redisLog(REDIS_WARNING,"Fatal error loading the DB: %s. Exiting.",strerror(errno));
            exit(1);
        }
    }
}

void redisOutOfMemoryHandler(size_t allocation_size) {
    WIN32_ONLY(bugReportStart();)
    redisLog(REDIS_WARNING, "Out Of Memory allocating %Iu bytes.",              WIN_PORT_FIX /* %zu -> %Iu */
        allocation_size);
    IF_WIN32(abort(),redisPanic("Redis aborting for OUT OF MEMORY"));
}

void redisSetProcTitle(char *title) {
#ifdef USE_SETPROCTITLE
    char *server_mode = "";
    if (server.cluster_enabled) server_mode = " [cluster]";
    else if (server.sentinel_mode) server_mode = " [sentinel]";

    setproctitle("%s %s:%d%s",
        title,
        server.bindaddr_count ? server.bindaddr[0] : "*",
        server.port,
        server_mode);
#else
    REDIS_NOTUSED(title);
#endif
}

int main(int argc, char **argv) {
    struct timeval tv;

    /* We need to initialize our libraries, and the server configuration. */
#ifdef INIT_SETPROCTITLE_REPLACEMENT
    spt_init(argc, argv);
#endif
    setlocale(LC_COLLATE,"");
    zmalloc_enable_thread_safeness();
    zmalloc_set_oom_handler(redisOutOfMemoryHandler);
    srand((unsigned int)time(NULL)^getpid());                                   WIN_PORT_FIX /* cast (unsigned int) */
    gettimeofday(&tv,NULL);
    dictSetHashFunctionSeed(tv.tv_sec^tv.tv_usec^getpid());
    server.sentinel_mode = checkForSentinelMode(argc,argv);
    initServerConfig();

    /* We need to init sentinel right now as parsing the configuration file
     * in sentinel mode will have the effect of populating the sentinel
     * data structures with master nodes to monitor. */
    if (server.sentinel_mode) {
        initSentinelConfig();
        initSentinel();
    }

    if (argc >= 2) {
        int j = 1; /* First option to parse in argv[] */
        sds options = sdsempty();
        char *configfile = NULL;

        /* Handle special options --help and --version */
        if (strcmp(argv[1], "-v") == 0 ||
            strcmp(argv[1], "--version") == 0) version();
        if (strcmp(argv[1], "--help") == 0 ||
            strcmp(argv[1], "-h") == 0) usage();
        if (strcmp(argv[1], "--test-memory") == 0) {
            if (argc == 3) {
                memtest(atoi(argv[2]), IF_WIN32(5, 50));
                exit(0);
            } else {
                fprintf(stderr,"Please specify the amount of memory to test in megabytes.\n");
                fprintf(stderr,"Example: ./redis-server --test-memory 4096\n\n");
                exit(1);
            }
        }

        /* First argument is the config file name? */
        if (argv[j][0] != '-' || argv[j][1] != '-')
            configfile = argv[j++];
        /* All the other options are parsed and conceptually appended to the
         * configuration file. For instance --port 6380 will generate the
         * string "port 6380\n" to be parsed after the actual file name
         * is parsed, if any. */
        while(j != argc) {
            if (argv[j][0] == '-' && argv[j][1] == '-') {
                /* Option name */
                if (sdslen(options)) options = sdscat(options,"\n");
                options = sdscat(options,argv[j]+2);
                options = sdscat(options," ");
            } else {
                /* Option argument */
                options = sdscatrepr(options,argv[j],strlen(argv[j]));
                options = sdscat(options," ");
            }
            j++;
        }
        if (server.sentinel_mode && configfile && *configfile == '-') {
            redisLog(REDIS_WARNING,
                "Sentinel config from STDIN not allowed.");
            redisLog(REDIS_WARNING,
                "Sentinel needs config file on disk to save state.  Exiting...");
            exit(1);
        }
        if (configfile) server.configfile = getAbsolutePath(configfile);
        resetServerSaveParams();
        loadServerConfig(configfile,options);
        sdsfree(options);
    } else {
        redisLog(REDIS_WARNING, "Warning: no config file specified, using the default config. In order to specify a config file use %s /path/to/%s.conf", argv[0], server.sentinel_mode ? "sentinel" : "redis");
    }
    if (server.daemonize) daemonize();
    initServer();
    if (server.daemonize) createPidFile();
    redisSetProcTitle(argv[0]);
    redisAsciiArt();

    if (!server.sentinel_mode) {
        /* Things not needed when running in Sentinel mode. */
        redisLog(REDIS_WARNING,"Server started, Redis version " REDIS_VERSION);
    #ifdef __linux__
        linuxMemoryWarnings();
    #endif
        checkTcpBacklogSettings();
        loadDataFromDisk();
        if (server.cluster_enabled) {
            if (verifyClusterConfigWithData() == REDIS_ERR) {
                redisLog(REDIS_WARNING,
                    "You can't have keys in a DB different than DB 0 when in "
                    "Cluster mode. Exiting.");
                exit(1);
            }
        }
        if (server.ipfd_count > 0)
            redisLog(REDIS_NOTICE,"The server is now ready to accept connections on port %d", server.port);
        if (server.sofd > 0)
            redisLog(REDIS_NOTICE,"The server is now ready to accept connections at %s", server.unixsocket);
    } else {
        sentinelIsRunning();
    }

    /* Warning the user about suspicious maxmemory setting. */
    if (server.maxmemory > 0 && server.maxmemory < 1024*1024) {
        redisLog(REDIS_WARNING,"WARNING: You specified a maxmemory value that is less than 1MB (current value is %llu bytes). Are you sure this is what you really want?", server.maxmemory);
    }

    aeSetBeforeSleepProc(server.el,beforeSleep);
    aeMain(server.el);
    aeDeleteEventLoop(server.el);
    return 0;
}

/* The End */<|MERGE_RESOLUTION|>--- conflicted
+++ resolved
@@ -975,20 +975,11 @@
 
 #define CLIENTS_CRON_MIN_ITERATIONS 5
 void clientsCron(void) {
-<<<<<<< HEAD
-    /* Make sure to process at least 1/(server.hz*10) of clients per call.
-     * Since this function is called server.hz times per second we are sure that
-     * in the worst case we process all the clients in 10 seconds.
-     * In normal conditions (a reasonable number of clients) we process
-     * all the clients in a shorter time. */
-    int numclients = (int)listLength(server.clients);                           WIN_PORT_FIX /* cast (int) */
-    int iterations = numclients/(server.hz*10);
-=======
     /* Make sure to process at least numclients/server.hz of clients
      * per call. Since this function is called server.hz times per second
      * we are sure that in the worst case we process all the clients in 1
      * second. */
-    int numclients = listLength(server.clients);
+    int numclients = (int)listLength(server.clients);                           WIN_PORT_FIX /* cast (int) */
     int iterations = numclients/server.hz;
     mstime_t now = mstime();
 
@@ -998,7 +989,6 @@
     if (iterations < CLIENTS_CRON_MIN_ITERATIONS)
         iterations = (numclients < CLIENTS_CRON_MIN_ITERATIONS) ?
                      numclients : CLIENTS_CRON_MIN_ITERATIONS;
->>>>>>> f15bf6c8
 
     while(listLength(server.clients) && iterations--) {
         redisClient *c;
