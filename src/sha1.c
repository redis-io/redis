
/* from valgrind tests */

/* ================ sha1.c ================ */
/*
SHA-1 in C
By Steve Reid <steve@edmweb.com>
100% Public Domain

Test Vectors (from FIPS PUB 180-1)
"abc"
  A9993E36 4706816A BA3E2571 7850C26C 9CD0D89D
"abcdbcdecdefdefgefghfghighijhijkijkljklmklmnlmnomnopnopq"
  84983E44 1C3BD26E BAAE4AA1 F95129E5 E54670F1
A million repetitions of "a"
  34AA973C D4C4DAA4 F61EEB2B DBAD2731 6534016F
*/

/* #define LITTLE_ENDIAN * This should be #define'd already, if true. */
/* #define SHA1HANDSOFF * Copies data before messing with it. */

#define SHA1HANDSOFF

#include <stdio.h>
#include <string.h>
#include <stdint.h>
#include "solarisfixes.h"
<<<<<<< HEAD
#endif
#ifdef _WIN32
#include "win32_Interop/win32fixes.h"
#endif
=======
>>>>>>> 22ee2f9c
#include "sha1.h"
#include "config.h"

#define rol(value, bits) (((value) << (bits)) | ((value) >> (32 - (bits))))

/* blk0() and blk() perform the initial expand. */
/* I got the idea of expanding during the round function from SSLeay */
#if BYTE_ORDER == LITTLE_ENDIAN
#define blk0(i) (block->l[i] = (rol(block->l[i],24)&0xFF00FF00) \
    |(rol(block->l[i],8)&0x00FF00FF))
#elif BYTE_ORDER == BIG_ENDIAN
#define blk0(i) block->l[i]
#else
#ifdef _WIN32
#pragma error "Endianness not defined!"
#else
#error "Endianness not defined!"
#endif
#endif
#define blk(i) (block->l[i&15] = rol(block->l[(i+13)&15]^block->l[(i+8)&15] \
    ^block->l[(i+2)&15]^block->l[i&15],1))

/* (R0+R1), R2, R3, R4 are the different operations used in SHA1 */
#define R0(v,w,x,y,z,i) z+=((w&(x^y))^y)+blk0(i)+0x5A827999+rol(v,5);w=rol(w,30);
#define R1(v,w,x,y,z,i) z+=((w&(x^y))^y)+blk(i)+0x5A827999+rol(v,5);w=rol(w,30);
#define R2(v,w,x,y,z,i) z+=(w^x^y)+blk(i)+0x6ED9EBA1+rol(v,5);w=rol(w,30);
#define R3(v,w,x,y,z,i) z+=(((w|x)&y)|(w&x))+blk(i)+0x8F1BBCDC+rol(v,5);w=rol(w,30);
#define R4(v,w,x,y,z,i) z+=(w^x^y)+blk(i)+0xCA62C1D6+rol(v,5);w=rol(w,30);


/* Hash a single 512-bit block. This is the core of the algorithm. */

void SHA1Transform(uint32_t state[5], const unsigned char buffer[64])
{
    uint32_t a, b, c, d, e;
    typedef union {
        unsigned char c[64];
        uint32_t l[16];
    } CHAR64LONG16;
#ifdef SHA1HANDSOFF
    CHAR64LONG16 block[1];  /* use array to appear as a pointer */
    memcpy(block, buffer, 64);
#else
    /* The following had better never be used because it causes the
     * pointer-to-const buffer to be cast into a pointer to non-const.
     * And the result is written through.  I threw a "const" in, hoping
     * this will cause a diagnostic.
     */
    CHAR64LONG16* block = (const CHAR64LONG16*)buffer;
#endif
    /* Copy context->state[] to working vars */
    a = state[0];
    b = state[1];
    c = state[2];
    d = state[3];
    e = state[4];
    /* 4 rounds of 20 operations each. Loop unrolled. */
    R0(a,b,c,d,e, 0); R0(e,a,b,c,d, 1); R0(d,e,a,b,c, 2); R0(c,d,e,a,b, 3);
    R0(b,c,d,e,a, 4); R0(a,b,c,d,e, 5); R0(e,a,b,c,d, 6); R0(d,e,a,b,c, 7);
    R0(c,d,e,a,b, 8); R0(b,c,d,e,a, 9); R0(a,b,c,d,e,10); R0(e,a,b,c,d,11);
    R0(d,e,a,b,c,12); R0(c,d,e,a,b,13); R0(b,c,d,e,a,14); R0(a,b,c,d,e,15);
    R1(e,a,b,c,d,16); R1(d,e,a,b,c,17); R1(c,d,e,a,b,18); R1(b,c,d,e,a,19);
    R2(a,b,c,d,e,20); R2(e,a,b,c,d,21); R2(d,e,a,b,c,22); R2(c,d,e,a,b,23);
    R2(b,c,d,e,a,24); R2(a,b,c,d,e,25); R2(e,a,b,c,d,26); R2(d,e,a,b,c,27);
    R2(c,d,e,a,b,28); R2(b,c,d,e,a,29); R2(a,b,c,d,e,30); R2(e,a,b,c,d,31);
    R2(d,e,a,b,c,32); R2(c,d,e,a,b,33); R2(b,c,d,e,a,34); R2(a,b,c,d,e,35);
    R2(e,a,b,c,d,36); R2(d,e,a,b,c,37); R2(c,d,e,a,b,38); R2(b,c,d,e,a,39);
    R3(a,b,c,d,e,40); R3(e,a,b,c,d,41); R3(d,e,a,b,c,42); R3(c,d,e,a,b,43);
    R3(b,c,d,e,a,44); R3(a,b,c,d,e,45); R3(e,a,b,c,d,46); R3(d,e,a,b,c,47);
    R3(c,d,e,a,b,48); R3(b,c,d,e,a,49); R3(a,b,c,d,e,50); R3(e,a,b,c,d,51);
    R3(d,e,a,b,c,52); R3(c,d,e,a,b,53); R3(b,c,d,e,a,54); R3(a,b,c,d,e,55);
    R3(e,a,b,c,d,56); R3(d,e,a,b,c,57); R3(c,d,e,a,b,58); R3(b,c,d,e,a,59);
    R4(a,b,c,d,e,60); R4(e,a,b,c,d,61); R4(d,e,a,b,c,62); R4(c,d,e,a,b,63);
    R4(b,c,d,e,a,64); R4(a,b,c,d,e,65); R4(e,a,b,c,d,66); R4(d,e,a,b,c,67);
    R4(c,d,e,a,b,68); R4(b,c,d,e,a,69); R4(a,b,c,d,e,70); R4(e,a,b,c,d,71);
    R4(d,e,a,b,c,72); R4(c,d,e,a,b,73); R4(b,c,d,e,a,74); R4(a,b,c,d,e,75);
    R4(e,a,b,c,d,76); R4(d,e,a,b,c,77); R4(c,d,e,a,b,78); R4(b,c,d,e,a,79);
    /* Add the working vars back into context.state[] */
    state[0] += a;
    state[1] += b;
    state[2] += c;
    state[3] += d;
    state[4] += e;
    /* Wipe variables */
    a = b = c = d = e = 0;
#ifdef SHA1HANDSOFF
    memset(block, '\0', sizeof(block));
#endif
}


/* SHA1Init - Initialize new context */

void SHA1Init(SHA1_CTX* context)
{
    /* SHA1 initialization constants */
    context->state[0] = 0x67452301;
    context->state[1] = 0xEFCDAB89;
    context->state[2] = 0x98BADCFE;
    context->state[3] = 0x10325476;
    context->state[4] = 0xC3D2E1F0;
    context->count[0] = context->count[1] = 0;
}


/* Run your data through this. */

void SHA1Update(SHA1_CTX* context, const unsigned char* data, uint32_t len)
{
    uint32_t i, j;

    j = context->count[0];
    if ((context->count[0] += len << 3) < j)
        context->count[1]++;
    context->count[1] += (len>>29);
    j = (j >> 3) & 63;
    if ((j + len) > 63) {
        memcpy(&context->buffer[j], data, (i = 64-j));
        SHA1Transform(context->state, context->buffer);
        for ( ; i + 63 < len; i += 64) {
            SHA1Transform(context->state, &data[i]);
        }
        j = 0;
    }
    else i = 0;
    memcpy(&context->buffer[j], &data[i], len - i);
}


/* Add padding and return the message digest. */

void SHA1Final(unsigned char digest[20], SHA1_CTX* context)
{
    unsigned i;
    unsigned char finalcount[8];
    unsigned char c;

#if 0	/* untested "improvement" by DHR */
    /* Convert context->count to a sequence of bytes
     * in finalcount.  Second element first, but
     * big-endian order within element.
     * But we do it all backwards.
     */
    unsigned char *fcp = &finalcount[8];

    for (i = 0; i < 2; i++)
       {
        uint32_t t = context->count[i];
        int j;

        for (j = 0; j < 4; t >>= 8, j++)
	          *--fcp = (unsigned char) t;
    }
#else
    for (i = 0; i < 8; i++) {
        finalcount[i] = (unsigned char)((context->count[(i >= 4 ? 0 : 1)]
         >> ((3-(i & 3)) * 8) ) & 255);  /* Endian independent */
    }
#endif
    c = 0200;
    SHA1Update(context, &c, 1);
    while ((context->count[0] & 504) != 448) {
	c = 0000;
        SHA1Update(context, &c, 1);
    }
    SHA1Update(context, finalcount, 8);  /* Should cause a SHA1Transform() */
    for (i = 0; i < 20; i++) {
        digest[i] = (unsigned char)
         ((context->state[i>>2] >> ((3-(i & 3)) * 8) ) & 255);
    }
    /* Wipe variables */
    memset(context, '\0', sizeof(*context));
    memset(&finalcount, '\0', sizeof(finalcount));
}
/* ================ end of sha1.c ================ */

#if 0
#define BUFSIZE 4096

int
main(int argc, char **argv)
{
    SHA1_CTX ctx;
    unsigned char hash[20], buf[BUFSIZE];
    int i;

    for(i=0;i<BUFSIZE;i++)
        buf[i] = i;

    SHA1Init(&ctx);
    for(i=0;i<1000;i++)
        SHA1Update(&ctx, buf, BUFSIZE);
    SHA1Final(hash, &ctx);

    printf("SHA1=");
    for(i=0;i<20;i++)
        printf("%02x", hash[i]);
    printf("\n");
    return 0;
}

#endif
<|MERGE_RESOLUTION|>--- conflicted
+++ resolved
@@ -25,13 +25,9 @@
 #include <string.h>
 #include <stdint.h>
 #include "solarisfixes.h"
-<<<<<<< HEAD
-#endif
 #ifdef _WIN32
 #include "win32_Interop/win32fixes.h"
 #endif
-=======
->>>>>>> 22ee2f9c
 #include "sha1.h"
 #include "config.h"
 
