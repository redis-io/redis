--- conflicted
+++ resolved
@@ -710,11 +710,7 @@
     for (j = 2; j < c->argc; j++) {
         double score;
         if (!zobj || zsetScore(zobj, c->argv[j]->ptr, &score) == C_ERR) {
-<<<<<<< HEAD
-            addReply(c,shared.nullbulk);
-=======
             addReplyNull(c);
->>>>>>> 7bf665f1
         } else {
             /* The internal format we use for geocoding is a bit different
              * than the standard, since we use as initial latitude range
@@ -775,11 +771,7 @@
     for (j = 2; j < c->argc; j++) {
         double score;
         if (!zobj || zsetScore(zobj, c->argv[j]->ptr, &score) == C_ERR) {
-<<<<<<< HEAD
-            addReply(c,shared.nullmultibulk);
-=======
             addReplyNullArray(c);
->>>>>>> 7bf665f1
         } else {
             /* Decode... */
             double xy[2];
@@ -813,11 +805,7 @@
 
     /* Look up the requested zset */
     robj *zobj = NULL;
-<<<<<<< HEAD
-    if ((zobj = lookupKeyReadOrReply(c, c->argv[1], shared.nullbulk))
-=======
     if ((zobj = lookupKeyReadOrReply(c, c->argv[1], shared.null[c->resp]))
->>>>>>> 7bf665f1
         == NULL || checkType(c, zobj, OBJ_ZSET)) return;
 
     /* Get the scores. We need both otherwise NULL is returned. */
