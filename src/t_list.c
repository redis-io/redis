/*
 * Copyright (c) 2009-2012, Salvatore Sanfilippo <antirez at gmail dot com>
 * All rights reserved.
 *
 * Redistribution and use in source and binary forms, with or without
 * modification, are permitted provided that the following conditions are met:
 *
 *   * Redistributions of source code must retain the above copyright notice,
 *     this list of conditions and the following disclaimer.
 *   * Redistributions in binary form must reproduce the above copyright
 *     notice, this list of conditions and the following disclaimer in the
 *     documentation and/or other materials provided with the distribution.
 *   * Neither the name of Redis nor the names of its contributors may be used
 *     to endorse or promote products derived from this software without
 *     specific prior written permission.
 *
 * THIS SOFTWARE IS PROVIDED BY THE COPYRIGHT HOLDERS AND CONTRIBUTORS "AS IS"
 * AND ANY EXPRESS OR IMPLIED WARRANTIES, INCLUDING, BUT NOT LIMITED TO, THE
 * IMPLIED WARRANTIES OF MERCHANTABILITY AND FITNESS FOR A PARTICULAR PURPOSE
 * ARE DISCLAIMED. IN NO EVENT SHALL THE COPYRIGHT OWNER OR CONTRIBUTORS BE
 * LIABLE FOR ANY DIRECT, INDIRECT, INCIDENTAL, SPECIAL, EXEMPLARY, OR
 * CONSEQUENTIAL DAMAGES (INCLUDING, BUT NOT LIMITED TO, PROCUREMENT OF
 * SUBSTITUTE GOODS OR SERVICES; LOSS OF USE, DATA, OR PROFITS; OR BUSINESS
 * INTERRUPTION) HOWEVER CAUSED AND ON ANY THEORY OF LIABILITY, WHETHER IN
 * CONTRACT, STRICT LIABILITY, OR TORT (INCLUDING NEGLIGENCE OR OTHERWISE)
 * ARISING IN ANY WAY OUT OF THE USE OF THIS SOFTWARE, EVEN IF ADVISED OF THE
 * POSSIBILITY OF SUCH DAMAGE.
 */

#include "server.h"

/*-----------------------------------------------------------------------------
 * List API
 *----------------------------------------------------------------------------*/

/* The function pushes an element to the specified list object 'subject',
 * at head or tail position as specified by 'where'.
 *
 * There is no need for the caller to increment the refcount of 'value' as
 * the function takes care of it if needed. */
void listTypePush(robj *subject, robj *value, int where) {
    if (subject->encoding == OBJ_ENCODING_QUICKLIST) {
        int pos = (where == LIST_HEAD) ? QUICKLIST_HEAD : QUICKLIST_TAIL;
        value = getDecodedObject(value);
        size_t len = sdslen(value->ptr);
        quicklistPush(subject->ptr, value->ptr, len, pos);
        decrRefCount(value);
    } else {
        serverPanic("Unknown list encoding");
    }
}

void *listPopSaver(unsigned char *data, unsigned int sz) {
    return createStringObject((char*)data,sz);
}

robj *listTypePop(robj *subject, int where) {
    long long vlong;
    robj *value = NULL;

    int ql_where = where == LIST_HEAD ? QUICKLIST_HEAD : QUICKLIST_TAIL;
    if (subject->encoding == OBJ_ENCODING_QUICKLIST) {
        if (quicklistPopCustom(subject->ptr, ql_where, (unsigned char **)&value,
                               NULL, &vlong, listPopSaver)) {
            if (!value)
                value = createStringObjectFromLongLong(vlong);
        }
    } else {
        serverPanic("Unknown list encoding");
    }
    return value;
}

unsigned long listTypeLength(const robj *subject) {
    if (subject->encoding == OBJ_ENCODING_QUICKLIST) {
        return quicklistCount(subject->ptr);
    } else {
        serverPanic("Unknown list encoding");
    }
}

/* Initialize an iterator at the specified index. */
listTypeIterator *listTypeInitIterator(robj *subject, long index,
                                       unsigned char direction) {
    listTypeIterator *li = zmalloc(sizeof(listTypeIterator));
    li->subject = subject;
    li->encoding = subject->encoding;
    li->direction = direction;
    li->iter = NULL;
    /* LIST_HEAD means start at TAIL and move *towards* head.
     * LIST_TAIL means start at HEAD and move *towards tail. */
    int iter_direction =
        direction == LIST_HEAD ? AL_START_TAIL : AL_START_HEAD;
    if (li->encoding == OBJ_ENCODING_QUICKLIST) {
        li->iter = quicklistGetIteratorAtIdx(li->subject->ptr,
                                             iter_direction, index);
    } else {
        serverPanic("Unknown list encoding");
    }
    return li;
}

/* Clean up the iterator. */
void listTypeReleaseIterator(listTypeIterator *li) {
    zfree(li->iter);
    zfree(li);
}

/* Stores pointer to current the entry in the provided entry structure
 * and advances the position of the iterator. Returns 1 when the current
 * entry is in fact an entry, 0 otherwise. */
int listTypeNext(listTypeIterator *li, listTypeEntry *entry) {
    /* Protect from converting when iterating */
    serverAssert(li->subject->encoding == li->encoding);

    entry->li = li;
    if (li->encoding == OBJ_ENCODING_QUICKLIST) {
        return quicklistNext(li->iter, &entry->entry);
    } else {
        serverPanic("Unknown list encoding");
    }
    return 0;
}

/* Return entry or NULL at the current position of the iterator. */
robj *listTypeGet(listTypeEntry *entry) {
    robj *value = NULL;
    if (entry->li->encoding == OBJ_ENCODING_QUICKLIST) {
        if (entry->entry.value) {
            value = createStringObject((char *)entry->entry.value,
                                       entry->entry.sz);
        } else {
            value = createStringObjectFromLongLong(entry->entry.longval);
        }
    } else {
        serverPanic("Unknown list encoding");
    }
    return value;
}

void listTypeInsert(listTypeEntry *entry, robj *value, int where) {
    if (entry->li->encoding == OBJ_ENCODING_QUICKLIST) {
        value = getDecodedObject(value);
        sds str = value->ptr;
        size_t len = sdslen(str);
        if (where == LIST_TAIL) {
            quicklistInsertAfter((quicklist *)entry->entry.quicklist,
                                 &entry->entry, str, len);
        } else if (where == LIST_HEAD) {
            quicklistInsertBefore((quicklist *)entry->entry.quicklist,
                                  &entry->entry, str, len);
        }
        decrRefCount(value);
    } else {
        serverPanic("Unknown list encoding");
    }
}

/* Compare the given object with the entry at the current position. */
int listTypeEqual(listTypeEntry *entry, robj *o) {
    if (entry->li->encoding == OBJ_ENCODING_QUICKLIST) {
        serverAssertWithInfo(NULL,o,sdsEncodedObject(o));
        return quicklistCompare(entry->entry.zi,o->ptr,sdslen(o->ptr));
    } else {
        serverPanic("Unknown list encoding");
    }
}

/* Delete the element pointed to. */
void listTypeDelete(listTypeIterator *iter, listTypeEntry *entry) {
    if (entry->li->encoding == OBJ_ENCODING_QUICKLIST) {
        quicklistDelEntry(iter->iter, &entry->entry);
    } else {
        serverPanic("Unknown list encoding");
    }
}

/* Create a quicklist from a single ziplist */
void listTypeConvert(robj *subject, int enc) {
    serverAssertWithInfo(NULL,subject,subject->type==OBJ_LIST);
    serverAssertWithInfo(NULL,subject,subject->encoding==OBJ_ENCODING_ZIPLIST);

    if (enc == OBJ_ENCODING_QUICKLIST) {
        size_t zlen = server.list_max_ziplist_size;
        int depth = server.list_compress_depth;
        subject->ptr = quicklistCreateFromZiplist(zlen, depth, subject->ptr);
        subject->encoding = OBJ_ENCODING_QUICKLIST;
    } else {
        serverPanic("Unsupported list conversion");
    }
}

/*-----------------------------------------------------------------------------
 * List Commands
 *----------------------------------------------------------------------------*/

void pushGenericCommand(client *c, int where) {
    int j, pushed = 0;
    robj *lobj = lookupKeyWrite(c->db,c->argv[1]);

    if (checkType(c,lobj,OBJ_LIST)) {
        return;
    }

    for (j = 2; j < c->argc; j++) {
        if (!lobj) {
            lobj = createQuicklistObject();
            quicklistSetOptions(lobj->ptr, server.list_max_ziplist_size,
                                server.list_compress_depth);
            dbAdd(c->db,c->argv[1],lobj);
        }
        listTypePush(lobj,c->argv[j],where);
        pushed++;
    }
    addReplyLongLong(c, (lobj ? listTypeLength(lobj) : 0));
    if (pushed) {
        char *event = (where == LIST_HEAD) ? "lpush" : "rpush";

        signalModifiedKey(c,c->db,c->argv[1]);
        notifyKeyspaceEvent(NOTIFY_LIST,event,c->argv[1],c->db->id);
    }
    server.dirty += pushed;
}

void lpushCommand(client *c) {
    pushGenericCommand(c,LIST_HEAD);
}

void rpushCommand(client *c) {
    pushGenericCommand(c,LIST_TAIL);
}

void pushxGenericCommand(client *c, int where) {
    int j, pushed = 0;
    robj *subject;

    if ((subject = lookupKeyWriteOrReply(c,c->argv[1],shared.czero)) == NULL ||
        checkType(c,subject,OBJ_LIST)) return;

    for (j = 2; j < c->argc; j++) {
        listTypePush(subject,c->argv[j],where);
        pushed++;
    }

    addReplyLongLong(c,listTypeLength(subject));

    if (pushed) {
        char *event = (where == LIST_HEAD) ? "lpush" : "rpush";
        signalModifiedKey(c,c->db,c->argv[1]);
        notifyKeyspaceEvent(NOTIFY_LIST,event,c->argv[1],c->db->id);
    }
    server.dirty += pushed;
}

void lpushxCommand(client *c) {
    pushxGenericCommand(c,LIST_HEAD);
}

void rpushxCommand(client *c) {
    pushxGenericCommand(c,LIST_TAIL);
}

void linsertCommand(client *c) {
    int where;
    robj *subject;
    listTypeIterator *iter;
    listTypeEntry entry;
    int inserted = 0;

    if (strcasecmp(c->argv[2]->ptr,"after") == 0) {
        where = LIST_TAIL;
    } else if (strcasecmp(c->argv[2]->ptr,"before") == 0) {
        where = LIST_HEAD;
    } else {
        addReply(c,shared.syntaxerr);
        return;
    }

    if ((subject = lookupKeyWriteOrReply(c,c->argv[1],shared.czero)) == NULL ||
        checkType(c,subject,OBJ_LIST)) return;

    /* Seek pivot from head to tail */
    iter = listTypeInitIterator(subject,0,LIST_TAIL);
    while (listTypeNext(iter,&entry)) {
        if (listTypeEqual(&entry,c->argv[3])) {
            listTypeInsert(&entry,c->argv[4],where);
            inserted = 1;
            break;
        }
    }
    listTypeReleaseIterator(iter);

    if (inserted) {
        signalModifiedKey(c,c->db,c->argv[1]);
        notifyKeyspaceEvent(NOTIFY_LIST,"linsert",
                            c->argv[1],c->db->id);
        server.dirty++;
    } else {
        /* Notify client of a failed insert */
        addReplyLongLong(c,-1);
        return;
    }

    addReplyLongLong(c,listTypeLength(subject));
}

void llenCommand(client *c) {
    robj *o = lookupKeyReadOrReply(c,c->argv[1],shared.czero);
    if (o == NULL || checkType(c,o,OBJ_LIST)) return;
    addReplyLongLong(c,listTypeLength(o));
}

void lindexCommand(client *c) {
    robj *o = lookupKeyReadOrReply(c,c->argv[1],shared.null[c->resp]);
    if (o == NULL || checkType(c,o,OBJ_LIST)) return;
    long index;
    robj *value = NULL;

    if ((getLongFromObjectOrReply(c, c->argv[2], &index, NULL) != C_OK))
        return;

    if (o->encoding == OBJ_ENCODING_QUICKLIST) {
        quicklistEntry entry;
        if (quicklistIndex(o->ptr, index, &entry)) {
            if (entry.value) {
                value = createStringObject((char*)entry.value,entry.sz);
            } else {
                value = createStringObjectFromLongLong(entry.longval);
            }
            addReplyBulk(c,value);
            decrRefCount(value);
        } else {
            addReplyNull(c);
        }
    } else {
        serverPanic("Unknown list encoding");
    }
}

void lsetCommand(client *c) {
    robj *o = lookupKeyWriteOrReply(c,c->argv[1],shared.nokeyerr);
    if (o == NULL || checkType(c,o,OBJ_LIST)) return;
    long index;
    robj *value = c->argv[3];

    if ((getLongFromObjectOrReply(c, c->argv[2], &index, NULL) != C_OK))
        return;

    if (o->encoding == OBJ_ENCODING_QUICKLIST) {
        quicklist *ql = o->ptr;
        int replaced = quicklistReplaceAtIndex(ql, index,
                                               value->ptr, sdslen(value->ptr));
        if (!replaced) {
            addReply(c,shared.outofrangeerr);
        } else {
            addReply(c,shared.ok);
            signalModifiedKey(c,c->db,c->argv[1]);
            notifyKeyspaceEvent(NOTIFY_LIST,"lset",c->argv[1],c->db->id);
            server.dirty++;
        }
    } else {
        serverPanic("Unknown list encoding");
    }
}

void popGenericCommand(client *c, int where) {
    robj *o = lookupKeyWriteOrReply(c,c->argv[1],shared.null[c->resp]);
    if (o == NULL || checkType(c,o,OBJ_LIST)) return;

    robj *value = listTypePop(o,where);
    if (value == NULL) {
        addReplyNull(c);
    } else {
        char *event = (where == LIST_HEAD) ? "lpop" : "rpop";

        addReplyBulk(c,value);
        decrRefCount(value);
        notifyKeyspaceEvent(NOTIFY_LIST,event,c->argv[1],c->db->id);
        if (listTypeLength(o) == 0) {
            notifyKeyspaceEvent(NOTIFY_GENERIC,"del",
                                c->argv[1],c->db->id);
            dbDelete(c->db,c->argv[1]);
        }
        signalModifiedKey(c,c->db,c->argv[1]);
        server.dirty++;
    }
}

void lpopCommand(client *c) {
    popGenericCommand(c,LIST_HEAD);
}

void rpopCommand(client *c) {
    popGenericCommand(c,LIST_TAIL);
}

void lrangeCommand(client *c) {
    robj *o;
    long start, end, llen, rangelen;

    if ((getLongFromObjectOrReply(c, c->argv[2], &start, NULL) != C_OK) ||
        (getLongFromObjectOrReply(c, c->argv[3], &end, NULL) != C_OK)) return;

    if ((o = lookupKeyReadOrReply(c,c->argv[1],shared.emptyarray)) == NULL
         || checkType(c,o,OBJ_LIST)) return;
    llen = listTypeLength(o);

    /* convert negative indexes */
    if (start < 0) start = llen+start;
    if (end < 0) end = llen+end;
    if (start < 0) start = 0;

    /* Invariant: start >= 0, so this test will be true when end < 0.
     * The range is empty when start > end or start >= length. */
    if (start > end || start >= llen) {
        addReply(c,shared.emptyarray);
        return;
    }
    if (end >= llen) end = llen-1;
    rangelen = (end-start)+1;

    /* Return the result in form of a multi-bulk reply */
    addReplyArrayLen(c,rangelen);
    if (o->encoding == OBJ_ENCODING_QUICKLIST) {
        listTypeIterator *iter = listTypeInitIterator(o, start, LIST_TAIL);

        while(rangelen--) {
            listTypeEntry entry;
            listTypeNext(iter, &entry);
            quicklistEntry *qe = &entry.entry;
            if (qe->value) {
                addReplyBulkCBuffer(c,qe->value,qe->sz);
            } else {
                addReplyBulkLongLong(c,qe->longval);
            }
        }
        listTypeReleaseIterator(iter);
    } else {
        serverPanic("List encoding is not QUICKLIST!");
    }
}

void ltrimCommand(client *c) {
    robj *o;
    long start, end, llen, ltrim, rtrim;

    if ((getLongFromObjectOrReply(c, c->argv[2], &start, NULL) != C_OK) ||
        (getLongFromObjectOrReply(c, c->argv[3], &end, NULL) != C_OK)) return;

    if ((o = lookupKeyWriteOrReply(c,c->argv[1],shared.ok)) == NULL ||
        checkType(c,o,OBJ_LIST)) return;
    llen = listTypeLength(o);

    /* convert negative indexes */
    if (start < 0) start = llen+start;
    if (end < 0) end = llen+end;
    if (start < 0) start = 0;

    /* Invariant: start >= 0, so this test will be true when end < 0.
     * The range is empty when start > end or start >= length. */
    if (start > end || start >= llen) {
        /* Out of range start or start > end result in empty list */
        ltrim = llen;
        rtrim = 0;
    } else {
        if (end >= llen) end = llen-1;
        ltrim = start;
        rtrim = llen-end-1;
    }

    /* Remove list elements to perform the trim */
    if (o->encoding == OBJ_ENCODING_QUICKLIST) {
        quicklistDelRange(o->ptr,0,ltrim);
        quicklistDelRange(o->ptr,-rtrim,rtrim);
    } else {
        serverPanic("Unknown list encoding");
    }

    notifyKeyspaceEvent(NOTIFY_LIST,"ltrim",c->argv[1],c->db->id);
    if (listTypeLength(o) == 0) {
        dbDelete(c->db,c->argv[1]);
        notifyKeyspaceEvent(NOTIFY_GENERIC,"del",c->argv[1],c->db->id);
    }
    signalModifiedKey(c,c->db,c->argv[1]);
    server.dirty++;
    addReply(c,shared.ok);
}

/* LPOS key element [RANK rank] [COUNT num-matches] [MAXLEN len]
 *
 * The "rank" is the position of the match, so if it is 1, the first match
 * is returned, if it is 2 the second match is returned and so forth.
 * It is 1 by default. If negative has the same meaning but the search is
 * performed starting from the end of the list.
 *
 * If COUNT is given, instead of returning the single element, a list of
 * all the matching elements up to "num-matches" are returned. COUNT can
 * be combiled with RANK in order to returning only the element starting
 * from the Nth. If COUNT is zero, all the matching elements are returned.
 *
 * MAXLEN tells the command to scan a max of len elements. If zero (the
 * default), all the elements in the list are scanned if needed.
 *
 * The returned elements indexes are always referring to what LINDEX
 * would return. So first element from head is 0, and so forth. */
void lposCommand(client *c) {
    robj *o, *ele;
    ele = c->argv[2];
    int direction = LIST_TAIL;
    long rank = 1, count = -1, maxlen = 0; /* Count -1: option not given. */

    /* Parse the optional arguments. */
    for (int j = 3; j < c->argc; j++) {
        char *opt = c->argv[j]->ptr;
        int moreargs = (c->argc-1)-j;

        if (!strcasecmp(opt,"RANK") && moreargs) {
            j++;
            if (getLongFromObjectOrReply(c, c->argv[j], &rank, NULL) != C_OK)
                return;
            if (rank == 0) {
                addReplyError(c,"RANK can't be zero: use 1 to start from "
                                "the first match, 2 from the second, ...");
                return;
            }
        } else if (!strcasecmp(opt,"COUNT") && moreargs) {
            j++;
            if (getLongFromObjectOrReply(c, c->argv[j], &count, NULL) != C_OK)
                return;
            if (count < 0) {
                addReplyError(c,"COUNT can't be negative");
                return;
            }
        } else if (!strcasecmp(opt,"MAXLEN") && moreargs) {
            j++;
            if (getLongFromObjectOrReply(c, c->argv[j], &maxlen, NULL) != C_OK)
                return;
            if (maxlen < 0) {
                addReplyError(c,"MAXLEN can't be negative");
                return;
            }
        } else {
            addReply(c,shared.syntaxerr);
            return;
        }
    }

    /* A negative rank means start from the tail. */
    if (rank < 0) {
        rank = -rank;
        direction = LIST_HEAD;
    }

    /* We return NULL or an empty array if there is no such key (or
     * if we find no matches, depending on the presence of the COUNT option. */
    if ((o = lookupKeyRead(c->db,c->argv[1])) == NULL) {
        if (count != -1)
            addReply(c,shared.emptyarray);
        else
            addReply(c,shared.null[c->resp]);
        return;
    }
    if (checkType(c,o,OBJ_LIST)) return;

    /* If we got the COUNT option, prepare to emit an array. */
    void *arraylenptr = NULL;
    if (count != -1) arraylenptr = addReplyDeferredLen(c);

    /* Seek the element. */
    listTypeIterator *li;
    li = listTypeInitIterator(o,direction == LIST_HEAD ? -1 : 0,direction);
    listTypeEntry entry;
    long llen = listTypeLength(o);
    long index = 0, matches = 0, matchindex = -1;
    while (listTypeNext(li,&entry) && (maxlen == 0 || index < maxlen)) {
        if (listTypeEqual(&entry,ele)) {
            matches++;
            matchindex = (direction == LIST_TAIL) ? index : llen - index - 1;
            if (matches >= rank) {
                if (arraylenptr) {
                    addReplyLongLong(c,matchindex);
                    if (count && matches-rank+1 >= count) break;
                } else {
                    break;
                }
            }
        }
        index++;
        matchindex = -1; /* Remember if we exit the loop without a match. */
    }
    listTypeReleaseIterator(li);

    /* Reply to the client. Note that arraylenptr is not NULL only if
     * the COUNT option was selected. */
    if (arraylenptr != NULL) {
        setDeferredArrayLen(c,arraylenptr,matches-rank+1);
    } else {
        if (matchindex != -1)
            addReplyLongLong(c,matchindex);
        else
            addReply(c,shared.null[c->resp]);
    }
}

void lremCommand(client *c) {
    robj *subject, *obj;
    obj = c->argv[3];
    long toremove;
    long removed = 0;

    if ((getLongFromObjectOrReply(c, c->argv[2], &toremove, NULL) != C_OK))
        return;

    subject = lookupKeyWriteOrReply(c,c->argv[1],shared.czero);
    if (subject == NULL || checkType(c,subject,OBJ_LIST)) return;

    listTypeIterator *li;
    if (toremove < 0) {
        toremove = -toremove;
        li = listTypeInitIterator(subject,-1,LIST_HEAD);
    } else {
        li = listTypeInitIterator(subject,0,LIST_TAIL);
    }

    listTypeEntry entry;
    while (listTypeNext(li,&entry)) {
        if (listTypeEqual(&entry,obj)) {
            listTypeDelete(li, &entry);
            server.dirty++;
            removed++;
            if (toremove && removed == toremove) break;
        }
    }
    listTypeReleaseIterator(li);

    if (removed) {
        signalModifiedKey(c,c->db,c->argv[1]);
        notifyKeyspaceEvent(NOTIFY_LIST,"lrem",c->argv[1],c->db->id);
    }

    if (listTypeLength(subject) == 0) {
        dbDelete(c->db,c->argv[1]);
        notifyKeyspaceEvent(NOTIFY_GENERIC,"del",c->argv[1],c->db->id);
    }

    addReplyLongLong(c,removed);
}

robj* getPopPushCmdName(int wherefrom, int whereto) {
    if (wherefrom == LIST_TAIL && whereto == LIST_HEAD) {
        return shared.rpoplpush;
    } else if (wherefrom == LIST_TAIL && whereto == LIST_TAIL) {
        return shared.rpoprpush;
    } else if (wherefrom == LIST_HEAD && whereto == LIST_HEAD) {
        return shared.lpoplpush;
    } else { // if (wherefrom == LIST_HEAD && whereto == LIST_TAIL) {
        return shared.lpoprpush;
    }
}

struct redisCommand* getPopPushCmdProc(int wherefrom, int whereto) {
    if (wherefrom == LIST_TAIL && whereto == LIST_HEAD) {
        return server.rpoplpushCommand;
    } else if (wherefrom == LIST_TAIL && whereto == LIST_TAIL) {
        return server.rpoprpushCommand;
    } else if (wherefrom == LIST_HEAD && whereto == LIST_HEAD) {
        return server.lpoplpushCommand;
    } else { // if (wherefrom == LIST_HEAD && whereto == LIST_TAIL) {
        return server.lpoprpushCommand;
    }
}

int isBlockPopPushCommand(redisCommandProc *proc) {
    return (proc == brpoplpushCommand ||
            proc == brpoprpushCommand ||
            proc == blpoplpushCommand ||
            proc == blpoprpushCommand);
}

void poppushHandlePush(client *c, robj *dstkey, robj *dstobj, robj *value,
                       int where) {
    /* Create the list if the key does not exist */
    if (!dstobj) {
        dstobj = createQuicklistObject();
        quicklistSetOptions(dstobj->ptr, server.list_max_ziplist_size,
                            server.list_compress_depth);
        dbAdd(c->db,dstkey,dstobj);
    }
    signalModifiedKey(c,c->db,dstkey);
    listTypePush(dstobj,value,where);
    notifyKeyspaceEvent(NOTIFY_LIST,
                        where == LIST_HEAD ? "lpush" : "rpush",
                        dstkey,
                        c->db->id);
    /* Always send the pushed value to the client. */
    addReplyBulk(c,value);
}

void poppushGenericCommand(client *c, int wherefrom, int whereto) {
    robj *sobj, *value;
    if ((sobj = lookupKeyWriteOrReply(c,c->argv[1],shared.null[c->resp]))
        == NULL || checkType(c,sobj,OBJ_LIST)) return;

    if (listTypeLength(sobj) == 0) {
        /* This may only happen after loading very old RDB files. Recent
         * versions of Redis delete keys of empty lists. */
        addReplyNull(c);
    } else {
        robj *dobj = lookupKeyWrite(c->db,c->argv[2]);
        robj *touchedkey = c->argv[1];

<<<<<<< HEAD
        if (dobj && checkType(c,dobj,OBJ_LIST)) return;
        value = listTypePop(sobj,wherefrom);
        /* We saved touched key, and protect it, since poppushHandlePush
=======
        if (checkType(c,dobj,OBJ_LIST)) return;
        value = listTypePop(sobj,LIST_TAIL);
        /* We saved touched key, and protect it, since rpoplpushHandlePush
>>>>>>> 64c360c5
         * may change the client command argument vector (it does not
         * currently). */
        incrRefCount(touchedkey);
        poppushHandlePush(c,c->argv[2],dobj,value,whereto);

        /* listTypePop returns an object with its refcount incremented */
        decrRefCount(value);

        /* Delete the source list when it is empty */
        notifyKeyspaceEvent(NOTIFY_LIST,
                            wherefrom == LIST_HEAD ? "lpop" : "rpop",
                            touchedkey,
                            c->db->id);
        if (listTypeLength(sobj) == 0) {
            dbDelete(c->db,touchedkey);
            notifyKeyspaceEvent(NOTIFY_GENERIC,"del",
                                touchedkey,c->db->id);
        }
        signalModifiedKey(c,c->db,touchedkey);
        decrRefCount(touchedkey);
        server.dirty++;
        if (isBlockPopPushCommand(c->cmd->proc)) {
            rewriteClientCommandVector(c,3,getPopPushCmdName(wherefrom,whereto),
                                       c->argv[1],c->argv[2]);
        }
    }
}

/* This is the semantic of this command:
 *  RPOPLPUSH srclist dstlist:
 *    IF LLEN(srclist) > 0
 *      element = RPOP srclist
 *      LPUSH dstlist element
 *      RETURN element
 *    ELSE
 *      RETURN nil
 *    END
 *  END
 *
 * The idea is to be able to get an element from a list in a reliable way
 * since the element is not just returned but pushed against another list
 * as well. This command was originally proposed by Ezra Zygmuntowicz.
 */
void rpoplpushCommand(client *c) {
    poppushGenericCommand(c, LIST_TAIL, LIST_HEAD);
}

// Symmetric to RPOPLPUSH
void lpoprpushCommand(client *c) {
    poppushGenericCommand(c, LIST_HEAD, LIST_TAIL);
}

// Symmetric to RPOPLPUSH
void rpoprpushCommand(client *c) {
    poppushGenericCommand(c, LIST_TAIL, LIST_TAIL);
}

// Symmetric to RPOPLPUSH
void lpoplpushCommand(client *c) {
    poppushGenericCommand(c, LIST_HEAD, LIST_HEAD);
}

/*-----------------------------------------------------------------------------
 * Blocking POP operations
 *----------------------------------------------------------------------------*/

/* This is a helper function for handleClientsBlockedOnKeys(). It's work
 * is to serve a specific client (receiver) that is blocked on 'key'
 * in the context of the specified 'db', doing the following:
 *
 * 1) Provide the client with the 'value' element.
 * 2) If the dstkey is not NULL (we are serving a BxPOPxPUSH) also push the
 *    'value' element on the destination list (the xPUSH side of the command).
 * 3) Propagate the resulting BRPOP, BLPOP and additional xPUSH if any into
 *    the AOF and replication channel.
 *
 * The argument 'wherefrom' is LIST_TAIL or LIST_HEAD, and indicates if the
 * 'value' element was popped from the head (BLPOP) or tail (BRPOP) so that
 * we can propagate the command properly.
 *
 * The argument 'whereto' is LIST_TAIL or LIST_HEAD, and indicates if the
 * 'value' element is to be pushed to the head (BxPOPLPUSH) or tail
 * (BxPOPRPUSH) so that we can propagate the command properly.
 *
 * The function returns C_OK if we are able to serve the client, otherwise
 * C_ERR is returned to signal the caller that the list POP operation
 * should be undone as the client was not served: This only happens for
 * BxPOPxPUSH that fails to push the value to the destination key as it is
 * of the wrong type. */
int serveClientBlockedOnList(client *receiver, robj *key, robj *dstkey, redisDb *db, robj *value, int wherefrom, int whereto)
{
    robj *argv[3];

    if (dstkey == NULL) {
        /* Propagate the [LR]POP operation. */
        argv[0] = (wherefrom == LIST_HEAD) ? shared.lpop :
                                             shared.rpop;
        argv[1] = key;
        propagate((wherefrom == LIST_HEAD) ?
            server.lpopCommand : server.rpopCommand,
            db->id,argv,2,PROPAGATE_AOF|PROPAGATE_REPL);

        /* BRPOP/BLPOP */
        addReplyArrayLen(receiver,2);
        addReplyBulk(receiver,key);
        addReplyBulk(receiver,value);

        /* Notify event. */
        char *event = (wherefrom == LIST_HEAD) ? "lpop" : "rpop";
        notifyKeyspaceEvent(NOTIFY_LIST,event,key,receiver->db->id);
    } else {
        /* BxPOPxPUSH */
        robj *dstobj =
            lookupKeyWrite(receiver->db,dstkey);
        if (!(dstobj &&
             checkType(receiver,dstobj,OBJ_LIST)))
        {
            poppushHandlePush(receiver,dstkey,dstobj,
                value,whereto);
            /* Propagate the xPOPxPUSH operation. */
            argv[0] = getPopPushCmdName(wherefrom,whereto);
            argv[1] = key;
            argv[2] = dstkey;
            propagate(getPopPushCmdProc(wherefrom, whereto),
                db->id,argv,3,
                PROPAGATE_AOF|
                PROPAGATE_REPL);

            /* Notify event ("lpush" or "rpush" was notified by poppushHandlePush). */
            notifyKeyspaceEvent(NOTIFY_LIST,wherefrom == LIST_TAIL ? "rpop" : "lpop",
                                key,receiver->db->id);
        } else {
            /* BxPOPxPUSH failed because of wrong
             * destination type. */
            return C_ERR;
        }
    }
    return C_OK;
}

/* Blocking RPOP/LPOP */
void blockingPopGenericCommand(client *c, int where) {
    robj *o;
    mstime_t timeout;
    int j;

    if (getTimeoutFromObjectOrReply(c,c->argv[c->argc-1],&timeout,UNIT_SECONDS)
        != C_OK) return;

    for (j = 1; j < c->argc-1; j++) {
        o = lookupKeyWrite(c->db,c->argv[j]);
        if (o != NULL) {
            if (checkType(c,o,OBJ_LIST)) {
                return;
            } else {
                if (listTypeLength(o) != 0) {
                    /* Non empty list, this is like a non normal [LR]POP. */
                    char *event = (where == LIST_HEAD) ? "lpop" : "rpop";
                    robj *value = listTypePop(o,where);
                    serverAssert(value != NULL);

                    addReplyArrayLen(c,2);
                    addReplyBulk(c,c->argv[j]);
                    addReplyBulk(c,value);
                    decrRefCount(value);
                    notifyKeyspaceEvent(NOTIFY_LIST,event,
                                        c->argv[j],c->db->id);
                    if (listTypeLength(o) == 0) {
                        dbDelete(c->db,c->argv[j]);
                        notifyKeyspaceEvent(NOTIFY_GENERIC,"del",
                                            c->argv[j],c->db->id);
                    }
                    signalModifiedKey(c,c->db,c->argv[j]);
                    server.dirty++;

                    /* Replicate it as an [LR]POP instead of B[LR]POP. */
                    rewriteClientCommandVector(c,2,
                        (where == LIST_HEAD) ? shared.lpop : shared.rpop,
                        c->argv[j]);
                    return;
                }
            }
        }
    }

    /* If we are inside a MULTI/EXEC and the list is empty the only thing
     * we can do is treating it as a timeout (even with timeout 0). */
    if (c->flags & CLIENT_MULTI) {
        addReplyNullArray(c);
        return;
    }

    /* If the list is empty or the key does not exists we must block */
    blockForKeys(c,BLOCKED_LIST,c->argv + 1,c->argc - 2,timeout,NULL,NULL);
}

void blpopCommand(client *c) {
    blockingPopGenericCommand(c,LIST_HEAD);
}

void brpopCommand(client *c) {
    blockingPopGenericCommand(c,LIST_TAIL);
}

void blockingPopPushGenericCommand(client *c, int wherefrom, int whereto) {
    mstime_t timeout;

    if (getTimeoutFromObjectOrReply(c,c->argv[3],&timeout,UNIT_SECONDS)
        != C_OK) return;

    robj *key = lookupKeyWrite(c->db, c->argv[1]);
    if (checkType(c,key,OBJ_LIST)) return;

    if (key == NULL) {
        if (c->flags & CLIENT_MULTI) {
            /* Blocking against an empty list in a multi state
             * returns immediately. */
            addReplyNull(c);
        } else {
            /* The list is empty and the client blocks. */
            blockForKeys(c,BLOCKED_LIST,c->argv + 1,1,timeout,c->argv[2],NULL);
        }
    } else {
<<<<<<< HEAD
        if (key->type != OBJ_LIST) {
            addReply(c, shared.wrongtypeerr);
        } else {
            /* The list exists and has elements, so
             * the regular poppushGenericCommand is executed. */
            serverAssertWithInfo(c,key,listTypeLength(key) > 0);
            poppushGenericCommand(c,wherefrom,whereto);
        }
=======
        /* The list exists and has elements, so
         * the regular rpoplpushCommand is executed. */
        serverAssertWithInfo(c,key,listTypeLength(key) > 0);
        rpoplpushCommand(c);
>>>>>>> 64c360c5
    }
}

void brpoplpushCommand(client *c) {
    blockingPopPushGenericCommand(c,LIST_TAIL,LIST_HEAD);
}

void blpoprpushCommand(client *c) {
    blockingPopPushGenericCommand(c,LIST_HEAD,LIST_TAIL);
}

void brpoprpushCommand(client *c) {
    blockingPopPushGenericCommand(c,LIST_TAIL,LIST_TAIL);
}

void blpoplpushCommand(client *c) {
    blockingPopPushGenericCommand(c,LIST_HEAD,LIST_HEAD);
}<|MERGE_RESOLUTION|>--- conflicted
+++ resolved
@@ -709,15 +709,9 @@
         robj *dobj = lookupKeyWrite(c->db,c->argv[2]);
         robj *touchedkey = c->argv[1];
 
-<<<<<<< HEAD
-        if (dobj && checkType(c,dobj,OBJ_LIST)) return;
+        if (checkType(c,dobj,OBJ_LIST)) return;
         value = listTypePop(sobj,wherefrom);
         /* We saved touched key, and protect it, since poppushHandlePush
-=======
-        if (checkType(c,dobj,OBJ_LIST)) return;
-        value = listTypePop(sobj,LIST_TAIL);
-        /* We saved touched key, and protect it, since rpoplpushHandlePush
->>>>>>> 64c360c5
          * may change the client command argument vector (it does not
          * currently). */
         incrRefCount(touchedkey);
@@ -941,21 +935,10 @@
             blockForKeys(c,BLOCKED_LIST,c->argv + 1,1,timeout,c->argv[2],NULL);
         }
     } else {
-<<<<<<< HEAD
-        if (key->type != OBJ_LIST) {
-            addReply(c, shared.wrongtypeerr);
-        } else {
-            /* The list exists and has elements, so
+        /* The list exists and has elements, so
              * the regular poppushGenericCommand is executed. */
-            serverAssertWithInfo(c,key,listTypeLength(key) > 0);
-            poppushGenericCommand(c,wherefrom,whereto);
-        }
-=======
-        /* The list exists and has elements, so
-         * the regular rpoplpushCommand is executed. */
-        serverAssertWithInfo(c,key,listTypeLength(key) > 0);
-        rpoplpushCommand(c);
->>>>>>> 64c360c5
+        serverAssertWithInfo(c, key, listTypeLength(key) > 0);
+        poppushGenericCommand(c, wherefrom, whereto);
     }
 }
 
