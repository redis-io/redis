/* Redis CLI (command line interface)
 *
 * Copyright (c) 2009-2012, Salvatore Sanfilippo <antirez at gmail dot com>
 * All rights reserved.
 *
 * Redistribution and use in source and binary forms, with or without
 * modification, are permitted provided that the following conditions are met:
 *
 *   * Redistributions of source code must retain the above copyright notice,
 *     this list of conditions and the following disclaimer.
 *   * Redistributions in binary form must reproduce the above copyright
 *     notice, this list of conditions and the following disclaimer in the
 *     documentation and/or other materials provided with the distribution.
 *   * Neither the name of Redis nor the names of its contributors may be used
 *     to endorse or promote products derived from this software without
 *     specific prior written permission.
 *
 * THIS SOFTWARE IS PROVIDED BY THE COPYRIGHT HOLDERS AND CONTRIBUTORS "AS IS"
 * AND ANY EXPRESS OR IMPLIED WARRANTIES, INCLUDING, BUT NOT LIMITED TO, THE
 * IMPLIED WARRANTIES OF MERCHANTABILITY AND FITNESS FOR A PARTICULAR PURPOSE
 * ARE DISCLAIMED. IN NO EVENT SHALL THE COPYRIGHT OWNER OR CONTRIBUTORS BE
 * LIABLE FOR ANY DIRECT, INDIRECT, INCIDENTAL, SPECIAL, EXEMPLARY, OR
 * CONSEQUENTIAL DAMAGES (INCLUDING, BUT NOT LIMITED TO, PROCUREMENT OF
 * SUBSTITUTE GOODS OR SERVICES; LOSS OF USE, DATA, OR PROFITS; OR BUSINESS
 * INTERRUPTION) HOWEVER CAUSED AND ON ANY THEORY OF LIABILITY, WHETHER IN
 * CONTRACT, STRICT LIABILITY, OR TORT (INCLUDING NEGLIGENCE OR OTHERWISE)
 * ARISING IN ANY WAY OUT OF THE USE OF THIS SOFTWARE, EVEN IF ADVISED OF THE
 * POSSIBILITY OF SUCH DAMAGE.
 */

#include "fmacros.h"
#include "version.h"

#include <stdio.h>
#include <string.h>
#include <stdlib.h>
#include <signal.h>
#include <unistd.h>
#include <time.h>
#include <ctype.h>
#include <errno.h>
#include <sys/stat.h>
#include <sys/time.h>
#include <assert.h>
#include <fcntl.h>
#include <limits.h>
#include <math.h>

#include <hiredis.h>
#include <sds.h> /* use sds.h from hiredis, so that only one set of sds functions will be present in the binary */
#include "dict.h"
#include "adlist.h"
#include "zmalloc.h"
#include "linenoise.h"
#include "help.h"
#include "anet.h"
#include "ae.h"

#define UNUSED(V) ((void) V)

#define OUTPUT_STANDARD 0
#define OUTPUT_RAW 1
#define OUTPUT_CSV 2
#define REDIS_CLI_KEEPALIVE_INTERVAL 15 /* seconds */
#define REDIS_CLI_DEFAULT_PIPE_TIMEOUT 30 /* seconds */
#define REDIS_CLI_HISTFILE_ENV "REDISCLI_HISTFILE"
#define REDIS_CLI_HISTFILE_DEFAULT ".rediscli_history"
#define REDIS_CLI_RCFILE_ENV "REDISCLI_RCFILE"
#define REDIS_CLI_RCFILE_DEFAULT ".redisclirc"

#define CLUSTER_MANAGER_SLOTS               16384
#define CLUSTER_MANAGER_MIGRATE_TIMEOUT     60000
#define CLUSTER_MANAGER_MIGRATE_PIPELINE    10
#define CLUSTER_MANAGER_REBALANCE_THRESHOLD 2

#define CLUSTER_MANAGER_INVALID_HOST_ARG \
    "[ERR] Invalid arguments: you need to pass either a valid " \
    "address (ie. 120.0.0.1:7000) or space separated IP " \
    "and port (ie. 120.0.0.1 7000)\n"
#define CLUSTER_MANAGER_MODE() (config.cluster_manager_command.name != NULL)
#define CLUSTER_MANAGER_MASTERS_COUNT(nodes, replicas) (nodes/(replicas + 1))
#define CLUSTER_MANAGER_COMMAND(n,...) \
        (redisCommand(n->context, __VA_ARGS__))

#define CLUSTER_MANAGER_NODE_ARRAY_FREE(array) zfree(array->alloc)

#define CLUSTER_MANAGER_PRINT_REPLY_ERROR(n, err) \
    clusterManagerLogErr("Node %s:%d replied with error:\n%s\n", \
                         n->ip, n->port, err);

#define clusterManagerLogInfo(...) \
    clusterManagerLog(CLUSTER_MANAGER_LOG_LVL_INFO,__VA_ARGS__)

#define clusterManagerLogErr(...) \
    clusterManagerLog(CLUSTER_MANAGER_LOG_LVL_ERR,__VA_ARGS__)

#define clusterManagerLogWarn(...) \
    clusterManagerLog(CLUSTER_MANAGER_LOG_LVL_WARN,__VA_ARGS__)

#define clusterManagerLogOk(...) \
    clusterManagerLog(CLUSTER_MANAGER_LOG_LVL_SUCCESS,__VA_ARGS__)

#define CLUSTER_MANAGER_FLAG_MYSELF     1 << 0
#define CLUSTER_MANAGER_FLAG_SLAVE      1 << 1
#define CLUSTER_MANAGER_FLAG_FRIEND     1 << 2
#define CLUSTER_MANAGER_FLAG_NOADDR     1 << 3
#define CLUSTER_MANAGER_FLAG_DISCONNECT 1 << 4
#define CLUSTER_MANAGER_FLAG_FAIL       1 << 5

#define CLUSTER_MANAGER_CMD_FLAG_FIX            1 << 0
#define CLUSTER_MANAGER_CMD_FLAG_SLAVE          1 << 1
#define CLUSTER_MANAGER_CMD_FLAG_YES            1 << 2
#define CLUSTER_MANAGER_CMD_FLAG_AUTOWEIGHTS    1 << 3
#define CLUSTER_MANAGER_CMD_FLAG_EMPTYMASTER    1 << 4
#define CLUSTER_MANAGER_CMD_FLAG_SIMULATE       1 << 5
#define CLUSTER_MANAGER_CMD_FLAG_REPLACE        1 << 6
#define CLUSTER_MANAGER_CMD_FLAG_COPY           1 << 7
#define CLUSTER_MANAGER_CMD_FLAG_COLOR          1 << 8

#define CLUSTER_MANAGER_OPT_GETFRIENDS  1 << 0
#define CLUSTER_MANAGER_OPT_COLD        1 << 1
#define CLUSTER_MANAGER_OPT_UPDATE      1 << 2
#define CLUSTER_MANAGER_OPT_QUIET       1 << 6
#define CLUSTER_MANAGER_OPT_VERBOSE     1 << 7

#define CLUSTER_MANAGER_LOG_LVL_INFO    1
#define CLUSTER_MANAGER_LOG_LVL_WARN    2
#define CLUSTER_MANAGER_LOG_LVL_ERR     3
#define CLUSTER_MANAGER_LOG_LVL_SUCCESS 4

#define LOG_COLOR_BOLD      "29;1m"
#define LOG_COLOR_RED       "31;1m"
#define LOG_COLOR_GREEN     "32;1m"
#define LOG_COLOR_YELLOW    "33;1m"
#define LOG_COLOR_RESET     "0m"

/* cliConnect() flags. */
#define CC_FORCE (1<<0)         /* Re-connect if already connected. */
#define CC_QUIET (1<<1)         /* Don't log connecting errors. */

/* --latency-dist palettes. */
int spectrum_palette_color_size = 19;
int spectrum_palette_color[] = {0,233,234,235,237,239,241,243,245,247,144,143,142,184,226,214,208,202,196};

int spectrum_palette_mono_size = 13;
int spectrum_palette_mono[] = {0,233,234,235,237,239,241,243,245,247,249,251,253};

/* The actual palette in use. */
int *spectrum_palette;
int spectrum_palette_size;

/* Dict Helpers */

static uint64_t dictSdsHash(const void *key);
static int dictSdsKeyCompare(void *privdata, const void *key1,
    const void *key2);
static void dictSdsDestructor(void *privdata, void *val);
static void dictListDestructor(void *privdata, void *val);

/* Cluster Manager Command Info */
typedef struct clusterManagerCommand {
    char *name;
    int argc;
    char **argv;
    int flags;
    int replicas;
    char *from;
    char *to;
    char **weight;
    int weight_argc;
    char *master_id;
    int slots;
    int timeout;
    int pipeline;
    float threshold;
} clusterManagerCommand;

static void createClusterManagerCommand(char *cmdname, int argc, char **argv);


static redisContext *context;
static struct config {
    char *hostip;
    int hostport;
    char *hostsocket;
    long repeat;
    long interval;
    int dbnum;
    int interactive;
    int shutdown;
    int monitor_mode;
    int pubsub_mode;
    int latency_mode;
    int latency_dist_mode;
    int latency_history;
    int lru_test_mode;
    long long lru_test_sample_size;
    int cluster_mode;
    int cluster_reissue_command;
    int slave_mode;
    int pipe_mode;
    int pipe_timeout;
    int getrdb_mode;
    int stat_mode;
    int scan_mode;
    int intrinsic_latency_mode;
    int intrinsic_latency_duration;
    char *pattern;
    char *rdb_filename;
    int bigkeys;
    int hotkeys;
    int stdinarg; /* get last arg from stdin. (-x option) */
    char *auth;
    int output; /* output mode, see OUTPUT_* defines */
    sds mb_delim;
    char prompt[128];
    char *eval;
    int eval_ldb;
    int eval_ldb_sync;  /* Ask for synchronous mode of the Lua debugger. */
    int eval_ldb_end;   /* Lua debugging session ended. */
    int enable_ldb_on_eval; /* Handle manual SCRIPT DEBUG + EVAL commands. */
    int last_cmd_type;
    int verbose;
    clusterManagerCommand cluster_manager_command;
    int no_auth_warning;
} config;

/* User preferences. */
static struct pref {
    int hints;
} pref;

static volatile sig_atomic_t force_cancel_loop = 0;
static void usage(void);
static void slaveMode(void);
char *redisGitSHA1(void);
char *redisGitDirty(void);
static int cliConnect(int force);

static char *getInfoField(char *info, char *field);
static long getLongInfoField(char *info, char *field);

/*------------------------------------------------------------------------------
 * Utility functions
 *--------------------------------------------------------------------------- */

uint16_t crc16(const char *buf, int len);

static long long ustime(void) {
    struct timeval tv;
    long long ust;

    gettimeofday(&tv, NULL);
    ust = ((long long)tv.tv_sec)*1000000;
    ust += tv.tv_usec;
    return ust;
}

static long long mstime(void) {
    return ustime()/1000;
}

static void cliRefreshPrompt(void) {
    if (config.eval_ldb) return;

    sds prompt = sdsempty();
    if (config.hostsocket != NULL) {
        prompt = sdscatfmt(prompt,"redis %s",config.hostsocket);
    } else {
        char addr[256];
        anetFormatAddr(addr, sizeof(addr), config.hostip, config.hostport);
        prompt = sdscatlen(prompt,addr,strlen(addr));
    }

    /* Add [dbnum] if needed */
    if (config.dbnum != 0)
        prompt = sdscatfmt(prompt,"[%i]",config.dbnum);

    /* Copy the prompt in the static buffer. */
    prompt = sdscatlen(prompt,"> ",2);
    snprintf(config.prompt,sizeof(config.prompt),"%s",prompt);
    sdsfree(prompt);
}

/* Return the name of the dotfile for the specified 'dotfilename'.
 * Normally it just concatenates user $HOME to the file specified
 * in 'dotfilename'. However if the environment varialbe 'envoverride'
 * is set, its value is taken as the path.
 *
 * The function returns NULL (if the file is /dev/null or cannot be
 * obtained for some error), or an SDS string that must be freed by
 * the user. */
static sds getDotfilePath(char *envoverride, char *dotfilename) {
    char *path = NULL;
    sds dotPath = NULL;

    /* Check the env for a dotfile override. */
    path = getenv(envoverride);
    if (path != NULL && *path != '\0') {
        if (!strcmp("/dev/null", path)) {
            return NULL;
        }

        /* If the env is set, return it. */
        dotPath = sdsnew(path);
    } else {
        char *home = getenv("HOME");
        if (home != NULL && *home != '\0') {
            /* If no override is set use $HOME/<dotfilename>. */
            dotPath = sdscatprintf(sdsempty(), "%s/%s", home, dotfilename);
        }
    }
    return dotPath;
}

/* URL-style percent decoding. */
#define isHexChar(c) (isdigit(c) || (c >= 'a' && c <= 'f'))
#define decodeHexChar(c) (isdigit(c) ? c - '0' : c - 'a' + 10)
#define decodeHex(h, l) ((decodeHexChar(h) << 4) + decodeHexChar(l))

static sds percentDecode(const char *pe, size_t len) {
    const char *end = pe + len;
    sds ret = sdsempty();
    const char *curr = pe;

    while (curr < end) {
        if (*curr == '%') {
            if ((end - curr) < 2) {
                fprintf(stderr, "Incomplete URI encoding\n");
                exit(1);
            }

            char h = tolower(*(++curr));
            char l = tolower(*(++curr));
            if (!isHexChar(h) || !isHexChar(l)) {
                fprintf(stderr, "Illegal character in URI encoding\n");
                exit(1);
            }
            char c = decodeHex(h, l);
            ret = sdscatlen(ret, &c, 1);
            curr++;
        } else {
            ret = sdscatlen(ret, curr++, 1);
        }
    }

    return ret;
}

/* Parse a URI and extract the server connection information.
 * URI scheme is based on the the provisional specification[1] excluding support
 * for query parameters. Valid URIs are:
 *   scheme:    "redis://"
 *   authority: [<username> ":"] <password> "@"] [<hostname> [":" <port>]]
 *   path:      ["/" [<db>]]
 *
 *  [1]: https://www.iana.org/assignments/uri-schemes/prov/redis */
static void parseRedisUri(const char *uri) {

    const char *scheme = "redis://";
    const char *curr = uri;
    const char *end = uri + strlen(uri);
    const char *userinfo, *username, *port, *host, *path;

    /* URI must start with a valid scheme. */
    if (strncasecmp(scheme, curr, strlen(scheme))) {
        fprintf(stderr,"Invalid URI scheme\n");
        exit(1);
    }
    curr += strlen(scheme);
    if (curr == end) return;

    /* Extract user info. */
    if ((userinfo = strchr(curr,'@'))) {
        if ((username = strchr(curr, ':')) && username < userinfo) {
            /* If provided, username is ignored. */
            curr = username + 1;
        }

        config.auth = percentDecode(curr, userinfo - curr);
        curr = userinfo + 1;
    }
    if (curr == end) return;

    /* Extract host and port. */
    path = strchr(curr, '/');
    if (*curr != '/') {
        host = path ? path - 1 : end;
        if ((port = strchr(curr, ':'))) {
            config.hostport = atoi(port + 1);
            host = port - 1;
        }
        config.hostip = sdsnewlen(curr, host - curr + 1);
    }
    curr = path ? path + 1 : end;
    if (curr == end) return;

    /* Extract database number. */
    config.dbnum = atoi(curr);
}

static uint64_t dictSdsHash(const void *key) {
    return dictGenHashFunction((unsigned char*)key, sdslen((char*)key));
}

static int dictSdsKeyCompare(void *privdata, const void *key1,
        const void *key2)
{
    int l1,l2;
    DICT_NOTUSED(privdata);

    l1 = sdslen((sds)key1);
    l2 = sdslen((sds)key2);
    if (l1 != l2) return 0;
    return memcmp(key1, key2, l1) == 0;
}

static void dictSdsDestructor(void *privdata, void *val)
{
    DICT_NOTUSED(privdata);
    sdsfree(val);
}

void dictListDestructor(void *privdata, void *val)
{
    DICT_NOTUSED(privdata);
    listRelease((list*)val);
}

/* _serverAssert is needed by dict */
void _serverAssert(const char *estr, const char *file, int line) {
    fprintf(stderr, "=== ASSERTION FAILED ===");
    fprintf(stderr, "==> %s:%d '%s' is not true",file,line,estr);
    *((char*)-1) = 'x';
}

/*------------------------------------------------------------------------------
 * Help functions
 *--------------------------------------------------------------------------- */

#define CLI_HELP_COMMAND 1
#define CLI_HELP_GROUP 2

typedef struct {
    int type;
    int argc;
    sds *argv;
    sds full;

    /* Only used for help on commands */
    struct commandHelp *org;
} helpEntry;

static helpEntry *helpEntries;
static int helpEntriesLen;

static sds cliVersion(void) {
    sds version;
    version = sdscatprintf(sdsempty(), "%s", REDIS_VERSION);

    /* Add git commit and working tree status when available */
    if (strtoll(redisGitSHA1(),NULL,16)) {
        version = sdscatprintf(version, " (git:%s", redisGitSHA1());
        if (strtoll(redisGitDirty(),NULL,10))
            version = sdscatprintf(version, "-dirty");
        version = sdscat(version, ")");
    }
    return version;
}

static void cliInitHelp(void) {
    int commandslen = sizeof(commandHelp)/sizeof(struct commandHelp);
    int groupslen = sizeof(commandGroups)/sizeof(char*);
    int i, len, pos = 0;
    helpEntry tmp;

    helpEntriesLen = len = commandslen+groupslen;
    helpEntries = zmalloc(sizeof(helpEntry)*len);

    for (i = 0; i < groupslen; i++) {
        tmp.argc = 1;
        tmp.argv = zmalloc(sizeof(sds));
        tmp.argv[0] = sdscatprintf(sdsempty(),"@%s",commandGroups[i]);
        tmp.full = tmp.argv[0];
        tmp.type = CLI_HELP_GROUP;
        tmp.org = NULL;
        helpEntries[pos++] = tmp;
    }

    for (i = 0; i < commandslen; i++) {
        tmp.argv = sdssplitargs(commandHelp[i].name,&tmp.argc);
        tmp.full = sdsnew(commandHelp[i].name);
        tmp.type = CLI_HELP_COMMAND;
        tmp.org = &commandHelp[i];
        helpEntries[pos++] = tmp;
    }
}

/* cliInitHelp() setups the helpEntries array with the command and group
 * names from the help.h file. However the Redis instance we are connecting
 * to may support more commands, so this function integrates the previous
 * entries with additional entries obtained using the COMMAND command
 * available in recent versions of Redis. */
static void cliIntegrateHelp(void) {
    if (cliConnect(CC_QUIET) == REDIS_ERR) return;

    redisReply *reply = redisCommand(context, "COMMAND");
    if(reply == NULL || reply->type != REDIS_REPLY_ARRAY) return;

    /* Scan the array reported by COMMAND and fill only the entries that
     * don't already match what we have. */
    for (size_t j = 0; j < reply->elements; j++) {
        redisReply *entry = reply->element[j];
        if (entry->type != REDIS_REPLY_ARRAY || entry->elements < 4 ||
            entry->element[0]->type != REDIS_REPLY_STRING ||
            entry->element[1]->type != REDIS_REPLY_INTEGER ||
            entry->element[3]->type != REDIS_REPLY_INTEGER) return;
        char *cmdname = entry->element[0]->str;
        int i;

        for (i = 0; i < helpEntriesLen; i++) {
            helpEntry *he = helpEntries+i;
            if (!strcasecmp(he->argv[0],cmdname))
                break;
        }
        if (i != helpEntriesLen) continue;

        helpEntriesLen++;
        helpEntries = zrealloc(helpEntries,sizeof(helpEntry)*helpEntriesLen);
        helpEntry *new = helpEntries+(helpEntriesLen-1);

        new->argc = 1;
        new->argv = zmalloc(sizeof(sds));
        new->argv[0] = sdsnew(cmdname);
        new->full = new->argv[0];
        new->type = CLI_HELP_COMMAND;
        sdstoupper(new->argv[0]);

        struct commandHelp *ch = zmalloc(sizeof(*ch));
        ch->name = new->argv[0];
        ch->params = sdsempty();
        int args = llabs(entry->element[1]->integer);
        args--; /* Remove the command name itself. */
        if (entry->element[3]->integer == 1) {
            ch->params = sdscat(ch->params,"key ");
            args--;
        }
        while(args--) ch->params = sdscat(ch->params,"arg ");
        if (entry->element[1]->integer < 0)
            ch->params = sdscat(ch->params,"...options...");
        ch->summary = "Help not available";
        ch->group = 0;
        ch->since = "not known";
        new->org = ch;
    }
    freeReplyObject(reply);
}

/* Output command help to stdout. */
static void cliOutputCommandHelp(struct commandHelp *help, int group) {
    printf("\r\n  \x1b[1m%s\x1b[0m \x1b[90m%s\x1b[0m\r\n", help->name, help->params);
    printf("  \x1b[33msummary:\x1b[0m %s\r\n", help->summary);
    printf("  \x1b[33msince:\x1b[0m %s\r\n", help->since);
    if (group) {
        printf("  \x1b[33mgroup:\x1b[0m %s\r\n", commandGroups[help->group]);
    }
}

/* Print generic help. */
static void cliOutputGenericHelp(void) {
    sds version = cliVersion();
    printf(
        "redis-cli %s\n"
        "To get help about Redis commands type:\n"
        "      \"help @<group>\" to get a list of commands in <group>\n"
        "      \"help <command>\" for help on <command>\n"
        "      \"help <tab>\" to get a list of possible help topics\n"
        "      \"quit\" to exit\n"
        "\n"
        "To set redis-cli preferences:\n"
        "      \":set hints\" enable online hints\n"
        "      \":set nohints\" disable online hints\n"
        "Set your preferences in ~/.redisclirc\n",
        version
    );
    sdsfree(version);
}

/* Output all command help, filtering by group or command name. */
static void cliOutputHelp(int argc, char **argv) {
    int i, j, len;
    int group = -1;
    helpEntry *entry;
    struct commandHelp *help;

    if (argc == 0) {
        cliOutputGenericHelp();
        return;
    } else if (argc > 0 && argv[0][0] == '@') {
        len = sizeof(commandGroups)/sizeof(char*);
        for (i = 0; i < len; i++) {
            if (strcasecmp(argv[0]+1,commandGroups[i]) == 0) {
                group = i;
                break;
            }
        }
    }

    assert(argc > 0);
    for (i = 0; i < helpEntriesLen; i++) {
        entry = &helpEntries[i];
        if (entry->type != CLI_HELP_COMMAND) continue;

        help = entry->org;
        if (group == -1) {
            /* Compare all arguments */
            if (argc == entry->argc) {
                for (j = 0; j < argc; j++) {
                    if (strcasecmp(argv[j],entry->argv[j]) != 0) break;
                }
                if (j == argc) {
                    cliOutputCommandHelp(help,1);
                }
            }
        } else {
            if (group == help->group) {
                cliOutputCommandHelp(help,0);
            }
        }
    }
    printf("\r\n");
}

/* Linenoise completion callback. */
static void completionCallback(const char *buf, linenoiseCompletions *lc) {
    size_t startpos = 0;
    int mask;
    int i;
    size_t matchlen;
    sds tmp;

    if (strncasecmp(buf,"help ",5) == 0) {
        startpos = 5;
        while (isspace(buf[startpos])) startpos++;
        mask = CLI_HELP_COMMAND | CLI_HELP_GROUP;
    } else {
        mask = CLI_HELP_COMMAND;
    }

    for (i = 0; i < helpEntriesLen; i++) {
        if (!(helpEntries[i].type & mask)) continue;

        matchlen = strlen(buf+startpos);
        if (strncasecmp(buf+startpos,helpEntries[i].full,matchlen) == 0) {
            tmp = sdsnewlen(buf,startpos);
            tmp = sdscat(tmp,helpEntries[i].full);
            linenoiseAddCompletion(lc,tmp);
            sdsfree(tmp);
        }
    }
}

/* Linenoise hints callback. */
static char *hintsCallback(const char *buf, int *color, int *bold) {
    if (!pref.hints) return NULL;

    int i, argc, buflen = strlen(buf);
    sds *argv = sdssplitargs(buf,&argc);
    int endspace = buflen && isspace(buf[buflen-1]);

    /* Check if the argument list is empty and return ASAP. */
    if (argc == 0) {
        sdsfreesplitres(argv,argc);
        return NULL;
    }

    for (i = 0; i < helpEntriesLen; i++) {
        if (!(helpEntries[i].type & CLI_HELP_COMMAND)) continue;

        if (strcasecmp(argv[0],helpEntries[i].full) == 0)
        {
            *color = 90;
            *bold = 0;
            sds hint = sdsnew(helpEntries[i].org->params);

            /* Remove arguments from the returned hint to show only the
             * ones the user did not yet typed. */
            int toremove = argc-1;
            while(toremove > 0 && sdslen(hint)) {
                if (hint[0] == '[') break;
                if (hint[0] == ' ') toremove--;
                sdsrange(hint,1,-1);
            }

            /* Add an initial space if needed. */
            if (!endspace) {
                sds newhint = sdsnewlen(" ",1);
                newhint = sdscatsds(newhint,hint);
                sdsfree(hint);
                hint = newhint;
            }

            sdsfreesplitres(argv,argc);
            return hint;
        }
    }
    sdsfreesplitres(argv,argc);
    return NULL;
}

static void freeHintsCallback(void *ptr) {
    sdsfree(ptr);
}

/*------------------------------------------------------------------------------
 * Networking / parsing
 *--------------------------------------------------------------------------- */

/* Send AUTH command to the server */
static int cliAuth(void) {
    redisReply *reply;
    if (config.auth == NULL) return REDIS_OK;

    reply = redisCommand(context,"AUTH %s",config.auth);
    if (reply != NULL) {
        freeReplyObject(reply);
        return REDIS_OK;
    }
    return REDIS_ERR;
}

/* Send SELECT dbnum to the server */
static int cliSelect(void) {
    redisReply *reply;
    if (config.dbnum == 0) return REDIS_OK;

    reply = redisCommand(context,"SELECT %d",config.dbnum);
    if (reply != NULL) {
        int result = REDIS_OK;
        if (reply->type == REDIS_REPLY_ERROR) result = REDIS_ERR;
        freeReplyObject(reply);
        return result;
    }
    return REDIS_ERR;
}

/* Connect to the server. It is possible to pass certain flags to the function:
 *      CC_FORCE: The connection is performed even if there is already
 *                a connected socket.
 *      CC_QUIET: Don't print errors if connection fails. */
static int cliConnect(int flags) {
    if (context == NULL || flags & CC_FORCE) {
        if (context != NULL) {
            redisFree(context);
        }

        if (config.hostsocket == NULL) {
            context = redisConnect(config.hostip,config.hostport);
        } else {
            context = redisConnectUnix(config.hostsocket);
        }

        if (context->err) {
            if (!(flags & CC_QUIET)) {
                fprintf(stderr,"Could not connect to Redis at ");
                if (config.hostsocket == NULL)
                    fprintf(stderr,"%s:%d: %s\n",
                        config.hostip,config.hostport,context->errstr);
                else
                    fprintf(stderr,"%s: %s\n",
                        config.hostsocket,context->errstr);
            }
            redisFree(context);
            context = NULL;
            return REDIS_ERR;
        }

        /* Set aggressive KEEP_ALIVE socket option in the Redis context socket
         * in order to prevent timeouts caused by the execution of long
         * commands. At the same time this improves the detection of real
         * errors. */
        anetKeepAlive(NULL, context->fd, REDIS_CLI_KEEPALIVE_INTERVAL);

        /* Do AUTH and select the right DB. */
        if (cliAuth() != REDIS_OK)
            return REDIS_ERR;
        if (cliSelect() != REDIS_OK)
            return REDIS_ERR;
    }
    return REDIS_OK;
}

static void cliPrintContextError(void) {
    if (context == NULL) return;
    fprintf(stderr,"Error: %s\n",context->errstr);
}

static sds cliFormatReplyTTY(redisReply *r, char *prefix) {
    sds out = sdsempty();
    switch (r->type) {
    case REDIS_REPLY_ERROR:
        out = sdscatprintf(out,"(error) %s\n", r->str);
    break;
    case REDIS_REPLY_STATUS:
        out = sdscat(out,r->str);
        out = sdscat(out,"\n");
    break;
    case REDIS_REPLY_INTEGER:
        out = sdscatprintf(out,"(integer) %lld\n",r->integer);
    break;
    case REDIS_REPLY_STRING:
        /* If you are producing output for the standard output we want
        * a more interesting output with quoted characters and so forth */
        out = sdscatrepr(out,r->str,r->len);
        out = sdscat(out,"\n");
    break;
    case REDIS_REPLY_NIL:
        out = sdscat(out,"(nil)\n");
    break;
    case REDIS_REPLY_ARRAY:
        if (r->elements == 0) {
            out = sdscat(out,"(empty list or set)\n");
        } else {
            unsigned int i, idxlen = 0;
            char _prefixlen[16];
            char _prefixfmt[16];
            sds _prefix;
            sds tmp;

            /* Calculate chars needed to represent the largest index */
            i = r->elements;
            do {
                idxlen++;
                i /= 10;
            } while(i);

            /* Prefix for nested multi bulks should grow with idxlen+2 spaces */
            memset(_prefixlen,' ',idxlen+2);
            _prefixlen[idxlen+2] = '\0';
            _prefix = sdscat(sdsnew(prefix),_prefixlen);

            /* Setup prefix format for every entry */
            snprintf(_prefixfmt,sizeof(_prefixfmt),"%%s%%%ud) ",idxlen);

            for (i = 0; i < r->elements; i++) {
                /* Don't use the prefix for the first element, as the parent
                 * caller already prepended the index number. */
                out = sdscatprintf(out,_prefixfmt,i == 0 ? "" : prefix,i+1);

                /* Format the multi bulk entry */
                tmp = cliFormatReplyTTY(r->element[i],_prefix);
                out = sdscatlen(out,tmp,sdslen(tmp));
                sdsfree(tmp);
            }
            sdsfree(_prefix);
        }
    break;
    default:
        fprintf(stderr,"Unknown reply type: %d\n", r->type);
        exit(1);
    }
    return out;
}

int isColorTerm(void) {
    char *t = getenv("TERM");
    return t != NULL && strstr(t,"xterm") != NULL;
}

/* Helper  function for sdsCatColorizedLdbReply() appending colorize strings
 * to an SDS string. */
sds sdscatcolor(sds o, char *s, size_t len, char *color) {
    if (!isColorTerm()) return sdscatlen(o,s,len);

    int bold = strstr(color,"bold") != NULL;
    int ccode = 37; /* Defaults to white. */
    if (strstr(color,"red")) ccode = 31;
    else if (strstr(color,"green")) ccode = 32;
    else if (strstr(color,"yellow")) ccode = 33;
    else if (strstr(color,"blue")) ccode = 34;
    else if (strstr(color,"magenta")) ccode = 35;
    else if (strstr(color,"cyan")) ccode = 36;
    else if (strstr(color,"white")) ccode = 37;

    o = sdscatfmt(o,"\033[%i;%i;49m",bold,ccode);
    o = sdscatlen(o,s,len);
    o = sdscat(o,"\033[0m");
    return o;
}

/* Colorize Lua debugger status replies according to the prefix they
 * have. */
sds sdsCatColorizedLdbReply(sds o, char *s, size_t len) {
    char *color = "white";

    if (strstr(s,"<debug>")) color = "bold";
    if (strstr(s,"<redis>")) color = "green";
    if (strstr(s,"<reply>")) color = "cyan";
    if (strstr(s,"<error>")) color = "red";
    if (strstr(s,"<hint>")) color = "bold";
    if (strstr(s,"<value>") || strstr(s,"<retval>")) color = "magenta";
    if (len > 4 && isdigit(s[3])) {
        if (s[1] == '>') color = "yellow"; /* Current line. */
        else if (s[2] == '#') color = "bold"; /* Break point. */
    }
    return sdscatcolor(o,s,len,color);
}

static sds cliFormatReplyRaw(redisReply *r) {
    sds out = sdsempty(), tmp;
    size_t i;

    switch (r->type) {
    case REDIS_REPLY_NIL:
        /* Nothing... */
        break;
    case REDIS_REPLY_ERROR:
        out = sdscatlen(out,r->str,r->len);
        out = sdscatlen(out,"\n",1);
        break;
    case REDIS_REPLY_STATUS:
    case REDIS_REPLY_STRING:
        if (r->type == REDIS_REPLY_STATUS && config.eval_ldb) {
            /* The Lua debugger replies with arrays of simple (status)
             * strings. We colorize the output for more fun if this
             * is a debugging session. */

            /* Detect the end of a debugging session. */
            if (strstr(r->str,"<endsession>") == r->str) {
                config.enable_ldb_on_eval = 0;
                config.eval_ldb = 0;
                config.eval_ldb_end = 1; /* Signal the caller session ended. */
                config.output = OUTPUT_STANDARD;
                cliRefreshPrompt();
            } else {
                out = sdsCatColorizedLdbReply(out,r->str,r->len);
            }
        } else {
            out = sdscatlen(out,r->str,r->len);
        }
        break;
    case REDIS_REPLY_INTEGER:
        out = sdscatprintf(out,"%lld",r->integer);
        break;
    case REDIS_REPLY_ARRAY:
        for (i = 0; i < r->elements; i++) {
            if (i > 0) out = sdscat(out,config.mb_delim);
            tmp = cliFormatReplyRaw(r->element[i]);
            out = sdscatlen(out,tmp,sdslen(tmp));
            sdsfree(tmp);
        }
        break;
    default:
        fprintf(stderr,"Unknown reply type: %d\n", r->type);
        exit(1);
    }
    return out;
}

static sds cliFormatReplyCSV(redisReply *r) {
    unsigned int i;

    sds out = sdsempty();
    switch (r->type) {
    case REDIS_REPLY_ERROR:
        out = sdscat(out,"ERROR,");
        out = sdscatrepr(out,r->str,strlen(r->str));
    break;
    case REDIS_REPLY_STATUS:
        out = sdscatrepr(out,r->str,r->len);
    break;
    case REDIS_REPLY_INTEGER:
        out = sdscatprintf(out,"%lld",r->integer);
    break;
    case REDIS_REPLY_STRING:
        out = sdscatrepr(out,r->str,r->len);
    break;
    case REDIS_REPLY_NIL:
        out = sdscat(out,"NIL");
    break;
    case REDIS_REPLY_ARRAY:
        for (i = 0; i < r->elements; i++) {
            sds tmp = cliFormatReplyCSV(r->element[i]);
            out = sdscatlen(out,tmp,sdslen(tmp));
            if (i != r->elements-1) out = sdscat(out,",");
            sdsfree(tmp);
        }
    break;
    default:
        fprintf(stderr,"Unknown reply type: %d\n", r->type);
        exit(1);
    }
    return out;
}

static int cliReadReply(int output_raw_strings) {
    void *_reply;
    redisReply *reply;
    sds out = NULL;
    int output = 1;

    if (redisGetReply(context,&_reply) != REDIS_OK) {
        if (config.shutdown) {
            redisFree(context);
            context = NULL;
            return REDIS_OK;
        }
        if (config.interactive) {
            /* Filter cases where we should reconnect */
            if (context->err == REDIS_ERR_IO &&
                (errno == ECONNRESET || errno == EPIPE))
                return REDIS_ERR;
            if (context->err == REDIS_ERR_EOF)
                return REDIS_ERR;
        }
        cliPrintContextError();
        exit(1);
        return REDIS_ERR; /* avoid compiler warning */
    }

    reply = (redisReply*)_reply;

    config.last_cmd_type = reply->type;

    /* Check if we need to connect to a different node and reissue the
     * request. */
    if (config.cluster_mode && reply->type == REDIS_REPLY_ERROR &&
        (!strncmp(reply->str,"MOVED",5) || !strcmp(reply->str,"ASK")))
    {
        char *p = reply->str, *s;
        int slot;

        output = 0;
        /* Comments show the position of the pointer as:
         *
         * [S] for pointer 's'
         * [P] for pointer 'p'
         */
        s = strchr(p,' ');      /* MOVED[S]3999 127.0.0.1:6381 */
        p = strchr(s+1,' ');    /* MOVED[S]3999[P]127.0.0.1:6381 */
        *p = '\0';
        slot = atoi(s+1);
        s = strrchr(p+1,':');    /* MOVED 3999[P]127.0.0.1[S]6381 */
        *s = '\0';
        sdsfree(config.hostip);
        config.hostip = sdsnew(p+1);
        config.hostport = atoi(s+1);
        if (config.interactive)
            printf("-> Redirected to slot [%d] located at %s:%d\n",
                slot, config.hostip, config.hostport);
        config.cluster_reissue_command = 1;
        cliRefreshPrompt();
    }

    if (output) {
        if (output_raw_strings) {
            out = cliFormatReplyRaw(reply);
        } else {
            if (config.output == OUTPUT_RAW) {
                out = cliFormatReplyRaw(reply);
                out = sdscat(out,"\n");
            } else if (config.output == OUTPUT_STANDARD) {
                out = cliFormatReplyTTY(reply,"");
            } else if (config.output == OUTPUT_CSV) {
                out = cliFormatReplyCSV(reply);
                out = sdscat(out,"\n");
            }
        }
        fwrite(out,sdslen(out),1,stdout);
        sdsfree(out);
    }
    freeReplyObject(reply);
    return REDIS_OK;
}

static int cliSendCommand(int argc, char **argv, long repeat) {
    char *command = argv[0];
    size_t *argvlen;
    int j, output_raw;

    if (!config.eval_ldb && /* In debugging mode, let's pass "help" to Redis. */
        (!strcasecmp(command,"help") || !strcasecmp(command,"?"))) {
        cliOutputHelp(--argc, ++argv);
        return REDIS_OK;
    }

    if (context == NULL) return REDIS_ERR;

    output_raw = 0;
    if (!strcasecmp(command,"info") ||
        (argc >= 2 && !strcasecmp(command,"debug") &&
                       !strcasecmp(argv[1],"htstats")) ||
        (argc >= 2 && !strcasecmp(command,"debug") &&
                       !strcasecmp(argv[1],"htstats-key")) ||
        (argc >= 2 && !strcasecmp(command,"memory") &&
                      (!strcasecmp(argv[1],"malloc-stats") ||
                       !strcasecmp(argv[1],"doctor"))) ||
        (argc == 2 && !strcasecmp(command,"cluster") &&
                      (!strcasecmp(argv[1],"nodes") ||
                       !strcasecmp(argv[1],"info"))) ||
        (argc >= 2 && !strcasecmp(command,"client") &&
                       !strcasecmp(argv[1],"list")) ||
        (argc == 3 && !strcasecmp(command,"latency") &&
                       !strcasecmp(argv[1],"graph")) ||
        (argc == 2 && !strcasecmp(command,"latency") &&
                       !strcasecmp(argv[1],"doctor")))
    {
        output_raw = 1;
    }

    if (!strcasecmp(command,"shutdown")) config.shutdown = 1;
    if (!strcasecmp(command,"monitor")) config.monitor_mode = 1;
    if (!strcasecmp(command,"subscribe") ||
        !strcasecmp(command,"psubscribe")) config.pubsub_mode = 1;
    if (!strcasecmp(command,"sync") ||
        !strcasecmp(command,"psync")) config.slave_mode = 1;

    /* When the user manually calls SCRIPT DEBUG, setup the activation of
     * debugging mode on the next eval if needed. */
    if (argc == 3 && !strcasecmp(argv[0],"script") &&
                     !strcasecmp(argv[1],"debug"))
    {
        if (!strcasecmp(argv[2],"yes") || !strcasecmp(argv[2],"sync")) {
            config.enable_ldb_on_eval = 1;
        } else {
            config.enable_ldb_on_eval = 0;
        }
    }

    /* Actually activate LDB on EVAL if needed. */
    if (!strcasecmp(command,"eval") && config.enable_ldb_on_eval) {
        config.eval_ldb = 1;
        config.output = OUTPUT_RAW;
    }

    /* Setup argument length */
    argvlen = zmalloc(argc*sizeof(size_t));
    for (j = 0; j < argc; j++)
        argvlen[j] = sdslen(argv[j]);

    while(repeat-- > 0) {
        redisAppendCommandArgv(context,argc,(const char**)argv,argvlen);
        while (config.monitor_mode) {
            if (cliReadReply(output_raw) != REDIS_OK) exit(1);
            fflush(stdout);
        }

        if (config.pubsub_mode) {
            if (config.output != OUTPUT_RAW)
                printf("Reading messages... (press Ctrl-C to quit)\n");
            while (1) {
                if (cliReadReply(output_raw) != REDIS_OK) exit(1);
            }
        }

        if (config.slave_mode) {
            printf("Entering slave output mode...  (press Ctrl-C to quit)\n");
            slaveMode();
            config.slave_mode = 0;
            zfree(argvlen);
            return REDIS_ERR;  /* Error = slaveMode lost connection to master */
        }

        if (cliReadReply(output_raw) != REDIS_OK) {
            zfree(argvlen);
            return REDIS_ERR;
        } else {
            /* Store database number when SELECT was successfully executed. */
            if (!strcasecmp(command,"select") && argc == 2 && config.last_cmd_type != REDIS_REPLY_ERROR) {
                config.dbnum = atoi(argv[1]);
                cliRefreshPrompt();
            } else if (!strcasecmp(command,"auth") && argc == 2) {
                cliSelect();
            }


            /*  Issue the command again if we got redirected in cluster mode  */
            if  (config.cluster_mode  &&  config.cluster_reissue_command)  {
                cliConnect(CC_FORCE);
                config.cluster_reissue_command  =  0;
                /* for a '-MOVED' or '-ASK' response, we need to issue the command again, so
                 * add repeat by 1. */
                repeat++;
            }
        }
        if (config.interval) usleep(config.interval);
        fflush(stdout); /* Make it grep friendly */
    }

    zfree(argvlen);
    return REDIS_OK;
}

/* Send a command reconnecting the link if needed. */
static redisReply *reconnectingRedisCommand(redisContext *c, const char *fmt, ...) {
    redisReply *reply = NULL;
    int tries = 0;
    va_list ap;

    assert(!c->err);
    while(reply == NULL) {
        while (c->err & (REDIS_ERR_IO | REDIS_ERR_EOF)) {
            printf("\r\x1b[0K"); /* Cursor to left edge + clear line. */
            printf("Reconnecting... %d\r", ++tries);
            fflush(stdout);

            redisFree(c);
            c = redisConnect(config.hostip,config.hostport);
            usleep(1000000);
        }

        va_start(ap,fmt);
        reply = redisvCommand(c,fmt,ap);
        va_end(ap);

        if (c->err && !(c->err & (REDIS_ERR_IO | REDIS_ERR_EOF))) {
            fprintf(stderr, "Error: %s\n", c->errstr);
            exit(1);
        } else if (tries > 0) {
            printf("\r\x1b[0K"); /* Cursor to left edge + clear line. */
        }
    }

    context = c;
    return reply;
}

/*------------------------------------------------------------------------------
 * User interface
 *--------------------------------------------------------------------------- */

static int parseOptions(int argc, char **argv) {
    int i;

    for (i = 1; i < argc; i++) {
        int lastarg = i==argc-1;

        if (!strcmp(argv[i],"-h") && !lastarg) {
            sdsfree(config.hostip);
            config.hostip = sdsnew(argv[++i]);
        } else if (!strcmp(argv[i],"-h") && lastarg) {
            usage();
        } else if (!strcmp(argv[i],"--help")) {
            usage();
        } else if (!strcmp(argv[i],"-x")) {
            config.stdinarg = 1;
        } else if (!strcmp(argv[i],"-p") && !lastarg) {
            config.hostport = atoi(argv[++i]);
        } else if (!strcmp(argv[i],"-s") && !lastarg) {
            config.hostsocket = argv[++i];
        } else if (!strcmp(argv[i],"-r") && !lastarg) {
            config.repeat = strtoll(argv[++i],NULL,10);
        } else if (!strcmp(argv[i],"-i") && !lastarg) {
            double seconds = atof(argv[++i]);
            config.interval = seconds*1000000;
        } else if (!strcmp(argv[i],"-n") && !lastarg) {
            config.dbnum = atoi(argv[++i]);
        } else if (!strcmp(argv[i], "--no-auth-warning")) {
            config.no_auth_warning = 1;
        } else if (!strcmp(argv[i],"-a") && !lastarg) {
            config.auth = argv[++i];
        } else if (!strcmp(argv[i],"-u") && !lastarg) {
            parseRedisUri(argv[++i]);
        } else if (!strcmp(argv[i],"--raw")) {
            config.output = OUTPUT_RAW;
        } else if (!strcmp(argv[i],"--no-raw")) {
            config.output = OUTPUT_STANDARD;
        } else if (!strcmp(argv[i],"--csv")) {
            config.output = OUTPUT_CSV;
        } else if (!strcmp(argv[i],"--latency")) {
            config.latency_mode = 1;
        } else if (!strcmp(argv[i],"--latency-dist")) {
            config.latency_dist_mode = 1;
        } else if (!strcmp(argv[i],"--mono")) {
            spectrum_palette = spectrum_palette_mono;
            spectrum_palette_size = spectrum_palette_mono_size;
        } else if (!strcmp(argv[i],"--latency-history")) {
            config.latency_mode = 1;
            config.latency_history = 1;
        } else if (!strcmp(argv[i],"--lru-test") && !lastarg) {
            config.lru_test_mode = 1;
            config.lru_test_sample_size = strtoll(argv[++i],NULL,10);
        } else if (!strcmp(argv[i],"--slave")) {
            config.slave_mode = 1;
        } else if (!strcmp(argv[i],"--stat")) {
            config.stat_mode = 1;
        } else if (!strcmp(argv[i],"--scan")) {
            config.scan_mode = 1;
        } else if (!strcmp(argv[i],"--pattern") && !lastarg) {
            config.pattern = argv[++i];
        } else if (!strcmp(argv[i],"--intrinsic-latency") && !lastarg) {
            config.intrinsic_latency_mode = 1;
            config.intrinsic_latency_duration = atoi(argv[++i]);
        } else if (!strcmp(argv[i],"--rdb") && !lastarg) {
            config.getrdb_mode = 1;
            config.rdb_filename = argv[++i];
        } else if (!strcmp(argv[i],"--pipe")) {
            config.pipe_mode = 1;
        } else if (!strcmp(argv[i],"--pipe-timeout") && !lastarg) {
            config.pipe_timeout = atoi(argv[++i]);
        } else if (!strcmp(argv[i],"--bigkeys")) {
            config.bigkeys = 1;
        } else if (!strcmp(argv[i],"--hotkeys")) {
            config.hotkeys = 1;
        } else if (!strcmp(argv[i],"--eval") && !lastarg) {
            config.eval = argv[++i];
        } else if (!strcmp(argv[i],"--ldb")) {
            config.eval_ldb = 1;
            config.output = OUTPUT_RAW;
        } else if (!strcmp(argv[i],"--ldb-sync-mode")) {
            config.eval_ldb = 1;
            config.eval_ldb_sync = 1;
            config.output = OUTPUT_RAW;
        } else if (!strcmp(argv[i],"-c")) {
            config.cluster_mode = 1;
        } else if (!strcmp(argv[i],"-d") && !lastarg) {
            sdsfree(config.mb_delim);
            config.mb_delim = sdsnew(argv[++i]);
        } else if (!strcmp(argv[i],"--verbose")) {
            config.verbose = 1;
        } else if (!strcmp(argv[i],"--cluster") && !lastarg) {
            if (CLUSTER_MANAGER_MODE()) usage();
            char *cmd = argv[++i];
            int j = i;
            while (j < argc && argv[j][0] != '-') j++;
            if (j > i) j--;
            createClusterManagerCommand(cmd, j - i, argv + i + 1);
            i = j;
        } else if (!strcmp(argv[i],"--cluster") && lastarg) {
            usage();
        } else if (!strcmp(argv[i],"--cluster-replicas") && !lastarg) {
            config.cluster_manager_command.replicas = atoi(argv[++i]);
        } else if (!strcmp(argv[i],"--cluster-master-id") && !lastarg) {
            config.cluster_manager_command.master_id = argv[++i];
        } else if (!strcmp(argv[i],"--cluster-from") && !lastarg) {
            config.cluster_manager_command.from = argv[++i];
        } else if (!strcmp(argv[i],"--cluster-to") && !lastarg) {
            config.cluster_manager_command.to = argv[++i];
        } else if (!strcmp(argv[i],"--cluster-weight") && !lastarg) {
            if (config.cluster_manager_command.weight != NULL) {
                fprintf(stderr, "WARNING: you cannot use --cluster-weight "
                                "more than once.\n"
                                "You can set more weights by adding them "
                                "as a space-separated list, ie:\n"
                                "--cluster-weight n1=w n2=w\n");
                exit(1);
            }
            int widx = i + 1;
            char **weight = argv + widx;
            int wargc = 0;
            for (; widx < argc; widx++) {
                if (strstr(argv[widx], "--") == argv[widx]) break;
                if (strchr(argv[widx], '=') == NULL) break;
                wargc++;
            }
            if (wargc > 0) {
                config.cluster_manager_command.weight = weight;
                config.cluster_manager_command.weight_argc = wargc;
                i += wargc;
            }
        } else if (!strcmp(argv[i],"--cluster-slots") && !lastarg) {
            config.cluster_manager_command.slots = atoi(argv[++i]);
        } else if (!strcmp(argv[i],"--cluster-timeout") && !lastarg) {
            config.cluster_manager_command.timeout = atoi(argv[++i]);
        } else if (!strcmp(argv[i],"--cluster-pipeline") && !lastarg) {
            config.cluster_manager_command.pipeline = atoi(argv[++i]);
        } else if (!strcmp(argv[i],"--cluster-threshold") && !lastarg) {
            config.cluster_manager_command.threshold = atof(argv[++i]);
        } else if (!strcmp(argv[i],"--cluster-yes")) {
            config.cluster_manager_command.flags |=
                CLUSTER_MANAGER_CMD_FLAG_YES;
        } else if (!strcmp(argv[i],"--cluster-simulate")) {
            config.cluster_manager_command.flags |=
                CLUSTER_MANAGER_CMD_FLAG_SIMULATE;
        } else if (!strcmp(argv[i],"--cluster-replace")) {
            config.cluster_manager_command.flags |=
                CLUSTER_MANAGER_CMD_FLAG_REPLACE;
        } else if (!strcmp(argv[i],"--cluster-copy")) {
            config.cluster_manager_command.flags |=
                CLUSTER_MANAGER_CMD_FLAG_COPY;
        } else if (!strcmp(argv[i],"--cluster-slave")) {
            config.cluster_manager_command.flags |=
                CLUSTER_MANAGER_CMD_FLAG_SLAVE;
        } else if (!strcmp(argv[i],"--cluster-use-empty-masters")) {
            config.cluster_manager_command.flags |=
                CLUSTER_MANAGER_CMD_FLAG_EMPTYMASTER;
        } else if (!strcmp(argv[i],"-v") || !strcmp(argv[i], "--version")) {
            sds version = cliVersion();
            printf("redis-cli %s\n", version);
            sdsfree(version);
            exit(0);
        } else if (CLUSTER_MANAGER_MODE() && argv[i][0] != '-') {
            if (config.cluster_manager_command.argc == 0) {
                int j = i + 1;
                while (j < argc && argv[j][0] != '-') j++;
                int cmd_argc = j - i;
                config.cluster_manager_command.argc = cmd_argc;
                config.cluster_manager_command.argv = argv + i;
                if (cmd_argc > 1) i = j - 1;
            }
        } else {
            if (argv[i][0] == '-') {
                fprintf(stderr,
                    "Unrecognized option or bad number of args for: '%s'\n",
                    argv[i]);
                exit(1);
            } else {
                /* Likely the command name, stop here. */
                break;
            }
        }
    }

    /* --ldb requires --eval. */
    if (config.eval_ldb && config.eval == NULL) {
        fprintf(stderr,"Options --ldb and --ldb-sync-mode require --eval.\n");
        fprintf(stderr,"Try %s --help for more information.\n", argv[0]);
        exit(1);
    }

    if (!config.no_auth_warning && config.auth != NULL) {
        fputs("Warning: Using a password with '-a' or '-u' option on the command"
              " line interface may not be safe.\n", stderr);
    }

    return i;
}

static sds readArgFromStdin(void) {
    char buf[1024];
    sds arg = sdsempty();

    while(1) {
        int nread = read(fileno(stdin),buf,1024);

        if (nread == 0) break;
        else if (nread == -1) {
            perror("Reading from standard input");
            exit(1);
        }
        arg = sdscatlen(arg,buf,nread);
    }
    return arg;
}

static void usage(void) {
    sds version = cliVersion();
    fprintf(stderr,
"redis-cli %s\n"
"\n"
"Usage: redis-cli [OPTIONS] [cmd [arg [arg ...]]]\n"
"  -h <hostname>      Server hostname (default: 127.0.0.1).\n"
"  -p <port>          Server port (default: 6379).\n"
"  -s <socket>        Server socket (overrides hostname and port).\n"
"  -a <password>      Password to use when connecting to the server.\n"
"  -u <uri>           Server URI.\n"
"  -r <repeat>        Execute specified command N times.\n"
"  -i <interval>      When -r is used, waits <interval> seconds per command.\n"
"                     It is possible to specify sub-second times like -i 0.1.\n"
"  -n <db>            Database number.\n"
"  -x                 Read last argument from STDIN.\n"
"  -d <delimiter>     Multi-bulk delimiter in for raw formatting (default: \\n).\n"
"  -c                 Enable cluster mode (follow -ASK and -MOVED redirections).\n"
"  --raw              Use raw formatting for replies (default when STDOUT is\n"
"                     not a tty).\n"
"  --no-raw           Force formatted output even when STDOUT is not a tty.\n"
"  --csv              Output in CSV format.\n"
"  --stat             Print rolling stats about server: mem, clients, ...\n"
"  --latency          Enter a special mode continuously sampling latency.\n"
"                     If you use this mode in an interactive session it runs\n"
"                     forever displaying real-time stats. Otherwise if --raw or\n"
"                     --csv is specified, or if you redirect the output to a non\n"
"                     TTY, it samples the latency for 1 second (you can use\n"
"                     -i to change the interval), then produces a single output\n"
"                     and exits.\n"
"  --latency-history  Like --latency but tracking latency changes over time.\n"
"                     Default time interval is 15 sec. Change it using -i.\n"
"  --latency-dist     Shows latency as a spectrum, requires xterm 256 colors.\n"
"                     Default time interval is 1 sec. Change it using -i.\n"
"  --lru-test <keys>  Simulate a cache workload with an 80-20 distribution.\n"
"  --slave            Simulate a slave showing commands received from the master.\n"
"  --rdb <filename>   Transfer an RDB dump from remote server to local file.\n"
"  --pipe             Transfer raw Redis protocol from stdin to server.\n"
"  --pipe-timeout <n> In --pipe mode, abort with error if after sending all data.\n"
"                     no reply is received within <n> seconds.\n"
"                     Default timeout: %d. Use 0 to wait forever.\n"
"  --bigkeys          Sample Redis keys looking for big keys.\n"
"  --hotkeys          Sample Redis keys looking for hot keys.\n"
"                     only works when maxmemory-policy is *lfu.\n"
"  --scan             List all keys using the SCAN command.\n"
"  --pattern <pat>    Useful with --scan to specify a SCAN pattern.\n"
"  --intrinsic-latency <sec> Run a test to measure intrinsic system latency.\n"
"                     The test will run for the specified amount of seconds.\n"
"  --eval <file>      Send an EVAL command using the Lua script at <file>.\n"
"  --ldb              Used with --eval enable the Redis Lua debugger.\n"
"  --ldb-sync-mode    Like --ldb but uses the synchronous Lua debugger, in\n"
"                     this mode the server is blocked and script changes are\n"
<<<<<<< HEAD
"                     not rolled back from the server memory.\n"
=======
"                     are not rolled back from the server memory.\n"
"  --cluster <command> [args...] [opts...]\n"
"                     Cluster Manager command and arguments (see below).\n"
"  --verbose          Verbose mode.\n"
"  --no-auth-warning  Don't show warning message when using password on command\n"
"                     line interface.\n"
>>>>>>> 4e5e0d37
"  --help             Output this help and exit.\n"
"  --version          Output version and exit.\n"
"\n",
    version, REDIS_CLI_DEFAULT_PIPE_TIMEOUT);
    /* Using another fprintf call to avoid -Woverlength-strings compile warning */
    fprintf(stderr,
"Cluster Manager Commands:\n"
"  Use --cluster help to list all available cluster manager commands.\n"
"\n"
"Examples:\n"
"  cat /etc/passwd | redis-cli -x set mypasswd\n"
"  redis-cli get mypasswd\n"
"  redis-cli -r 100 lpush mylist x\n"
"  redis-cli -r 100 -i 1 info | grep used_memory_human:\n"
"  redis-cli --eval myscript.lua key1 key2 , arg1 arg2 arg3\n"
"  redis-cli --scan --pattern '*:12345*'\n"
"\n"
"  (Note: when using --eval the comma separates KEYS[] from ARGV[] items)\n"
"\n"
"When no command is given, redis-cli starts in interactive mode.\n"
"Type \"help\" in interactive mode for information on available commands\n"
"and settings.\n"
"\n");
    sdsfree(version);
    exit(1);
}

static int confirmWithYes(char *msg) {
    printf("%s (type 'yes' to accept): ", msg);
    fflush(stdout);
    char buf[4];
    int nread = read(fileno(stdin),buf,4);
    buf[3] = '\0';
    return (nread != 0 && !strcmp("yes", buf));
}

/* Turn the plain C strings into Sds strings */
static char **convertToSds(int count, char** args) {
  int j;
  char **sds = zmalloc(sizeof(char*)*count);

  for(j = 0; j < count; j++)
    sds[j] = sdsnew(args[j]);

  return sds;
}

static int issueCommandRepeat(int argc, char **argv, long repeat) {
    while (1) {
        config.cluster_reissue_command = 0;
        if (cliSendCommand(argc,argv,repeat) != REDIS_OK) {
            cliConnect(CC_FORCE);

            /* If we still cannot send the command print error.
             * We'll try to reconnect the next time. */
            if (cliSendCommand(argc,argv,repeat) != REDIS_OK) {
                cliPrintContextError();
                return REDIS_ERR;
            }
        } else
            break;
    }
    return REDIS_OK;
}

static int issueCommand(int argc, char **argv) {
    return issueCommandRepeat(argc, argv, config.repeat);
}

/* Split the user provided command into multiple SDS arguments.
 * This function normally uses sdssplitargs() from sds.c which is able
 * to understand "quoted strings", escapes and so forth. However when
 * we are in Lua debugging mode and the "eval" command is used, we want
 * the remaining Lua script (after "e " or "eval ") to be passed verbatim
 * as a single big argument. */
static sds *cliSplitArgs(char *line, int *argc) {
    if (config.eval_ldb && (strstr(line,"eval ") == line ||
                            strstr(line,"e ") == line))
    {
        sds *argv = sds_malloc(sizeof(sds)*2);
        *argc = 2;
        int len = strlen(line);
        int elen = line[1] == ' ' ? 2 : 5; /* "e " or "eval "? */
        argv[0] = sdsnewlen(line,elen-1);
        argv[1] = sdsnewlen(line+elen,len-elen);
        return argv;
    } else {
        return sdssplitargs(line,argc);
    }
}

/* Set the CLI preferences. This function is invoked when an interactive
 * ":command" is called, or when reading ~/.redisclirc file, in order to
 * set user preferences. */
void cliSetPreferences(char **argv, int argc, int interactive) {
    if (!strcasecmp(argv[0],":set") && argc >= 2) {
        if (!strcasecmp(argv[1],"hints")) pref.hints = 1;
        else if (!strcasecmp(argv[1],"nohints")) pref.hints = 0;
        else {
            printf("%sunknown redis-cli preference '%s'\n",
                interactive ? "" : ".redisclirc: ",
                argv[1]);
        }
    } else {
        printf("%sunknown redis-cli internal command '%s'\n",
            interactive ? "" : ".redisclirc: ",
            argv[0]);
    }
}

/* Load the ~/.redisclirc file if any. */
void cliLoadPreferences(void) {
    sds rcfile = getDotfilePath(REDIS_CLI_RCFILE_ENV,REDIS_CLI_RCFILE_DEFAULT);
    if (rcfile == NULL) return;
    FILE *fp = fopen(rcfile,"r");
    char buf[1024];

    if (fp) {
        while(fgets(buf,sizeof(buf),fp) != NULL) {
            sds *argv;
            int argc;

            argv = sdssplitargs(buf,&argc);
            if (argc > 0) cliSetPreferences(argv,argc,0);
            sdsfreesplitres(argv,argc);
        }
        fclose(fp);
    }
    sdsfree(rcfile);
}

static void repl(void) {
    sds historyfile = NULL;
    int history = 0;
    char *line;
    int argc;
    sds *argv;

    /* Initialize the help and, if possible, use the COMMAND command in order
     * to retrieve missing entries. */
    cliInitHelp();
    cliIntegrateHelp();

    config.interactive = 1;
    linenoiseSetMultiLine(1);
    linenoiseSetCompletionCallback(completionCallback);
    linenoiseSetHintsCallback(hintsCallback);
    linenoiseSetFreeHintsCallback(freeHintsCallback);

    /* Only use history and load the rc file when stdin is a tty. */
    if (isatty(fileno(stdin))) {
        historyfile = getDotfilePath(REDIS_CLI_HISTFILE_ENV,REDIS_CLI_HISTFILE_DEFAULT);
        //keep in-memory history always regardless if history file can be determined
        history = 1;
        if (historyfile != NULL) {
            linenoiseHistoryLoad(historyfile);
        }
        cliLoadPreferences();
    }

    cliRefreshPrompt();
    while((line = linenoise(context ? config.prompt : "not connected> ")) != NULL) {
        if (line[0] != '\0') {
            long repeat = 1;
            int skipargs = 0;
            char *endptr = NULL;

            argv = cliSplitArgs(line,&argc);

            /* check if we have a repeat command option and
             * need to skip the first arg */
            if (argv && argc > 0) {
                errno = 0;
                repeat = strtol(argv[0], &endptr, 10);
                if (argc > 1 && *endptr == '\0') {
                    if (errno == ERANGE || errno == EINVAL || repeat <= 0) {
                        fputs("Invalid redis-cli repeat command option value.\n", stdout);
                        sdsfreesplitres(argv, argc);
                        linenoiseFree(line);
                        continue;
                    }
                    skipargs = 1;
                } else {
                    repeat = 1;
                }
            }

            /* Won't save auth command in history file */
            if (!(argv && argc > 0 && !strcasecmp(argv[0+skipargs], "auth"))) {
                if (history) linenoiseHistoryAdd(line);
                if (historyfile) linenoiseHistorySave(historyfile);
            }

            if (argv == NULL) {
                printf("Invalid argument(s)\n");
                linenoiseFree(line);
                continue;
            } else if (argc > 0) {
                if (strcasecmp(argv[0],"quit") == 0 ||
                    strcasecmp(argv[0],"exit") == 0)
                {
                    exit(0);
                } else if (argv[0][0] == ':') {
                    cliSetPreferences(argv,argc,1);
                    sdsfreesplitres(argv,argc);
                    linenoiseFree(line);
                    continue;
                } else if (strcasecmp(argv[0],"restart") == 0) {
                    if (config.eval) {
                        config.eval_ldb = 1;
                        config.output = OUTPUT_RAW;
                        return; /* Return to evalMode to restart the session. */
                    } else {
                        printf("Use 'restart' only in Lua debugging mode.");
                    }
                } else if (argc == 3 && !strcasecmp(argv[0],"connect")) {
                    sdsfree(config.hostip);
                    config.hostip = sdsnew(argv[1]);
                    config.hostport = atoi(argv[2]);
                    cliRefreshPrompt();
                    cliConnect(CC_FORCE);
                } else if (argc == 1 && !strcasecmp(argv[0],"clear")) {
                    linenoiseClearScreen();
                } else {
                    long long start_time = mstime(), elapsed;

                    issueCommandRepeat(argc-skipargs, argv+skipargs, repeat);

                    /* If our debugging session ended, show the EVAL final
                     * reply. */
                    if (config.eval_ldb_end) {
                        config.eval_ldb_end = 0;
                        cliReadReply(0);
                        printf("\n(Lua debugging session ended%s)\n\n",
                            config.eval_ldb_sync ? "" :
                            " -- dataset changes rolled back");
                    }

                    elapsed = mstime()-start_time;
                    if (elapsed >= 500 &&
                        config.output == OUTPUT_STANDARD)
                    {
                        printf("(%.2fs)\n",(double)elapsed/1000);
                    }
                }
            }
            /* Free the argument vector */
            sdsfreesplitres(argv,argc);
        }
        /* linenoise() returns malloc-ed lines like readline() */
        linenoiseFree(line);
    }
    exit(0);
}

static int noninteractive(int argc, char **argv) {
    int retval = 0;
    if (config.stdinarg) {
        argv = zrealloc(argv, (argc+1)*sizeof(char*));
        argv[argc] = readArgFromStdin();
        retval = issueCommand(argc+1, argv);
    } else {
        retval = issueCommand(argc, argv);
    }
    return retval;
}

/*------------------------------------------------------------------------------
 * Eval mode
 *--------------------------------------------------------------------------- */

static int evalMode(int argc, char **argv) {
    sds script = NULL;
    FILE *fp;
    char buf[1024];
    size_t nread;
    char **argv2;
    int j, got_comma, keys;
    int retval = REDIS_OK;

    while(1) {
        if (config.eval_ldb) {
            printf(
            "Lua debugging session started, please use:\n"
            "quit    -- End the session.\n"
            "restart -- Restart the script in debug mode again.\n"
            "help    -- Show Lua script debugging commands.\n\n"
            );
        }

        sdsfree(script);
        script = sdsempty();
        got_comma = 0;
        keys = 0;

        /* Load the script from the file, as an sds string. */
        fp = fopen(config.eval,"r");
        if (!fp) {
            fprintf(stderr,
                "Can't open file '%s': %s\n", config.eval, strerror(errno));
            exit(1);
        }
        while((nread = fread(buf,1,sizeof(buf),fp)) != 0) {
            script = sdscatlen(script,buf,nread);
        }
        fclose(fp);

        /* If we are debugging a script, enable the Lua debugger. */
        if (config.eval_ldb) {
            redisReply *reply = redisCommand(context,
                    config.eval_ldb_sync ?
                    "SCRIPT DEBUG sync": "SCRIPT DEBUG yes");
            if (reply) freeReplyObject(reply);
        }

        /* Create our argument vector */
        argv2 = zmalloc(sizeof(sds)*(argc+3));
        argv2[0] = sdsnew("EVAL");
        argv2[1] = script;
        for (j = 0; j < argc; j++) {
            if (!got_comma && argv[j][0] == ',' && argv[j][1] == 0) {
                got_comma = 1;
                continue;
            }
            argv2[j+3-got_comma] = sdsnew(argv[j]);
            if (!got_comma) keys++;
        }
        argv2[2] = sdscatprintf(sdsempty(),"%d",keys);

        /* Call it */
        int eval_ldb = config.eval_ldb; /* Save it, may be reverteed. */
        retval = issueCommand(argc+3-got_comma, argv2);
        if (eval_ldb) {
            if (!config.eval_ldb) {
                /* If the debugging session ended immediately, there was an
                 * error compiling the script. Show it and don't enter
                 * the REPL at all. */
                printf("Eval debugging session can't start:\n");
                cliReadReply(0);
                break; /* Return to the caller. */
            } else {
                strncpy(config.prompt,"lua debugger> ",sizeof(config.prompt));
                repl();
                /* Restart the session if repl() returned. */
                cliConnect(CC_FORCE);
                printf("\n");
            }
        } else {
            break; /* Return to the caller. */
        }
    }
    return retval;
}

/*------------------------------------------------------------------------------
 * Cluster Manager
 *--------------------------------------------------------------------------- */

/* The Cluster Manager global structure */
static struct clusterManager {
    list *nodes;    /* List of nodes in the configuration. */
    list *errors;
} cluster_manager;

/* Used by clusterManagerFixSlotsCoverage */
dict *clusterManagerUncoveredSlots = NULL;

typedef struct clusterManagerNode {
    redisContext *context;
    sds name;
    char *ip;
    int port;
    uint64_t current_epoch;
    time_t ping_sent;
    time_t ping_recv;
    int flags;
    list *flags_str; /* Flags string representations */
    sds replicate;  /* Master ID if node is a slave */
    list replicas;
    int dirty;      /* Node has changes that can be flushed */
    uint8_t slots[CLUSTER_MANAGER_SLOTS];
    int slots_count;
    int replicas_count;
    list *friends;
    sds *migrating; /* An array of sds where even strings are slots and odd
                     * strings are the destination node IDs. */
    sds *importing; /* An array of sds where even strings are slots and odd
                     * strings are the source node IDs. */
    int migrating_count; /* Length of the migrating array (migrating slots*2) */
    int importing_count; /* Length of the importing array (importing slots*2) */
    float weight;   /* Weight used by rebalance */
    int balance;    /* Used by rebalance */
} clusterManagerNode;

/* Data structure used to represent a sequence of cluster nodes. */
typedef struct clusterManagerNodeArray {
    clusterManagerNode **nodes; /* Actual nodes array */
    clusterManagerNode **alloc; /* Pointer to the allocated memory */
    int len;                    /* Actual length of the array */
    int count;                  /* Non-NULL nodes count */
} clusterManagerNodeArray;

/* Used for the reshard table. */
typedef struct clusterManagerReshardTableItem {
    clusterManagerNode *source;
    int slot;
} clusterManagerReshardTableItem;

static dictType clusterManagerDictType = {
    dictSdsHash,               /* hash function */
    NULL,                      /* key dup */
    NULL,                      /* val dup */
    dictSdsKeyCompare,         /* key compare */
    NULL,                      /* key destructor */
    dictSdsDestructor          /* val destructor */
};

typedef int clusterManagerCommandProc(int argc, char **argv);

/* Cluster Manager helper functions */

static clusterManagerNode *clusterManagerNewNode(char *ip, int port);
static clusterManagerNode *clusterManagerNodeByName(const char *name);
static clusterManagerNode *clusterManagerNodeByAbbreviatedName(const char *n);
static void clusterManagerNodeResetSlots(clusterManagerNode *node);
static int clusterManagerNodeIsCluster(clusterManagerNode *node, char **err);
static void clusterManagerPrintNotClusterNodeError(clusterManagerNode *node,
                                                   char *err);
static int clusterManagerNodeLoadInfo(clusterManagerNode *node, int opts,
                                      char **err);
static int clusterManagerLoadInfoFromNode(clusterManagerNode *node, int opts);
static int clusterManagerNodeIsEmpty(clusterManagerNode *node, char **err);
static int clusterManagerGetAntiAffinityScore(clusterManagerNodeArray *ipnodes,
    int ip_count, clusterManagerNode ***offending, int *offending_len);
static void clusterManagerOptimizeAntiAffinity(clusterManagerNodeArray *ipnodes,
    int ip_count);
static sds clusterManagerNodeInfo(clusterManagerNode *node, int indent);
static void clusterManagerShowNodes(void);
static void clusterManagerShowClusterInfo(void);
static int clusterManagerFlushNodeConfig(clusterManagerNode *node, char **err);
static void clusterManagerWaitForClusterJoin(void);
static int clusterManagerCheckCluster(int quiet);
static void clusterManagerLog(int level, const char* fmt, ...);
static int clusterManagerIsConfigConsistent(void);
static void clusterManagerOnError(sds err);
static void clusterManagerNodeArrayInit(clusterManagerNodeArray *array,
                                        int len);
static void clusterManagerNodeArrayReset(clusterManagerNodeArray *array);
static void clusterManagerNodeArrayShift(clusterManagerNodeArray *array,
                                         clusterManagerNode **nodeptr);
static void clusterManagerNodeArrayAdd(clusterManagerNodeArray *array,
                                       clusterManagerNode *node);

/* Cluster Manager commands. */

static int clusterManagerCommandCreate(int argc, char **argv);
static int clusterManagerCommandAddNode(int argc, char **argv);
static int clusterManagerCommandDeleteNode(int argc, char **argv);
static int clusterManagerCommandInfo(int argc, char **argv);
static int clusterManagerCommandCheck(int argc, char **argv);
static int clusterManagerCommandFix(int argc, char **argv);
static int clusterManagerCommandReshard(int argc, char **argv);
static int clusterManagerCommandRebalance(int argc, char **argv);
static int clusterManagerCommandSetTimeout(int argc, char **argv);
static int clusterManagerCommandImport(int argc, char **argv);
static int clusterManagerCommandCall(int argc, char **argv);
static int clusterManagerCommandHelp(int argc, char **argv);

typedef struct clusterManagerCommandDef {
    char *name;
    clusterManagerCommandProc *proc;
    int arity;
    char *args;
    char *options;
} clusterManagerCommandDef;

clusterManagerCommandDef clusterManagerCommands[] = {
    {"create", clusterManagerCommandCreate, -2, "host1:port1 ... hostN:portN",
     "replicas <arg>"},
    {"check", clusterManagerCommandCheck, -1, "host:port", NULL},
    {"info", clusterManagerCommandInfo, -1, "host:port", NULL},
    {"fix", clusterManagerCommandFix, -1, "host:port", NULL},
    {"reshard", clusterManagerCommandReshard, -1, "host:port",
     "from <arg>,to <arg>,slots <arg>,yes,timeout <arg>,pipeline <arg>"},
    {"rebalance", clusterManagerCommandRebalance, -1, "host:port",
     "weight <node1=w1...nodeN=wN>,use-empty-masters,"
     "timeout <arg>,simulate,pipeline <arg>,threshold <arg>"},
    {"add-node", clusterManagerCommandAddNode, 2,
     "new_host:new_port existing_host:existing_port", "slave,master-id <arg>"},
    {"del-node", clusterManagerCommandDeleteNode, 2, "host:port node_id",NULL},
    {"call", clusterManagerCommandCall, -2,
        "host:port command arg arg .. arg", NULL},
    {"set-timeout", clusterManagerCommandSetTimeout, 2,
     "host:port milliseconds", NULL},
    {"import", clusterManagerCommandImport, 1, "host:port",
     "from <arg>,copy,replace"},
    {"help", clusterManagerCommandHelp, 0, NULL, NULL}
};


static void createClusterManagerCommand(char *cmdname, int argc, char **argv) {
    clusterManagerCommand *cmd = &config.cluster_manager_command;
    cmd->name = cmdname;
    cmd->argc = argc;
    cmd->argv = argc ? argv : NULL;
    if (isColorTerm()) cmd->flags |= CLUSTER_MANAGER_CMD_FLAG_COLOR;
}


static clusterManagerCommandProc *validateClusterManagerCommand(void) {
    int i, commands_count = sizeof(clusterManagerCommands) /
                            sizeof(clusterManagerCommandDef);
    clusterManagerCommandProc *proc = NULL;
    char *cmdname = config.cluster_manager_command.name;
    int argc = config.cluster_manager_command.argc;
    for (i = 0; i < commands_count; i++) {
        clusterManagerCommandDef cmddef = clusterManagerCommands[i];
        if (!strcmp(cmddef.name, cmdname)) {
            if ((cmddef.arity > 0 && argc != cmddef.arity) ||
                (cmddef.arity < 0 && argc < (cmddef.arity * -1))) {
                fprintf(stderr, "[ERR] Wrong number of arguments for "
                                "specified --cluster sub command\n");
                return NULL;
            }
            proc = cmddef.proc;
        }
    }
    if (!proc) fprintf(stderr, "Unknown --cluster subcommand\n");
    return proc;
}

/* Get host ip and port from command arguments. If only one argument has
 * been provided it must be in the form of 'ip:port', elsewhere
 * the first argument must be the ip and the second one the port.
 * If host and port can be detected, it returns 1 and it stores host and
 * port into variables referenced by'ip_ptr' and 'port_ptr' pointers,
 * elsewhere it returns 0. */
static int getClusterHostFromCmdArgs(int argc, char **argv,
                                     char **ip_ptr, int *port_ptr) {
    int port = 0;
    char *ip = NULL;
    if (argc == 1) {
        char *addr = argv[0];
        char *c = strrchr(addr, '@');
        if (c != NULL) *c = '\0';
        c = strrchr(addr, ':');
        if (c != NULL) {
            *c = '\0';
            ip = addr;
            port = atoi(++c);
        } else return 0;
    } else {
        ip = argv[0];
        port = atoi(argv[1]);
    }
    if (!ip || !port) return 0;
    else {
        *ip_ptr = ip;
        *port_ptr = port;
    }
    return 1;
}

static void freeClusterManagerNodeFlags(list *flags) {
    listIter li;
    listNode *ln;
    listRewind(flags, &li);
    while ((ln = listNext(&li)) != NULL) {
        sds flag = ln->value;
        sdsfree(flag);
    }
    listRelease(flags);
}

static void freeClusterManagerNode(clusterManagerNode *node) {
    if (node->context != NULL) redisFree(node->context);
    if (node->friends != NULL) {
        listIter li;
        listNode *ln;
        listRewind(node->friends,&li);
        while ((ln = listNext(&li)) != NULL) {
            clusterManagerNode *fn = ln->value;
            freeClusterManagerNode(fn);
        }
        listRelease(node->friends);
        node->friends = NULL;
    }
    if (node->name != NULL) sdsfree(node->name);
    if (node->replicate != NULL) sdsfree(node->replicate);
    if ((node->flags & CLUSTER_MANAGER_FLAG_FRIEND) && node->ip)
        sdsfree(node->ip);
    int i;
    if (node->migrating != NULL) {
        for (i = 0; i < node->migrating_count; i++) sdsfree(node->migrating[i]);
        zfree(node->migrating);
    }
    if (node->importing != NULL) {
        for (i = 0; i < node->importing_count; i++) sdsfree(node->importing[i]);
        zfree(node->importing);
    }
    if (node->flags_str != NULL) {
        freeClusterManagerNodeFlags(node->flags_str);
        node->flags_str = NULL;
    }
    zfree(node);
}

static void freeClusterManager(void) {
    listIter li;
    listNode *ln;
    if (cluster_manager.nodes != NULL) {
        listRewind(cluster_manager.nodes,&li);
        while ((ln = listNext(&li)) != NULL) {
            clusterManagerNode *n = ln->value;
            freeClusterManagerNode(n);
        }
        listRelease(cluster_manager.nodes);
        cluster_manager.nodes = NULL;
    }
    if (cluster_manager.errors != NULL) {
        listRewind(cluster_manager.errors,&li);
        while ((ln = listNext(&li)) != NULL) {
            sds err = ln->value;
            sdsfree(err);
        }
        listRelease(cluster_manager.errors);
        cluster_manager.errors = NULL;
    }
    if (clusterManagerUncoveredSlots != NULL)
        dictRelease(clusterManagerUncoveredSlots);
}

static clusterManagerNode *clusterManagerNewNode(char *ip, int port) {
    clusterManagerNode *node = zmalloc(sizeof(*node));
    node->context = NULL;
    node->name = NULL;
    node->ip = ip;
    node->port = port;
    node->current_epoch = 0;
    node->ping_sent = 0;
    node->ping_recv = 0;
    node->flags = 0;
    node->flags_str = NULL;
    node->replicate = NULL;
    node->dirty = 0;
    node->friends = NULL;
    node->migrating = NULL;
    node->importing = NULL;
    node->migrating_count = 0;
    node->importing_count = 0;
    node->replicas_count = 0;
    node->weight = 1.0f;
    node->balance = 0;
    clusterManagerNodeResetSlots(node);
    return node;
}

/* Check whether reply is NULL or its type is REDIS_REPLY_ERROR. In the
 * latest case, if the 'err' arg is not NULL, it gets allocated with a copy
 * of reply error (it's up to the caller function to free it), elsewhere
 * the error is directly printed. */
static int clusterManagerCheckRedisReply(clusterManagerNode *n,
                                         redisReply *r, char **err)
{
    int is_err = 0;
    if (!r || (is_err = (r->type == REDIS_REPLY_ERROR))) {
        if (is_err) {
            if (err != NULL) {
                *err = zmalloc((r->len + 1) * sizeof(char));
                strcpy(*err, r->str);
            } else CLUSTER_MANAGER_PRINT_REPLY_ERROR(n, r->str);
        }
        return 0;
    }
    return 1;
}

static int clusterManagerNodeConnect(clusterManagerNode *node) {
    if (node->context) redisFree(node->context);
    node->context = redisConnect(node->ip, node->port);
    if (node->context->err) {
        fprintf(stderr,"Could not connect to Redis at ");
        fprintf(stderr,"%s:%d: %s\n", node->ip, node->port,
                node->context->errstr);
        redisFree(node->context);
        node->context = NULL;
        return 0;
    }
    /* Set aggressive KEEP_ALIVE socket option in the Redis context socket
     * in order to prevent timeouts caused by the execution of long
     * commands. At the same time this improves the detection of real
     * errors. */
    anetKeepAlive(NULL, node->context->fd, REDIS_CLI_KEEPALIVE_INTERVAL);
    if (config.auth) {
        redisReply *reply = redisCommand(node->context,"AUTH %s",config.auth);
        int ok = clusterManagerCheckRedisReply(node, reply, NULL);
        if (reply != NULL) freeReplyObject(reply);
        if (!ok) return 0;
    }
    return 1;
}

static void clusterManagerRemoveNodeFromList(list *nodelist,
                                             clusterManagerNode *node) {
    listIter li;
    listNode *ln;
    listRewind(nodelist, &li);
    while ((ln = listNext(&li)) != NULL) {
        if (node == ln->value) {
            listDelNode(nodelist, ln);
            break;
        }
    }
}

/* Return the node with the specified name (ID) or NULL. */
static clusterManagerNode *clusterManagerNodeByName(const char *name) {
    if (cluster_manager.nodes == NULL) return NULL;
    clusterManagerNode *found = NULL;
    sds lcname = sdsempty();
    lcname = sdscpy(lcname, name);
    sdstolower(lcname);
    listIter li;
    listNode *ln;
    listRewind(cluster_manager.nodes, &li);
    while ((ln = listNext(&li)) != NULL) {
        clusterManagerNode *n = ln->value;
        if (n->name && !sdscmp(n->name, lcname)) {
            found = n;
            break;
        }
    }
    sdsfree(lcname);
    return found;
}

/* Like clusterManagerNodeByName but the specified name can be just the first
 * part of the node ID as long as the prefix in unique across the
 * cluster.
 */
static clusterManagerNode *clusterManagerNodeByAbbreviatedName(const char*name)
{
    if (cluster_manager.nodes == NULL) return NULL;
    clusterManagerNode *found = NULL;
    sds lcname = sdsempty();
    lcname = sdscpy(lcname, name);
    sdstolower(lcname);
    listIter li;
    listNode *ln;
    listRewind(cluster_manager.nodes, &li);
    while ((ln = listNext(&li)) != NULL) {
        clusterManagerNode *n = ln->value;
        if (n->name &&
            strstr(n->name, lcname) == n->name) {
            found = n;
            break;
        }
    }
    sdsfree(lcname);
    return found;
}

static void clusterManagerNodeResetSlots(clusterManagerNode *node) {
    memset(node->slots, 0, sizeof(node->slots));
    node->slots_count = 0;
}

/* Call "INFO" redis command on the specified node and return the reply. */
static redisReply *clusterManagerGetNodeRedisInfo(clusterManagerNode *node,
                                                  char **err)
{
    redisReply *info = CLUSTER_MANAGER_COMMAND(node, "INFO");
    if (err != NULL) *err = NULL;
    if (info == NULL) return NULL;
    if (info->type == REDIS_REPLY_ERROR) {
        if (err != NULL) {
            *err = zmalloc((info->len + 1) * sizeof(char));
            strcpy(*err, info->str);
        }
        freeReplyObject(info);
        return  NULL;
    }
    return info;
}

static int clusterManagerNodeIsCluster(clusterManagerNode *node, char **err) {
    redisReply *info = clusterManagerGetNodeRedisInfo(node, err);
    if (info == NULL) return 0;
    int is_cluster = (int) getLongInfoField(info->str, "cluster_enabled");
    freeReplyObject(info);
    return is_cluster;
}

/* Checks whether the node is empty. Node is considered not-empty if it has
 * some key or if it already knows other nodes */
static int clusterManagerNodeIsEmpty(clusterManagerNode *node, char **err) {
    redisReply *info = clusterManagerGetNodeRedisInfo(node, err);
    int is_empty = 1;
    if (info == NULL) return 0;
    if (strstr(info->str, "db0:") != NULL) {
        is_empty = 0;
        goto result;
    }
    freeReplyObject(info);
    info = CLUSTER_MANAGER_COMMAND(node, "CLUSTER INFO");
    if (err != NULL) *err = NULL;
    if (!clusterManagerCheckRedisReply(node, info, err)) {
        is_empty = 0;
        goto result;
    }
    long known_nodes = getLongInfoField(info->str, "cluster_known_nodes");
    is_empty = (known_nodes == 1);
result:
    freeReplyObject(info);
    return is_empty;
}

/* Return the anti-affinity score, which is a measure of the amount of
 * violations of anti-affinity in the current cluster layout, that is, how
 * badly the masters and slaves are distributed in the different IP
 * addresses so that slaves of the same master are not in the master
 * host and are also in different hosts.
 *
 * The score is calculated as follows:
 *
 * SAME_AS_MASTER = 10000 * each slave in the same IP of its master.
 * SAME_AS_SLAVE  = 1 * each slave having the same IP as another slave
                      of the same master.
 * FINAL_SCORE = SAME_AS_MASTER + SAME_AS_SLAVE
 *
 * So a greater score means a worse anti-affinity level, while zero
 * means perfect anti-affinity.
 *
 * The anti affinity optimizator will try to get a score as low as
 * possible. Since we do not want to sacrifice the fact that slaves should
 * not be in the same host as the master, we assign 10000 times the score
 * to this violation, so that we'll optimize for the second factor only
 * if it does not impact the first one.
 *
 * The ipnodes argument is an array of clusterManagerNodeArray, one for
 * each IP, while ip_count is the total number of IPs in the configuration.
 *
 * The function returns the above score, and the list of
 * offending slaves can be stored into the 'offending' argument,
 * so that the optimizer can try changing the configuration of the
 * slaves violating the anti-affinity goals. */
static int clusterManagerGetAntiAffinityScore(clusterManagerNodeArray *ipnodes,
    int ip_count, clusterManagerNode ***offending, int *offending_len)
{
    int score = 0, i, j;
    int node_len = cluster_manager.nodes->len;
    clusterManagerNode **offending_p = NULL;
    if (offending != NULL) {
        *offending = zcalloc(node_len * sizeof(clusterManagerNode*));
        offending_p = *offending;
    }
    /* For each set of nodes in the same host, split by
     * related nodes (masters and slaves which are involved in
     * replication of each other) */
    for (i = 0; i < ip_count; i++) {
        clusterManagerNodeArray *node_array = &(ipnodes[i]);
        dict *related = dictCreate(&clusterManagerDictType, NULL);
        char *ip = NULL;
        for (j = 0; j < node_array->len; j++) {
            clusterManagerNode *node = node_array->nodes[j];
            if (node == NULL) continue;
            if (!ip) ip = node->ip;
            sds types, otypes;
            // We always use the Master ID as key
            sds key = (!node->replicate ? node->name : node->replicate);
            assert(key != NULL);
            dictEntry *entry = dictFind(related, key);
            if (entry) otypes = (sds) dictGetVal(entry);
            else {
                otypes = sdsempty();
                dictAdd(related, key, otypes);
            }
            // Master type 'm' is always set as the first character of the
            // types string.
            if (!node->replicate) types = sdscatprintf(otypes, "m%s", otypes);
            else types = sdscat(otypes, "s");
            if (types != otypes) dictReplace(related, key, types);
        }
        /* Now it's trivial to check, for each related group having the
         * same host, what is their local score. */
        dictIterator *iter = dictGetIterator(related);
        dictEntry *entry;
        while ((entry = dictNext(iter)) != NULL) {
            sds types = (sds) dictGetVal(entry);
            sds name = (sds) dictGetKey(entry);
            int typeslen = sdslen(types);
            if (typeslen < 2) continue;
            if (types[0] == 'm') score += (10000 * (typeslen - 1));
            else score += (1 * typeslen);
            if (offending == NULL) continue;
            /* Populate the list of offending nodes. */
            listIter li;
            listNode *ln;
            listRewind(cluster_manager.nodes, &li);
            while ((ln = listNext(&li)) != NULL) {
                clusterManagerNode *n = ln->value;
                if (n->replicate == NULL) continue;
                if (!strcmp(n->replicate, name) && !strcmp(n->ip, ip)) {
                    *(offending_p++) = n;
                    if (offending_len != NULL) (*offending_len)++;
                    break;
                }
            }
        }
        //if (offending_len != NULL) *offending_len = offending_p - *offending;
        dictReleaseIterator(iter);
        dictRelease(related);
    }
    return score;
}

static void clusterManagerOptimizeAntiAffinity(clusterManagerNodeArray *ipnodes,
    int ip_count)
{
    clusterManagerNode **offenders = NULL;
    int score = clusterManagerGetAntiAffinityScore(ipnodes, ip_count,
                                                   NULL, NULL);
    if (score == 0) goto cleanup;
    clusterManagerLogInfo(">>> Trying to optimize slaves allocation "
                          "for anti-affinity\n");
    int node_len = cluster_manager.nodes->len;
    int maxiter = 500 * node_len; // Effort is proportional to cluster size...
    srand(time(NULL));
    while (maxiter > 0) {
        int offending_len = 0;
        if (offenders != NULL) {
            zfree(offenders);
            offenders = NULL;
        }
        score = clusterManagerGetAntiAffinityScore(ipnodes,
                                                   ip_count,
                                                   &offenders,
                                                   &offending_len);
        if (score == 0) break; // Optimal anti affinity reached
        /* We'll try to randomly swap a slave's assigned master causing
         * an affinity problem with another random slave, to see if we
         * can improve the affinity. */
        int rand_idx = rand() % offending_len;
        clusterManagerNode *first = offenders[rand_idx],
                           *second = NULL;
        clusterManagerNode **other_replicas = zcalloc((node_len - 1) *
                                                      sizeof(*other_replicas));
        int other_replicas_count = 0;
        listIter li;
        listNode *ln;
        listRewind(cluster_manager.nodes, &li);
        while ((ln = listNext(&li)) != NULL) {
            clusterManagerNode *n = ln->value;
            if (n != first && n->replicate != NULL)
                other_replicas[other_replicas_count++] = n;
        }
        if (other_replicas_count == 0) {
            zfree(other_replicas);
            break;
        }
        rand_idx = rand() % other_replicas_count;
        second = other_replicas[rand_idx];
        char *first_master = first->replicate,
             *second_master = second->replicate;
        first->replicate = second_master, first->dirty = 1;
        second->replicate = first_master, second->dirty = 1;
        int new_score = clusterManagerGetAntiAffinityScore(ipnodes,
                                                           ip_count,
                                                           NULL, NULL);
        /* If the change actually makes thing worse, revert. Otherwise
         * leave as it is because the best solution may need a few
         * combined swaps. */
        if (new_score > score) {
            first->replicate = first_master;
            second->replicate = second_master;
        }
        zfree(other_replicas);
        maxiter--;
    }
    score = clusterManagerGetAntiAffinityScore(ipnodes, ip_count, NULL, NULL);
    char *msg;
    int perfect = (score == 0);
    int log_level = (perfect ? CLUSTER_MANAGER_LOG_LVL_SUCCESS :
                               CLUSTER_MANAGER_LOG_LVL_WARN);
    if (perfect) msg = "[OK] Perfect anti-affinity obtained!";
    else if (score >= 10000)
        msg = ("[WARNING] Some slaves are in the same host as their master");
    else
        msg=("[WARNING] Some slaves of the same master are in the same host");
    clusterManagerLog(log_level, "%s\n", msg);
cleanup:
    zfree(offenders);
}

/* Return a representable string of the node's flags */
static sds clusterManagerNodeFlagString(clusterManagerNode *node) {
    sds flags = sdsempty();
    if (!node->flags_str) return flags;
    int empty = 1;
    listIter li;
    listNode *ln;
    listRewind(node->flags_str, &li);
    while ((ln = listNext(&li)) != NULL) {
        sds flag = ln->value;
        if (strcmp(flag, "myself") == 0) continue;
        if (!empty) flags = sdscat(flags, ",");
        flags = sdscatfmt(flags, "%S", flag);
        empty = 0;
    }
    return flags;
}

/* Return a representable string of the node's slots */
static sds clusterManagerNodeSlotsString(clusterManagerNode *node) {
    sds slots = sdsempty();
    int first_range_idx = -1, last_slot_idx = -1, i;
    for (i = 0; i < CLUSTER_MANAGER_SLOTS; i++) {
        int has_slot = node->slots[i];
        if (has_slot) {
            if (first_range_idx == -1) {
                if (sdslen(slots)) slots = sdscat(slots, ",");
                first_range_idx = i;
                slots = sdscatfmt(slots, "[%u", i);
            }
            last_slot_idx = i;
        } else {
            if (last_slot_idx >= 0) {
                if (first_range_idx == last_slot_idx)
                    slots = sdscat(slots, "]");
                else slots = sdscatfmt(slots, "-%u]", last_slot_idx);
            }
            last_slot_idx = -1;
            first_range_idx = -1;
        }
    }
    if (last_slot_idx >= 0) {
        if (first_range_idx == last_slot_idx) slots = sdscat(slots, "]");
        else slots = sdscatfmt(slots, "-%u]", last_slot_idx);
    }
    return slots;
}

/* -----------------------------------------------------------------------------
 * Key space handling
 * -------------------------------------------------------------------------- */

/* We have 16384 hash slots. The hash slot of a given key is obtained
 * as the least significant 14 bits of the crc16 of the key.
 *
 * However if the key contains the {...} pattern, only the part between
 * { and } is hashed. This may be useful in the future to force certain
 * keys to be in the same node (assuming no resharding is in progress). */
static unsigned int clusterManagerKeyHashSlot(char *key, int keylen) {
    int s, e; /* start-end indexes of { and } */

    for (s = 0; s < keylen; s++)
        if (key[s] == '{') break;

    /* No '{' ? Hash the whole key. This is the base case. */
    if (s == keylen) return crc16(key,keylen) & 0x3FFF;

    /* '{' found? Check if we have the corresponding '}'. */
    for (e = s+1; e < keylen; e++)
        if (key[e] == '}') break;

    /* No '}' or nothing between {} ? Hash the whole key. */
    if (e == keylen || e == s+1) return crc16(key,keylen) & 0x3FFF;

    /* If we are here there is both a { and a } on its right. Hash
     * what is in the middle between { and }. */
    return crc16(key+s+1,e-s-1) & 0x3FFF;
}

/* Return a string representation of the cluster node. */
static sds clusterManagerNodeInfo(clusterManagerNode *node, int indent) {
    sds info = sdsempty();
    sds spaces = sdsempty();
    int i;
    for (i = 0; i < indent; i++) spaces = sdscat(spaces, " ");
    if (indent) info = sdscat(info, spaces);
    int is_master = !(node->flags & CLUSTER_MANAGER_FLAG_SLAVE);
    char *role = (is_master ? "M" : "S");
    sds slots = NULL;
    if (node->dirty && node->replicate != NULL)
        info = sdscatfmt(info, "S: %S %s:%u", node->name, node->ip, node->port);
    else {
        slots = clusterManagerNodeSlotsString(node);
        sds flags = clusterManagerNodeFlagString(node);
        info = sdscatfmt(info, "%s: %S %s:%u\n"
                               "%s   slots:%S (%u slots) "
                               "%S",
                               role, node->name, node->ip, node->port, spaces,
                               slots, node->slots_count, flags);
        sdsfree(slots);
        sdsfree(flags);
    }
    if (node->replicate != NULL)
        info = sdscatfmt(info, "\n%s   replicates %S", spaces, node->replicate);
    else if (node->replicas_count)
        info = sdscatfmt(info, "\n%s   %U additional replica(s)",
                         spaces, node->replicas_count);
    sdsfree(spaces);
    return info;
}

static void clusterManagerShowNodes(void) {
    listIter li;
    listNode *ln;
    listRewind(cluster_manager.nodes, &li);
    while ((ln = listNext(&li)) != NULL) {
        clusterManagerNode *node = ln->value;
        sds info = clusterManagerNodeInfo(node, 0);
        printf("%s\n", (char *) info);
        sdsfree(info);
    }
}

static void clusterManagerShowClusterInfo(void) {
    int masters = 0;
    int keys = 0;
    listIter li;
    listNode *ln;
    listRewind(cluster_manager.nodes, &li);
    while ((ln = listNext(&li)) != NULL) {
        clusterManagerNode *node = ln->value;
        if (!(node->flags & CLUSTER_MANAGER_FLAG_SLAVE)) {
            if (!node->name) continue;
            int replicas = 0;
            int dbsize = -1;
            char name[9];
            memcpy(name, node->name, 8);
            name[8] = '\0';
            listIter ri;
            listNode *rn;
            listRewind(cluster_manager.nodes, &ri);
            while ((rn = listNext(&ri)) != NULL) {
                clusterManagerNode *n = rn->value;
                if (n == node || !(n->flags & CLUSTER_MANAGER_FLAG_SLAVE))
                    continue;
                if (n->replicate && !strcmp(n->replicate, node->name))
                    replicas++;
            }
            redisReply *reply = CLUSTER_MANAGER_COMMAND(node, "DBSIZE");
            if (reply != NULL || reply->type == REDIS_REPLY_INTEGER)
                dbsize = reply->integer;
            if (dbsize < 0) {
                char *err = "";
                if (reply != NULL && reply->type == REDIS_REPLY_ERROR)
                    err = reply->str;
                CLUSTER_MANAGER_PRINT_REPLY_ERROR(node, err);
                if (reply != NULL) freeReplyObject(reply);
                return;
            };
            if (reply != NULL) freeReplyObject(reply);
            printf("%s:%d (%s...) -> %d keys | %d slots | %d slaves.\n",
                   node->ip, node->port, name, dbsize,
                   node->slots_count, replicas);
            masters++;
            keys += dbsize;
        }
    }
    clusterManagerLogOk("[OK] %d keys in %d masters.\n", keys, masters);
    float keys_per_slot = keys / (float) CLUSTER_MANAGER_SLOTS;
    printf("%.2f keys per slot on average.\n", keys_per_slot);
}

/* Flush dirty slots configuration of the node by calling CLUSTER ADDSLOTS */
static int clusterManagerAddSlots(clusterManagerNode *node, char**err)
{
    redisReply *reply = NULL;
    void *_reply = NULL;
    int success = 1;
    /* First two args are used for the command itself. */
    int argc = node->slots_count + 2;
    sds *argv = zmalloc(argc * sizeof(*argv));
    size_t *argvlen = zmalloc(argc * sizeof(*argvlen));
    argv[0] = "CLUSTER";
    argv[1] = "ADDSLOTS";
    argvlen[0] = 7;
    argvlen[1] = 8;
    *err = NULL;
    int i, argv_idx = 2;
    for (i = 0; i < CLUSTER_MANAGER_SLOTS; i++) {
        if (argv_idx >= argc) break;
        if (node->slots[i]) {
            argv[argv_idx] = sdsfromlonglong((long long) i);
            argvlen[argv_idx] = sdslen(argv[argv_idx]);
            argv_idx++;
        }
    }
    if (!argv_idx) {
        success = 0;
        goto cleanup;
    }
    redisAppendCommandArgv(node->context,argc,(const char**)argv,argvlen);
    if (redisGetReply(node->context, &_reply) != REDIS_OK) {
        success = 0;
        goto cleanup;
    }
    reply = (redisReply*) _reply;
    success = clusterManagerCheckRedisReply(node, reply, err);
cleanup:
    zfree(argvlen);
    if (argv != NULL) {
        for (i = 2; i < argc; i++) sdsfree(argv[i]);
        zfree(argv);
    }
    if (reply != NULL) freeReplyObject(reply);
    return success;
}

/* Set slot status to "importing" or "migrating" */
static int clusterManagerSetSlot(clusterManagerNode *node1,
                                 clusterManagerNode *node2,
                                 int slot, const char *status, char **err) {
    redisReply *reply = CLUSTER_MANAGER_COMMAND(node1, "CLUSTER "
                                                "SETSLOT %d %s %s",
                                                slot, status,
                                                (char *) node2->name);
    if (err != NULL) *err = NULL;
    if (!reply) return 0;
    int success = 1;
    if (reply->type == REDIS_REPLY_ERROR) {
        success = 0;
        if (err != NULL) {
            *err = zmalloc((reply->len + 1) * sizeof(char));
            strcpy(*err, reply->str);
            CLUSTER_MANAGER_PRINT_REPLY_ERROR(node1, err);
        }
        goto cleanup;
    }
cleanup:
    freeReplyObject(reply);
    return success;
}

/* Migrate keys taken from reply->elements. It returns the reply from the
 * MIGRATE command, or NULL if something goes wrong. If the argument 'dots'
 * is not NULL, a dot will be printed for every migrated key. */
static redisReply *clusterManagerMigrateKeysInReply(clusterManagerNode *source,
                                                    clusterManagerNode *target,
                                                    redisReply *reply,
                                                    int replace, int timeout,
                                                    char *dots)
{
    redisReply *migrate_reply = NULL;
    char **argv = NULL;
    size_t *argv_len = NULL;
    int c = (replace ? 8 : 7);
    if (config.auth) c += 2;
    size_t argc = c + reply->elements;
    size_t i, offset = 6; // Keys Offset
    argv = zcalloc(argc * sizeof(char *));
    argv_len = zcalloc(argc * sizeof(size_t));
    char portstr[255];
    char timeoutstr[255];
    snprintf(portstr, 10, "%d", target->port);
    snprintf(timeoutstr, 10, "%d", timeout);
    argv[0] = "MIGRATE";
    argv_len[0] = 7;
    argv[1] = target->ip;
    argv_len[1] = strlen(target->ip);
    argv[2] = portstr;
    argv_len[2] = strlen(portstr);
    argv[3] = "";
    argv_len[3] = 0;
    argv[4] = "0";
    argv_len[4] = 1;
    argv[5] = timeoutstr;
    argv_len[5] = strlen(timeoutstr);
    if (replace) {
        argv[offset] = "REPLACE";
        argv_len[offset] = 7;
        offset++;
    }
    if (config.auth) {
        argv[offset] = "AUTH";
        argv_len[offset] = 4;
        offset++;
        argv[offset] = config.auth;
        argv_len[offset] = strlen(config.auth);
        offset++;
    }
    argv[offset] = "KEYS";
    argv_len[offset] = 4;
    offset++;
    for (i = 0; i < reply->elements; i++) {
        redisReply *entry = reply->element[i];
        size_t idx = i + offset;
        assert(entry->type == REDIS_REPLY_STRING);
        argv[idx] = (char *) sdsnew(entry->str);
        argv_len[idx] = entry->len;
        if (dots) dots[i] = '.';
    }
    if (dots) dots[reply->elements] = '\0';
    void *_reply = NULL;
    redisAppendCommandArgv(source->context,argc,
                           (const char**)argv,argv_len);
    int success = (redisGetReply(source->context, &_reply) == REDIS_OK);
    for (i = 0; i < reply->elements; i++) sdsfree(argv[i + offset]);
    if (!success) goto cleanup;
    migrate_reply = (redisReply *) _reply;
cleanup:
    zfree(argv);
    zfree(argv_len);
    return migrate_reply;
}

/* Migrate all keys in the given slot from source to target.*/
static int clusterManagerMigrateKeysInSlot(clusterManagerNode *source,
                                           clusterManagerNode *target,
                                           int slot, int timeout,
                                           int pipeline, int verbose,
                                           char **err)
{
    int success = 1;
    int do_fix = (config.cluster_manager_command.flags &
                  CLUSTER_MANAGER_CMD_FLAG_FIX);
    while (1) {
        char *dots = NULL;
        redisReply *reply = NULL, *migrate_reply = NULL;
        reply = CLUSTER_MANAGER_COMMAND(source, "CLUSTER "
                                        "GETKEYSINSLOT %d %d", slot,
                                        pipeline);
        success = (reply != NULL);
        if (!success) return 0;
        if (reply->type == REDIS_REPLY_ERROR) {
            success = 0;
            if (err != NULL) {
                *err = zmalloc((reply->len + 1) * sizeof(char));
                strcpy(*err, reply->str);
                CLUSTER_MANAGER_PRINT_REPLY_ERROR(source, err);
            }
            goto next;
        }
        assert(reply->type == REDIS_REPLY_ARRAY);
        size_t count = reply->elements;
        if (count == 0) {
            freeReplyObject(reply);
            break;
        }
        if (verbose) dots = zmalloc((count+1) * sizeof(char));
        /* Calling MIGRATE command. */
        migrate_reply = clusterManagerMigrateKeysInReply(source, target,
                                                         reply, 0, timeout,
                                                         dots);
        if (migrate_reply == NULL) goto next;
        if (migrate_reply->type == REDIS_REPLY_ERROR) {
            if (do_fix && strstr(migrate_reply->str, "BUSYKEY")) {
                clusterManagerLogWarn("*** Target key exists. "
                                      "Replacing it for FIX.\n");
                freeReplyObject(migrate_reply);
                /* Try to migrate keys adding REPLACE option. */
                migrate_reply = clusterManagerMigrateKeysInReply(source,
                                                                 target,
                                                                 reply,
                                                                 1, timeout,
                                                                 NULL);
                success = (migrate_reply != NULL &&
                           migrate_reply->type != REDIS_REPLY_ERROR);
            } else success = 0;
            if (!success) {
                if (migrate_reply != NULL) {
                    if (err) {
                        *err = zmalloc((migrate_reply->len + 1) * sizeof(char));
                        strcpy(*err, migrate_reply->str);
                    }
                    printf("\n");
                    CLUSTER_MANAGER_PRINT_REPLY_ERROR(source,
                                                      migrate_reply->str);
                }
                goto next;
            }
        }
        if (verbose) {
            printf("%s", dots);
            fflush(stdout);
        }
next:
        if (reply != NULL) freeReplyObject(reply);
        if (migrate_reply != NULL) freeReplyObject(migrate_reply);
        if (dots) zfree(dots);
        if (!success) break;
    }
    return success;
}

/* Move slots between source and target nodes using MIGRATE.
 *
 * Options:
 * CLUSTER_MANAGER_OPT_VERBOSE -- Print a dot for every moved key.
 * CLUSTER_MANAGER_OPT_COLD    -- Move keys without opening slots /
 *                                reconfiguring the nodes.
 * CLUSTER_MANAGER_OPT_UPDATE  -- Update node->slots for source/target nodes.
 * CLUSTER_MANAGER_OPT_QUIET   -- Don't print info messages.
*/
static int clusterManagerMoveSlot(clusterManagerNode *source,
                                  clusterManagerNode *target,
                                  int slot, int opts,  char**err)
{
    if (!(opts & CLUSTER_MANAGER_OPT_QUIET)) {
        printf("Moving slot %d from %s:%d to %s:%d: ", slot, source->ip,
               source->port, target->ip, target->port);
        fflush(stdout);
    }
    if (err != NULL) *err = NULL;
    int pipeline = config.cluster_manager_command.pipeline,
        timeout = config.cluster_manager_command.timeout,
        print_dots = (opts & CLUSTER_MANAGER_OPT_VERBOSE),
        option_cold = (opts & CLUSTER_MANAGER_OPT_COLD),
        success = 1;
    if (!option_cold) {
        success = clusterManagerSetSlot(target, source, slot,
                                        "importing", err);
        if (!success) return 0;
        success = clusterManagerSetSlot(source, target, slot,
                                        "migrating", err);
        if (!success) return 0;
    }
    success = clusterManagerMigrateKeysInSlot(source, target, slot, timeout,
                                              pipeline, print_dots, err);
    if (!(opts & CLUSTER_MANAGER_OPT_QUIET)) printf("\n");
    if (!success) return 0;
    /* Set the new node as the owner of the slot in all the known nodes. */
    if (!option_cold) {
        listIter li;
        listNode *ln;
        listRewind(cluster_manager.nodes, &li);
        while ((ln = listNext(&li)) != NULL) {
            clusterManagerNode *n = ln->value;
            if (n->flags & CLUSTER_MANAGER_FLAG_SLAVE) continue;
            redisReply *r = CLUSTER_MANAGER_COMMAND(n, "CLUSTER "
                                                    "SETSLOT %d %s %s",
                                                    slot, "node",
                                                    target->name);
            success = (r != NULL);
            if (!success) return 0;
            if (r->type == REDIS_REPLY_ERROR) {
                success = 0;
                if (err != NULL) {
                    *err = zmalloc((r->len + 1) * sizeof(char));
                    strcpy(*err, r->str);
                    CLUSTER_MANAGER_PRINT_REPLY_ERROR(n, err);
                }
            }
            freeReplyObject(r);
            if (!success) return 0;
        }
    }
    /* Update the node logical config */
    if (opts & CLUSTER_MANAGER_OPT_UPDATE) {
        source->slots[slot] = 0;
        target->slots[slot] = 1;
    }
    return 1;
}

/* Flush the dirty node configuration by calling replicate for slaves or
 * adding the slots defined in the masters. */
static int clusterManagerFlushNodeConfig(clusterManagerNode *node, char **err) {
    if (!node->dirty) return 0;
    redisReply *reply = NULL;
    int is_err = 0, success = 1;
    if (err != NULL) *err = NULL;
    if (node->replicate != NULL) {
        reply = CLUSTER_MANAGER_COMMAND(node, "CLUSTER REPLICATE %s",
                                        node->replicate);
        if (reply == NULL || (is_err = (reply->type == REDIS_REPLY_ERROR))) {
            if (is_err && err != NULL) {
                *err = zmalloc((reply->len + 1) * sizeof(char));
                strcpy(*err, reply->str);
            }
            success = 0;
            /* If the cluster did not already joined it is possible that
             * the slave does not know the master node yet. So on errors
             * we return ASAP leaving the dirty flag set, to flush the
             * config later. */
            goto cleanup;
        }
    } else {
        int added = clusterManagerAddSlots(node, err);
        if (!added || *err != NULL) success = 0;
    }
    node->dirty = 0;
cleanup:
    if (reply != NULL) freeReplyObject(reply);
    return success;
}

/* Wait until the cluster configuration is consistent. */
static void clusterManagerWaitForClusterJoin(void) {
    printf("Waiting for the cluster to join\n");
    while(!clusterManagerIsConfigConsistent()) {
        printf(".");
        fflush(stdout);
        sleep(1);
    }
    printf("\n");
}

/* Load node's cluster configuration by calling "CLUSTER NODES" command.
 * Node's configuration (name, replicate, slots, ...) is then updated.
 * If CLUSTER_MANAGER_OPT_GETFRIENDS flag is set into 'opts' argument,
 * and node already knows other nodes, the node's friends list is populated
 * with the other nodes info. */
static int clusterManagerNodeLoadInfo(clusterManagerNode *node, int opts,
                                      char **err)
{
    redisReply *reply = CLUSTER_MANAGER_COMMAND(node, "CLUSTER NODES");
    int success = 1;
    *err = NULL;
    if (!clusterManagerCheckRedisReply(node, reply, err)) {
        success = 0;
        goto cleanup;
    }
    int getfriends = (opts & CLUSTER_MANAGER_OPT_GETFRIENDS);
    char *lines = reply->str, *p, *line;
    while ((p = strstr(lines, "\n")) != NULL) {
        *p = '\0';
        line = lines;
        lines = p + 1;
        char *name = NULL, *addr = NULL, *flags = NULL, *master_id = NULL,
             *ping_sent = NULL, *ping_recv = NULL, *config_epoch = NULL,
             *link_status = NULL;
        UNUSED(link_status);
        int i = 0;
        while ((p = strchr(line, ' ')) != NULL) {
            *p = '\0';
            char *token = line;
            line = p + 1;
            switch(i++){
            case 0: name = token; break;
            case 1: addr = token; break;
            case 2: flags = token; break;
            case 3: master_id = token; break;
            case 4: ping_sent = token; break;
            case 5: ping_recv = token; break;
            case 6: config_epoch = token; break;
            case 7: link_status = token; break;
            }
            if (i == 8) break; // Slots
        }
        if (!flags) {
            success = 0;
            goto cleanup;
        }
        int myself = (strstr(flags, "myself") != NULL);
        clusterManagerNode *currentNode = NULL;
        if (myself) {
            node->flags |= CLUSTER_MANAGER_FLAG_MYSELF;
            currentNode = node;
            clusterManagerNodeResetSlots(node);
            if (i == 8) {
                int remaining = strlen(line);
                while (remaining > 0) {
                    p = strchr(line, ' ');
                    if (p == NULL) p = line + remaining;
                    remaining -= (p - line);

                    char *slotsdef = line;
                    *p = '\0';
                    if (remaining) {
                        line = p + 1;
                        remaining--;
                    } else line = p;
                    char *dash = NULL;
                    if (slotsdef[0] == '[') {
                        slotsdef++;
                        if ((p = strstr(slotsdef, "->-"))) { // Migrating
                            *p = '\0';
                            p += 3;
                            char *closing_bracket = strchr(p, ']');
                            if (closing_bracket) *closing_bracket = '\0';
                            sds slot = sdsnew(slotsdef);
                            sds dst = sdsnew(p);
                            node->migrating_count += 2;
                            node->migrating = zrealloc(node->migrating,
                                (node->migrating_count * sizeof(sds)));
                            node->migrating[node->migrating_count - 2] =
                                slot;
                            node->migrating[node->migrating_count - 1] =
                                dst;
                        }  else if ((p = strstr(slotsdef, "-<-"))) {//Importing
                            *p = '\0';
                            p += 3;
                            char *closing_bracket = strchr(p, ']');
                            if (closing_bracket) *closing_bracket = '\0';
                            sds slot = sdsnew(slotsdef);
                            sds src = sdsnew(p);
                            node->importing_count += 2;
                            node->importing = zrealloc(node->importing,
                                (node->importing_count * sizeof(sds)));
                            node->importing[node->importing_count - 2] =
                                slot;
                            node->importing[node->importing_count - 1] =
                                src;
                        }
                    } else if ((dash = strchr(slotsdef, '-')) != NULL) {
                        p = dash;
                        int start, stop;
                        *p = '\0';
                        start = atoi(slotsdef);
                        stop = atoi(p + 1);
                        node->slots_count += (stop - (start - 1));
                        while (start <= stop) node->slots[start++] = 1;
                    } else if (p > slotsdef) {
                        node->slots[atoi(slotsdef)] = 1;
                        node->slots_count++;
                    }
                }
            }
            node->dirty = 0;
        } else if (!getfriends) {
            if (!(node->flags & CLUSTER_MANAGER_FLAG_MYSELF)) continue;
            else break;
        } else {
            if (addr == NULL) {
                fprintf(stderr, "Error: invalid CLUSTER NODES reply\n");
                success = 0;
                goto cleanup;
            }
            char *c = strrchr(addr, '@');
            if (c != NULL) *c = '\0';
            c = strrchr(addr, ':');
            if (c == NULL) {
                fprintf(stderr, "Error: invalid CLUSTER NODES reply\n");
                success = 0;
                goto cleanup;
            }
            *c = '\0';
            int port = atoi(++c);
            currentNode = clusterManagerNewNode(sdsnew(addr), port);
            currentNode->flags |= CLUSTER_MANAGER_FLAG_FRIEND;
            if (node->friends == NULL) node->friends = listCreate();
            listAddNodeTail(node->friends, currentNode);
        }
        if (name != NULL) {
            if (currentNode->name) sdsfree(currentNode->name);
            currentNode->name = sdsnew(name);
        }
        if (currentNode->flags_str != NULL)
            freeClusterManagerNodeFlags(currentNode->flags_str);
        currentNode->flags_str = listCreate();
        int flag_len;
        while ((flag_len = strlen(flags)) > 0) {
            sds flag = NULL;
            char *fp = strchr(flags, ',');
            if (fp) {
                *fp = '\0';
                flag = sdsnew(flags);
                flags = fp + 1;
            } else {
                flag = sdsnew(flags);
                flags += flag_len;
            }
            if (strcmp(flag, "noaddr") == 0)
                currentNode->flags |= CLUSTER_MANAGER_FLAG_NOADDR;
            else if (strcmp(flag, "disconnected") == 0)
                currentNode->flags |= CLUSTER_MANAGER_FLAG_DISCONNECT;
            else if (strcmp(flag, "fail") == 0)
                currentNode->flags |= CLUSTER_MANAGER_FLAG_FAIL;
            else if (strcmp(flag, "slave") == 0) {
                currentNode->flags |= CLUSTER_MANAGER_FLAG_SLAVE;
                if (master_id != NULL) {
                    if (currentNode->replicate) sdsfree(currentNode->replicate);
                    currentNode->replicate = sdsnew(master_id);
                }
            }
            listAddNodeTail(currentNode->flags_str, flag);
        }
        if (config_epoch != NULL)
            currentNode->current_epoch = atoll(config_epoch);
        if (ping_sent != NULL) currentNode->ping_sent = atoll(ping_sent);
        if (ping_recv != NULL) currentNode->ping_recv = atoll(ping_recv);
        if (!getfriends && myself) break;
    }
cleanup:
    if (reply) freeReplyObject(reply);
    return success;
}

/* Retrieves info about the cluster using argument 'node' as the starting
 * point. All nodes will be loaded inside the cluster_manager.nodes list.
 * Warning: if something goes wrong, it will free the starting node before
 * returning 0. */
static int clusterManagerLoadInfoFromNode(clusterManagerNode *node, int opts) {
    if (node->context == NULL && !clusterManagerNodeConnect(node)) {
        freeClusterManagerNode(node);
        return 0;
    }
    opts |= CLUSTER_MANAGER_OPT_GETFRIENDS;
    char *e = NULL;
    if (!clusterManagerNodeIsCluster(node, &e)) {
        clusterManagerPrintNotClusterNodeError(node, e);
        if (e) zfree(e);
        freeClusterManagerNode(node);
        return 0;
    }
    e = NULL;
    if (!clusterManagerNodeLoadInfo(node, opts, &e)) {
        if (e) {
            CLUSTER_MANAGER_PRINT_REPLY_ERROR(node, e);
            zfree(e);
        }
        freeClusterManagerNode(node);
        return 0;
    }
    listIter li;
    listNode *ln;
    if (cluster_manager.nodes != NULL) {
        listRewind(cluster_manager.nodes, &li);
        while ((ln = listNext(&li)) != NULL)
            freeClusterManagerNode((clusterManagerNode *) ln->value);
        listRelease(cluster_manager.nodes);
    }
    cluster_manager.nodes = listCreate();
    listAddNodeTail(cluster_manager.nodes, node);
    if (node->friends != NULL) {
        listRewind(node->friends, &li);
        while ((ln = listNext(&li)) != NULL) {
            clusterManagerNode *friend = ln->value;
            if (!friend->ip || !friend->port) goto invalid_friend;
            if (!friend->context && !clusterManagerNodeConnect(friend))
                goto invalid_friend;
            e = NULL;
            if (clusterManagerNodeLoadInfo(friend, 0, &e)) {
                if (friend->flags & (CLUSTER_MANAGER_FLAG_NOADDR |
                                     CLUSTER_MANAGER_FLAG_DISCONNECT |
                                     CLUSTER_MANAGER_FLAG_FAIL))
                    goto invalid_friend;
                listAddNodeTail(cluster_manager.nodes, friend);
            } else {
                clusterManagerLogErr("[ERR] Unable to load info for "
                                     "node %s:%d\n",
                                     friend->ip, friend->port);
                goto invalid_friend;
            }
            continue;
invalid_friend:
            freeClusterManagerNode(friend);
        }
        listRelease(node->friends);
        node->friends = NULL;
    }
    // Count replicas for each node
    listRewind(cluster_manager.nodes, &li);
    while ((ln = listNext(&li)) != NULL) {
        clusterManagerNode *n = ln->value;
        if (n->replicate != NULL) {
            clusterManagerNode *master = clusterManagerNodeByName(n->replicate);
            if (master == NULL) {
                clusterManagerLogWarn("*** WARNING: %s:%d claims to be "
                                      "slave of unknown node ID %s.\n",
                                      n->ip, n->port, n->replicate);
            } else master->replicas_count++;
        }
    }
    return 1;
}

/* Compare functions used by various sorting operations. */
int clusterManagerSlotCompare(const void *slot1, const void *slot2) {
    const char **i1 = (const char **)slot1;
    const char **i2 = (const char **)slot2;
    return strcmp(*i1, *i2);
}

int clusterManagerSlotCountCompareDesc(const void *n1, const void *n2) {
    clusterManagerNode *node1 = *((clusterManagerNode **) n1);
    clusterManagerNode *node2 = *((clusterManagerNode **) n2);
    return node2->slots_count - node1->slots_count;
}

int clusterManagerCompareNodeBalance(const void *n1, const void *n2) {
    clusterManagerNode *node1 = *((clusterManagerNode **) n1);
    clusterManagerNode *node2 = *((clusterManagerNode **) n2);
    return node1->balance - node2->balance;
}

static sds clusterManagerGetConfigSignature(clusterManagerNode *node) {
    sds signature = NULL;
    int node_count = 0, i = 0, name_len = 0;
    char **node_configs = NULL;
    redisReply *reply = CLUSTER_MANAGER_COMMAND(node, "CLUSTER NODES");
    if (reply == NULL || reply->type == REDIS_REPLY_ERROR)
        goto cleanup;
    char *lines = reply->str, *p, *line;
    while ((p = strstr(lines, "\n")) != NULL) {
        i = 0;
        *p = '\0';
        line = lines;
        lines = p + 1;
        char *nodename = NULL;
        int tot_size = 0;
        while ((p = strchr(line, ' ')) != NULL) {
            *p = '\0';
            char *token = line;
            line = p + 1;
            if (i == 0) {
                nodename = token;
                tot_size = (p - token);
                name_len = tot_size++; // Make room for ':' in tot_size
            } else if (i == 8) break;
            i++;
        }
        if (i != 8) continue;
        if (nodename == NULL) continue;
        int remaining = strlen(line);
        if (remaining == 0) continue;
        char **slots = NULL;
        int c = 0;
        while (remaining > 0) {
            p = strchr(line, ' ');
            if (p == NULL) p = line + remaining;
            int size = (p - line);
            remaining -= size;
            tot_size += size;
            char *slotsdef = line;
            *p = '\0';
            if (remaining) {
                line = p + 1;
                remaining--;
            } else line = p;
            if (slotsdef[0] != '[') {
                c++;
                slots = zrealloc(slots, (c * sizeof(char *)));
                slots[c - 1] = slotsdef;
            }
        }
        if (c > 0) {
            if (c > 1)
                qsort(slots, c, sizeof(char *), clusterManagerSlotCompare);
            node_count++;
            node_configs =
                zrealloc(node_configs, (node_count * sizeof(char *)));
            /* Make room for '|' separators. */
            tot_size += (sizeof(char) * (c - 1));
            char *cfg = zmalloc((sizeof(char) * tot_size) + 1);
            memcpy(cfg, nodename, name_len);
            char *sp = cfg + name_len;
            *(sp++) = ':';
            for (i = 0; i < c; i++) {
                if (i > 0) *(sp++) = '|';
                int slen = strlen(slots[i]);
                memcpy(sp, slots[i], slen);
                sp += slen;
            }
            *(sp++) = '\0';
            node_configs[node_count - 1] = cfg;
        }
        zfree(slots);
    }
    if (node_count > 0) {
        if (node_count > 1) {
            qsort(node_configs, node_count, sizeof(char *),
                  clusterManagerSlotCompare);
        }
        signature = sdsempty();
        for (i = 0; i < node_count; i++) {
            if (i > 0) signature = sdscatprintf(signature, "%c", '|');
            signature = sdscatfmt(signature, "%s", node_configs[i]);
        }
    }
cleanup:
    if (reply != NULL) freeReplyObject(reply);
    if (node_configs != NULL) {
        for (i = 0; i < node_count; i++) zfree(node_configs[i]);
        zfree(node_configs);
    }
    return signature;
}

static int clusterManagerIsConfigConsistent(void) {
    if (cluster_manager.nodes == NULL) return 0;
    int consistent = (listLength(cluster_manager.nodes) <= 1);
    // If the Cluster has only one node, it's always consistent
    if (consistent) return 1;
    sds first_cfg = NULL;
    listIter li;
    listNode *ln;
    listRewind(cluster_manager.nodes, &li);
    while ((ln = listNext(&li)) != NULL) {
        clusterManagerNode *node = ln->value;
        sds cfg = clusterManagerGetConfigSignature(node);
        if (cfg == NULL) {
            consistent = 0;
            break;
        }
        if (first_cfg == NULL) first_cfg = cfg;
        else {
            consistent = !sdscmp(first_cfg, cfg);
            sdsfree(cfg);
            if (!consistent) break;
        }
    }
    if (first_cfg != NULL) sdsfree(first_cfg);
    return consistent;
}

/* Add the error string to cluster_manager.errors and print it. */
static void clusterManagerOnError(sds err) {
    if (cluster_manager.errors == NULL)
        cluster_manager.errors = listCreate();
    listAddNodeTail(cluster_manager.errors, err);
    clusterManagerLogErr("%s\n", (char *) err);
}

/* Check the slots coverage of the cluster. The 'all_slots' argument must be
 * and array of 16384 bytes. Every covered slot will be set to 1 in the
 * 'all_slots' array. The function returns the total number if covered slots.*/
static int clusterManagerGetCoveredSlots(char *all_slots) {
    if (cluster_manager.nodes == NULL) return 0;
    listIter li;
    listNode *ln;
    listRewind(cluster_manager.nodes, &li);
    int totslots = 0, i;
    while ((ln = listNext(&li)) != NULL) {
        clusterManagerNode *node = ln->value;
        for (i = 0; i < CLUSTER_MANAGER_SLOTS; i++) {
            if (node->slots[i] && !all_slots[i]) {
                all_slots[i] = 1;
                totslots++;
            }
        }
    }
    return totslots;
}

static void clusterManagerPrintSlotsList(list *slots) {
    listIter li;
    listNode *ln;
    listRewind(slots, &li);
    sds first = NULL;
    while ((ln = listNext(&li)) != NULL) {
        sds slot = ln->value;
        if (!first) first = slot;
        else printf(", ");
        printf("%s", slot);
    }
    printf("\n");
}

/* Return the node, among 'nodes' with the greatest number of keys
 * in the specified slot. */
static clusterManagerNode * clusterManagerGetNodeWithMostKeysInSlot(list *nodes,
                                                                    int slot,
                                                                    char **err)
{
    clusterManagerNode *node = NULL;
    int numkeys = 0;
    listIter li;
    listNode *ln;
    listRewind(nodes, &li);
    if (err) *err = NULL;
    while ((ln = listNext(&li)) != NULL) {
        clusterManagerNode *n = ln->value;
        if (n->flags & CLUSTER_MANAGER_FLAG_SLAVE || n->replicate)
            continue;
        redisReply *r =
            CLUSTER_MANAGER_COMMAND(n, "CLUSTER COUNTKEYSINSLOT %d", slot);
        int success = clusterManagerCheckRedisReply(n, r, err);
        if (success) {
            if (r->integer > numkeys || node == NULL) {
                numkeys = r->integer;
                node = n;
            }
        }
        if (r != NULL) freeReplyObject(r);
        /* If the reply contains errors */
        if (!success) {
            if (err != NULL && *err != NULL)
                CLUSTER_MANAGER_PRINT_REPLY_ERROR(n, err);
            node = NULL;
            break;
        }
    }
    return node;
}

/* This function returns the master that has the least number of replicas
 * in the cluster. If there are multiple masters with the same smaller
 * number of replicas, one at random is returned. */

static clusterManagerNode *clusterManagerNodeWithLeastReplicas() {
    clusterManagerNode *node = NULL;
    int lowest_count = 0;
    listIter li;
    listNode *ln;
    listRewind(cluster_manager.nodes, &li);
    while ((ln = listNext(&li)) != NULL) {
        clusterManagerNode *n = ln->value;
        if (n->flags & CLUSTER_MANAGER_FLAG_SLAVE) continue;
        if (node == NULL || n->replicas_count < lowest_count) {
            node = n;
            lowest_count = n->replicas_count;
        }
    }
    return node;
}

static int clusterManagerFixSlotsCoverage(char *all_slots) {
    int i, fixed = 0;
    list *none = NULL, *single = NULL, *multi = NULL;
    clusterManagerLogInfo(">>> Fixing slots coverage...\n");
    printf("List of not covered slots: \n");
    int uncovered_count = 0;
    sds log = sdsempty();
    for (i = 0; i < CLUSTER_MANAGER_SLOTS; i++) {
        int covered = all_slots[i];
        if (!covered) {
            sds key = sdsfromlonglong((long long) i);
            if (uncovered_count++ > 0) printf(",");
            printf("%s", (char *) key);
            list *slot_nodes = listCreate();
            sds slot_nodes_str = sdsempty();
            listIter li;
            listNode *ln;
            listRewind(cluster_manager.nodes, &li);
            while ((ln = listNext(&li)) != NULL) {
                clusterManagerNode *n = ln->value;
                if (n->flags & CLUSTER_MANAGER_FLAG_SLAVE || n->replicate)
                    continue;
                redisReply *reply = CLUSTER_MANAGER_COMMAND(n,
                    "CLUSTER GETKEYSINSLOT %d %d", i, 1);
                if (!clusterManagerCheckRedisReply(n, reply, NULL)) {
                    fixed = -1;
                    if (reply) freeReplyObject(reply);
                    goto cleanup;
                }
                assert(reply->type == REDIS_REPLY_ARRAY);
                if (reply->elements > 0) {
                    listAddNodeTail(slot_nodes, n);
                    if (listLength(slot_nodes) > 1)
                        slot_nodes_str = sdscat(slot_nodes_str, ", ");
                    slot_nodes_str = sdscatfmt(slot_nodes_str,
                                               "%s:%u", n->ip, n->port);
                }
                freeReplyObject(reply);
            }
            log = sdscatfmt(log, "\nSlot %S has keys in %u nodes: %S",
                            key, listLength(slot_nodes), slot_nodes_str);
            sdsfree(slot_nodes_str);
            dictAdd(clusterManagerUncoveredSlots, key, slot_nodes);
        }
    }
    printf("\n%s\n", log);
    /* For every slot, take action depending on the actual condition:
     * 1) No node has keys for this slot.
     * 2) A single node has keys for this slot.
     * 3) Multiple nodes have keys for this slot. */
    none = listCreate();
    single = listCreate();
    multi = listCreate();
    dictIterator *iter = dictGetIterator(clusterManagerUncoveredSlots);
    dictEntry *entry;
    while ((entry = dictNext(iter)) != NULL) {
        sds slot = (sds) dictGetKey(entry);
        list *nodes = (list *) dictGetVal(entry);
        switch (listLength(nodes)){
        case 0: listAddNodeTail(none, slot); break;
        case 1: listAddNodeTail(single, slot); break;
        default: listAddNodeTail(multi, slot); break;
        }
    }
    dictReleaseIterator(iter);

    /*  Handle case "1": keys in no node. */
    if (listLength(none) > 0) {
        printf("The following uncovered slots have no keys "
               "across the cluster:\n");
        clusterManagerPrintSlotsList(none);
        if (confirmWithYes("Fix these slots by covering with a random node?")){
            srand(time(NULL));
            listIter li;
            listNode *ln;
            listRewind(none, &li);
            while ((ln = listNext(&li)) != NULL) {
                sds slot = ln->value;
                long idx = (long) (rand() % listLength(cluster_manager.nodes));
                listNode *node_n = listIndex(cluster_manager.nodes, idx);
                assert(node_n != NULL);
                clusterManagerNode *n = node_n->value;
                clusterManagerLogInfo(">>> Covering slot %s with %s:%d\n",
                                      slot, n->ip, n->port);
                redisReply *r = CLUSTER_MANAGER_COMMAND(n,
                    "CLUSTER ADDSLOTS %s", slot);
                if (!clusterManagerCheckRedisReply(n, r, NULL)) fixed = -1;
                if (r) freeReplyObject(r);
                if (fixed < 0) goto cleanup;
                /* Since CLUSTER ADDSLOTS succeeded, we also update the slot
                 * info into the node struct, in order to keep it synced */
                n->slots[atoi(slot)] = 1;
                fixed++;
            }
        }
    }

    /*  Handle case "2": keys only in one node. */
    if (listLength(single) > 0) {
        printf("The following uncovered slots  have keys in just one node:\n");
        clusterManagerPrintSlotsList(single);
        if (confirmWithYes("Fix these slots by covering with those nodes?")){
            listIter li;
            listNode *ln;
            listRewind(single, &li);
            while ((ln = listNext(&li)) != NULL) {
                sds slot = ln->value;
                dictEntry *entry = dictFind(clusterManagerUncoveredSlots, slot);
                assert(entry != NULL);
                list *nodes = (list *) dictGetVal(entry);
                listNode *fn = listFirst(nodes);
                assert(fn != NULL);
                clusterManagerNode *n = fn->value;
                clusterManagerLogInfo(">>> Covering slot %s with %s:%d\n",
                                      slot, n->ip, n->port);
                redisReply *r = CLUSTER_MANAGER_COMMAND(n,
                    "CLUSTER ADDSLOTS %s", slot);
                if (!clusterManagerCheckRedisReply(n, r, NULL)) fixed = -1;
                if (r) freeReplyObject(r);
                if (fixed < 0) goto cleanup;
                /* Since CLUSTER ADDSLOTS succeeded, we also update the slot
                 * info into the node struct, in order to keep it synced */
                n->slots[atoi(slot)] = 1;
                fixed++;
            }
        }
    }

    /* Handle case "3": keys in multiple nodes. */
    if (listLength(multi) > 0) {
        printf("The following uncovered slots have keys in multiple nodes:\n");
        clusterManagerPrintSlotsList(multi);
        if (confirmWithYes("Fix these slots by moving keys "
                           "into a single node?")) {
            listIter li;
            listNode *ln;
            listRewind(multi, &li);
            while ((ln = listNext(&li)) != NULL) {
                sds slot = ln->value;
                dictEntry *entry = dictFind(clusterManagerUncoveredSlots, slot);
                assert(entry != NULL);
                list *nodes = (list *) dictGetVal(entry);
                int s = atoi(slot);
                clusterManagerNode *target =
                    clusterManagerGetNodeWithMostKeysInSlot(nodes, s, NULL);
                if (target == NULL) {
                    fixed = -1;
                    goto cleanup;
                }
                clusterManagerLogInfo(">>> Covering slot %s moving keys "
                                      "to %s:%d\n", slot,
                                      target->ip, target->port);
                redisReply *r = CLUSTER_MANAGER_COMMAND(target,
                    "CLUSTER ADDSLOTS %s", slot);
                if (!clusterManagerCheckRedisReply(target, r, NULL)) fixed = -1;
                if (r) freeReplyObject(r);
                if (fixed < 0) goto cleanup;
                r = CLUSTER_MANAGER_COMMAND(target,
                    "CLUSTER SETSLOT %s %s", slot, "STABLE");
                if (!clusterManagerCheckRedisReply(target, r, NULL)) fixed = -1;
                if (r) freeReplyObject(r);
                if (fixed < 0) goto cleanup;
                /* Since CLUSTER ADDSLOTS succeeded, we also update the slot
                 * info into the node struct, in order to keep it synced */
                target->slots[atoi(slot)] = 1;
                listIter nli;
                listNode *nln;
                listRewind(nodes, &nli);
                while ((nln = listNext(&nli)) != NULL) {
                    clusterManagerNode *src = nln->value;
                    if (src == target) continue;
                    /* Set the source node in 'importing' state
                     * (even if we will actually migrate keys away)
                     * in order to avoid receiving redirections
                     * for MIGRATE. */
                    redisReply *r = CLUSTER_MANAGER_COMMAND(src,
                        "CLUSTER SETSLOT %s %s %s", slot,
                        "IMPORTING", target->name);
                    if (!clusterManagerCheckRedisReply(target, r, NULL))
                        fixed = -1;
                    if (r) freeReplyObject(r);
                    if (fixed < 0) goto cleanup;
                    int opts = CLUSTER_MANAGER_OPT_VERBOSE |
                               CLUSTER_MANAGER_OPT_COLD;
                    if (!clusterManagerMoveSlot(src, target, s, opts, NULL)) {
                        fixed = -1;
                        goto cleanup;
                    }
                }
                fixed++;
            }
        }
    }
cleanup:
    sdsfree(log);
    if (none) listRelease(none);
    if (single) listRelease(single);
    if (multi) listRelease(multi);
    return fixed;
}

/* Slot 'slot' was found to be in importing or migrating state in one or
 * more nodes. This function fixes this condition by migrating keys where
 * it seems more sensible. */
static int clusterManagerFixOpenSlot(int slot) {
    clusterManagerLogInfo(">>> Fixing open slot %d\n", slot);
    /* Try to obtain the current slot owner, according to the current
     * nodes configuration. */
    int success = 1;
    list *owners = listCreate();
    list *migrating = listCreate();
    list *importing = listCreate();
    sds migrating_str = sdsempty();
    sds importing_str = sdsempty();
    clusterManagerNode *owner = NULL;
    listIter li;
    listNode *ln;
    listRewind(cluster_manager.nodes, &li);
    while ((ln = listNext(&li)) != NULL) {
        clusterManagerNode *n = ln->value;
        if (n->flags & CLUSTER_MANAGER_FLAG_SLAVE) continue;
        if (n->slots[slot]) {
            if (owner == NULL) owner = n;
            listAddNodeTail(owners, n);
        }
    }
    listRewind(cluster_manager.nodes, &li);
    while ((ln = listNext(&li)) != NULL) {
        clusterManagerNode *n = ln->value;
        if (n->flags & CLUSTER_MANAGER_FLAG_SLAVE) continue;
        if (n->migrating) {
            for (int i = 0; i < n->migrating_count; i += 2) {
                sds migrating_slot = n->migrating[i];
                if (atoi(migrating_slot) == slot) {
                    char *sep = (listLength(migrating) == 0 ? "" : ",");
                    migrating_str = sdscatfmt(migrating_str, "%s%S:%u",
                                              sep, n->ip, n->port);
                    listAddNodeTail(migrating, n);
                    break;
                }
            }
        }
        if (n->importing) {
            for (int i = 0; i < n->importing_count; i += 2) {
                sds importing_slot = n->importing[i];
                if (atoi(importing_slot) == slot) {
                    char *sep = (listLength(importing) == 0 ? "" : ",");
                    importing_str = sdscatfmt(importing_str, "%s%S:%u",
                                              sep, n->ip, n->port);
                    listAddNodeTail(importing, n);
                    break;
                }
            }
        }
    }
    printf("Set as migrating in: %s\n", migrating_str);
    printf("Set as importing in: %s\n", importing_str);
    /* If there is no slot owner, set as owner the slot with the biggest
     * number of keys, among the set of migrating / importing nodes. */
    if (owner == NULL) {
        clusterManagerLogInfo(">>> Nobody claims ownership, "
                              "selecting an owner...\n");
        owner = clusterManagerGetNodeWithMostKeysInSlot(cluster_manager.nodes,
                                                        slot, NULL);
        // If we still don't have an owner, we can't fix it.
        if (owner == NULL) {
            clusterManagerLogErr("[ERR] Can't select a slot owner. "
                                 "Impossible to fix.\n");
            success = 0;
            goto cleanup;
        }

        // Use ADDSLOTS to assign the slot.
        clusterManagerLogWarn("*** Configuring %s:%d as the slot owner\n",
                              owner->ip, owner->port);
        redisReply *reply = CLUSTER_MANAGER_COMMAND(owner, "CLUSTER "
                                                    "SETSLOT %d %s",
                                                    slot, "STABLE");
        success = clusterManagerCheckRedisReply(owner, reply, NULL);
        if (reply) freeReplyObject(reply);
        if (!success) goto cleanup;
        reply = CLUSTER_MANAGER_COMMAND(owner, "CLUSTER ADDSLOTS %d", slot);
        success = clusterManagerCheckRedisReply(owner, reply, NULL);
        if (reply) freeReplyObject(reply);
        if (!success) goto cleanup;
        /* Since CLUSTER ADDSLOTS succeeded, we also update the slot
         * info into the node struct, in order to keep it synced */
        owner->slots[slot] = 1;
        /* Make sure this information will propagate. Not strictly needed
         * since there is no past owner, so all the other nodes will accept
         * whatever epoch this node will claim the slot with. */
        reply = CLUSTER_MANAGER_COMMAND(owner, "CLUSTER BUMPEPOCH");
        success = clusterManagerCheckRedisReply(owner, reply, NULL);
        if (reply) freeReplyObject(reply);
        if (!success) goto cleanup;
        /* Remove the owner from the list of migrating/importing
         * nodes. */
        clusterManagerRemoveNodeFromList(migrating, owner);
        clusterManagerRemoveNodeFromList(importing, owner);
    }
    /* If there are multiple owners of the slot, we need to fix it
     * so that a single node is the owner and all the other nodes
     * are in importing state. Later the fix can be handled by one
     * of the base cases above.
     *
     * Note that this case also covers multiple nodes having the slot
     * in migrating state, since migrating is a valid state only for
     * slot owners. */
    if (listLength(owners) > 1) {
        owner = clusterManagerGetNodeWithMostKeysInSlot(owners, slot, NULL);
        listRewind(owners, &li);
        redisReply *reply = NULL;
        while ((ln = listNext(&li)) != NULL) {
            clusterManagerNode *n = ln->value;
            if (n == owner) continue;
            reply = CLUSTER_MANAGER_COMMAND(n, "CLUSTER DELSLOT %d", slot);
            success = clusterManagerCheckRedisReply(n, reply, NULL);
            if (reply) freeReplyObject(reply);
            if (!success) goto cleanup;
            success = clusterManagerSetSlot(n, owner, slot, "importing", NULL);
            if (!success) goto cleanup;
            clusterManagerRemoveNodeFromList(importing, n); //Avoid duplicates
            listAddNodeTail(importing, n);
        }
        reply = CLUSTER_MANAGER_COMMAND(owner, "CLUSTER BUMPEPOCH");
        success = clusterManagerCheckRedisReply(owner, reply, NULL);
        if (reply) freeReplyObject(reply);
        if (!success) goto cleanup;
    }
    int move_opts = CLUSTER_MANAGER_OPT_VERBOSE;
    /* Case 1: The slot is in migrating state in one slot, and in
     *         importing state in 1 slot. That's trivial to address. */
    if (listLength(migrating) == 1 && listLength(importing) == 1) {
        clusterManagerNode *src = listFirst(migrating)->value;
        clusterManagerNode *dst = listFirst(importing)->value;
        success = clusterManagerMoveSlot(src, dst, slot, move_opts, NULL);
    }
    /* Case 2: There are multiple nodes that claim the slot as importing,
     * they probably got keys about the slot after a restart so opened
     * the slot. In this case we just move all the keys to the owner
     * according to the configuration. */
    else if (listLength(migrating) == 0 && listLength(importing) > 0) {
        clusterManagerLogInfo(">>> Moving all the %d slot keys to its "
                              "owner %s:%d\n", slot, owner->ip, owner->port);
        move_opts |= CLUSTER_MANAGER_OPT_COLD;
        listRewind(importing, &li);
        while ((ln = listNext(&li)) != NULL) {
            clusterManagerNode *n = ln->value;
            if (n == owner) continue;
            success = clusterManagerMoveSlot(n, owner, slot, move_opts, NULL);
            if (!success) goto cleanup;
            clusterManagerLogInfo(">>> Setting %d as STABLE in "
                                  "%s:%d\n", slot, n->ip, n->port);

            redisReply *r = CLUSTER_MANAGER_COMMAND(n, "CLUSTER SETSLOT %d %s",
                                                    slot, "STABLE");
            success = clusterManagerCheckRedisReply(n, r, NULL);
            if (r) freeReplyObject(r);
            if (!success) goto cleanup;
        }
    } else {
        int try_to_close_slot = (listLength(importing) == 0 &&
                                 listLength(migrating) == 1);
        if (try_to_close_slot) {
            clusterManagerNode *n = listFirst(migrating)->value;
            redisReply *r = CLUSTER_MANAGER_COMMAND(n,
                "CLUSTER GETKEYSINSLOT %d %d", slot, 10);
            success = clusterManagerCheckRedisReply(n, r, NULL);
            if (r) {
                if (success) try_to_close_slot = (r->elements == 0);
                freeReplyObject(r);
            }
            if (!success) goto cleanup;
        }
    /* Case 3: There are no slots claiming to be in importing state, but
     * there is a migrating node that actually don't have any key. We
     * can just close the slot, probably a reshard interrupted in the middle. */
        if (try_to_close_slot) {
            clusterManagerNode *n = listFirst(migrating)->value;
            redisReply *r = CLUSTER_MANAGER_COMMAND(n, "CLUSTER SETSLOT %d %s",
                                                    slot, "STABLE");
            success = clusterManagerCheckRedisReply(n, r, NULL);
            if (r) freeReplyObject(r);
            if (!success) goto cleanup;
        } else {
            success = 0;
            clusterManagerLogErr("[ERR] Sorry, redis-cli can't fix this slot "
                                 "yet (work in progress). Slot is set as "
                                 "migrating in %s, as importing in %s, "
                                 "owner is %s:%d\n", migrating_str,
                                 importing_str, owner->ip, owner->port);
        }
    }
cleanup:
    listRelease(owners);
    listRelease(migrating);
    listRelease(importing);
    sdsfree(migrating_str);
    sdsfree(importing_str);
    return success;
}

static int clusterManagerCheckCluster(int quiet) {
    listNode *ln = listFirst(cluster_manager.nodes);
    if (!ln) return 0;
    int result = 1;
    int do_fix = config.cluster_manager_command.flags &
                 CLUSTER_MANAGER_CMD_FLAG_FIX;
    clusterManagerNode *node = ln->value;
    clusterManagerLogInfo(">>> Performing Cluster Check (using node %s:%d)\n",
                          node->ip, node->port);
    if (!quiet) clusterManagerShowNodes();
    if (!clusterManagerIsConfigConsistent()) {
        sds err = sdsnew("[ERR] Nodes don't agree about configuration!");
        clusterManagerOnError(err);
        result = 0;
    } else {
        clusterManagerLogOk("[OK] All nodes agree about slots "
                            "configuration.\n");
    }
    // Check open slots
    clusterManagerLogInfo(">>> Check for open slots...\n");
    listIter li;
    listRewind(cluster_manager.nodes, &li);
    int i;
    dict *open_slots = NULL;
    while ((ln = listNext(&li)) != NULL) {
        clusterManagerNode *n = ln->value;
        if (n->migrating != NULL) {
            if (open_slots == NULL)
                open_slots = dictCreate(&clusterManagerDictType, NULL);
            sds errstr = sdsempty();
            errstr = sdscatprintf(errstr,
                                "[WARNING] Node %s:%d has slots in "
                                "migrating state ",
                                n->ip,
                                n->port);
            for (i = 0; i < n->migrating_count; i += 2) {
                sds slot = n->migrating[i];
                dictAdd(open_slots, slot, sdsdup(n->migrating[i + 1]));
                char *fmt = (i > 0 ? ",%S" : "%S");
                errstr = sdscatfmt(errstr, fmt, slot);
            }
            errstr = sdscat(errstr, ".");
            clusterManagerOnError(errstr);
        }
        if (n->importing != NULL) {
            if (open_slots == NULL)
                open_slots = dictCreate(&clusterManagerDictType, NULL);
            sds errstr = sdsempty();
            errstr = sdscatprintf(errstr,
                                "[WARNING] Node %s:%d has slots in "
                                "importing state ",
                                n->ip,
                                n->port);
            for (i = 0; i < n->importing_count; i += 2) {
                sds slot = n->importing[i];
                dictAdd(open_slots, slot, sdsdup(n->importing[i + 1]));
                char *fmt = (i > 0 ? ",%S" : "%S");
                errstr = sdscatfmt(errstr, fmt, slot);
            }
            errstr = sdscat(errstr, ".");
            clusterManagerOnError(errstr);
        }
    }
    if (open_slots != NULL) {
        result = 0;
        dictIterator *iter = dictGetIterator(open_slots);
        dictEntry *entry;
        sds errstr = sdsnew("[WARNING] The following slots are open: ");
        i = 0;
        while ((entry = dictNext(iter)) != NULL) {
            sds slot = (sds) dictGetKey(entry);
            char *fmt = (i++ > 0 ? ",%S" : "%S");
            errstr = sdscatfmt(errstr, fmt, slot);
        }
        clusterManagerLogErr("%s.\n", (char *) errstr);
        sdsfree(errstr);
        if (do_fix) {
            // Fix open slots.
            dictReleaseIterator(iter);
            iter = dictGetIterator(open_slots);
            while ((entry = dictNext(iter)) != NULL) {
                sds slot = (sds) dictGetKey(entry);
                result = clusterManagerFixOpenSlot(atoi(slot));
                if (!result) break;
            }
        }
        dictReleaseIterator(iter);
        dictRelease(open_slots);
    }
    clusterManagerLogInfo(">>> Check slots coverage...\n");
    char slots[CLUSTER_MANAGER_SLOTS];
    memset(slots, 0, CLUSTER_MANAGER_SLOTS);
    int coverage = clusterManagerGetCoveredSlots(slots);
    if (coverage == CLUSTER_MANAGER_SLOTS) {
        clusterManagerLogOk("[OK] All %d slots covered.\n",
                            CLUSTER_MANAGER_SLOTS);
    } else {
        sds err = sdsempty();
        err = sdscatprintf(err, "[ERR] Not all %d slots are "
                                "covered by nodes.\n",
                                CLUSTER_MANAGER_SLOTS);
        clusterManagerOnError(err);
        result = 0;
        if (do_fix/* && result*/) {
            dictType dtype = clusterManagerDictType;
            dtype.valDestructor = dictListDestructor;
            clusterManagerUncoveredSlots = dictCreate(&dtype, NULL);
            int fixed = clusterManagerFixSlotsCoverage(slots);
            if (fixed > 0) result = 1;
        }
    }
    return result;
}

static clusterManagerNode *clusterNodeForResharding(char *id,
                                                    clusterManagerNode *target,
                                                    int *raise_err)
{
    clusterManagerNode *node = NULL;
    const char *invalid_node_msg = "*** The specified node (%s) is not known "
                                   "or not a master, please retry.\n";
    node = clusterManagerNodeByName(id);
    *raise_err = 0;
    if (!node || node->flags & CLUSTER_MANAGER_FLAG_SLAVE) {
        clusterManagerLogErr(invalid_node_msg, id);
        *raise_err = 1;
        return NULL;
    } else if (node != NULL && target != NULL) {
        if (!strcmp(node->name, target->name)) {
            clusterManagerLogErr( "*** It is not possible to use "
                                  "the target node as "
                                  "source node.\n");
            return NULL;
        }
    }
    return node;
}

static list *clusterManagerComputeReshardTable(list *sources, int numslots) {
    list *moved = listCreate();
    int src_count = listLength(sources), i = 0, tot_slots = 0, j;
    clusterManagerNode **sorted = zmalloc(src_count * sizeof(**sorted));
    listIter li;
    listNode *ln;
    listRewind(sources, &li);
    while ((ln = listNext(&li)) != NULL) {
        clusterManagerNode *node = ln->value;
        tot_slots += node->slots_count;
        sorted[i++] = node;
    }
    qsort(sorted, src_count, sizeof(clusterManagerNode *),
          clusterManagerSlotCountCompareDesc);
    for (i = 0; i < src_count; i++) {
        clusterManagerNode *node = sorted[i];
        float n = ((float) numslots / tot_slots * node->slots_count);
        if (i == 0) n = ceil(n);
        else n = floor(n);
        int max = (int) n, count = 0;
        for (j = 0; j < CLUSTER_MANAGER_SLOTS; j++) {
            int slot = node->slots[j];
            if (!slot) continue;
            if (count >= max || (int)listLength(moved) >= numslots) break;
            clusterManagerReshardTableItem *item = zmalloc(sizeof(*item));
            item->source = node;
            item->slot = j;
            listAddNodeTail(moved, item);
            count++;
        }
    }
    zfree(sorted);
    return moved;
}

static void clusterManagerShowReshardTable(list *table) {
    listIter li;
    listNode *ln;
    listRewind(table, &li);
    while ((ln = listNext(&li)) != NULL) {
        clusterManagerReshardTableItem *item = ln->value;
        clusterManagerNode *n = item->source;
        printf("    Moving slot %d from %s\n", item->slot, (char *) n->name);
    }
}

static void clusterManagerReleaseReshardTable(list *table) {
    if (table != NULL) {
        listIter li;
        listNode *ln;
        listRewind(table, &li);
        while ((ln = listNext(&li)) != NULL) {
            clusterManagerReshardTableItem *item = ln->value;
            zfree(item);
        }
        listRelease(table);
    }
}

static void clusterManagerLog(int level, const char* fmt, ...) {
    int use_colors =
        (config.cluster_manager_command.flags & CLUSTER_MANAGER_CMD_FLAG_COLOR);
    if (use_colors) {
        printf("\033[");
        switch (level) {
        case CLUSTER_MANAGER_LOG_LVL_INFO: printf(LOG_COLOR_BOLD); break;
        case CLUSTER_MANAGER_LOG_LVL_WARN: printf(LOG_COLOR_YELLOW); break;
        case CLUSTER_MANAGER_LOG_LVL_ERR: printf(LOG_COLOR_RED); break;
        case CLUSTER_MANAGER_LOG_LVL_SUCCESS: printf(LOG_COLOR_GREEN); break;
        default: printf(LOG_COLOR_RESET); break;
        }
    }
    va_list ap;
    va_start(ap, fmt);
    vprintf(fmt, ap);
    va_end(ap);
    if (use_colors) printf("\033[" LOG_COLOR_RESET);
}

static void clusterManagerNodeArrayInit(clusterManagerNodeArray *array,
                                        int alloc_len)
{
    array->nodes = zcalloc(alloc_len * sizeof(clusterManagerNode*));
    array->alloc = array->nodes;
    array->len = alloc_len;
    array->count = 0;
}

/* Reset array->nodes to the original array allocation and re-count non-NULL
 * nodes. */
static void clusterManagerNodeArrayReset(clusterManagerNodeArray *array) {
    if (array->nodes > array->alloc) {
        array->len = array->nodes - array->alloc;
        array->nodes = array->alloc;
        array->count = 0;
        int i = 0;
        for(; i < array->len; i++) {
            if (array->nodes[i] != NULL) array->count++;
        }
    }
}

/* Shift array->nodes and store the shifted node into 'nodeptr'. */
static void clusterManagerNodeArrayShift(clusterManagerNodeArray *array,
                                         clusterManagerNode **nodeptr)
{
    assert(array->nodes < (array->nodes + array->len));
    /* If the first node to be shifted is not NULL, decrement count. */
    if (*array->nodes != NULL) array->count--;
    /* Store the first node to be shifted into 'nodeptr'. */
    *nodeptr = *array->nodes;
    /* Shift the nodes array and decrement length. */
    array->nodes++;
    array->len--;
}

static void clusterManagerNodeArrayAdd(clusterManagerNodeArray *array,
                                       clusterManagerNode *node)
{
    assert(array->nodes < (array->nodes + array->len));
    assert(node != NULL);
    assert(array->count < array->len);
    array->nodes[array->count++] = node;
}

static void clusterManagerPrintNotEmptyNodeError(clusterManagerNode *node,
                                                 char *err)
{
    char *msg;
    if (err) msg = err;
    else {
        msg = "is not empty. Either the node already knows other "
              "nodes (check with CLUSTER NODES) or contains some "
              "key in database 0.";
    }
    clusterManagerLogErr("[ERR] Node %s:%d %s\n", node->ip, node->port, msg);
}

static void clusterManagerPrintNotClusterNodeError(clusterManagerNode *node,
                                                   char *err)
{
    char *msg = (err ? err : "is not configured as a cluster node.");
    clusterManagerLogErr("[ERR] Node %s:%d %s\n", node->ip, node->port, msg);
}

/* Execute redis-cli in Cluster Manager mode */
static void clusterManagerMode(clusterManagerCommandProc *proc) {
    int argc = config.cluster_manager_command.argc;
    char **argv = config.cluster_manager_command.argv;
    cluster_manager.nodes = NULL;
    if (!proc(argc, argv)) goto cluster_manager_err;
    freeClusterManager();
    exit(0);
cluster_manager_err:
    freeClusterManager();
    sdsfree(config.hostip);
    sdsfree(config.mb_delim);
    exit(1);
}

/* Cluster Manager Commands */

static int clusterManagerCommandCreate(int argc, char **argv) {
    int i, j, success = 1;
    cluster_manager.nodes = listCreate();
    for (i = 0; i < argc; i++) {
        char *addr = argv[i];
        char *c = strrchr(addr, '@');
        if (c != NULL) *c = '\0';
        c = strrchr(addr, ':');
        if (c == NULL) {
            fprintf(stderr, "Invalid address format: %s\n", addr);
            return 0;
        }
        *c = '\0';
        char *ip = addr;
        int port = atoi(++c);
        clusterManagerNode *node = clusterManagerNewNode(ip, port);
        if (!clusterManagerNodeConnect(node)) {
            freeClusterManagerNode(node);
            return 0;
        }
        char *err = NULL;
        if (!clusterManagerNodeIsCluster(node, &err)) {
            clusterManagerPrintNotClusterNodeError(node, err);
            if (err) zfree(err);
            freeClusterManagerNode(node);
            return 0;
        }
        err = NULL;
        if (!clusterManagerNodeLoadInfo(node, 0, &err)) {
            if (err) {
                CLUSTER_MANAGER_PRINT_REPLY_ERROR(node, err);
                zfree(err);
            }
            freeClusterManagerNode(node);
            return 0;
        }
        err = NULL;
        if (!clusterManagerNodeIsEmpty(node, &err)) {
            clusterManagerPrintNotEmptyNodeError(node, err);
            if (err) zfree(err);
            freeClusterManagerNode(node);
            return 0;
        }
        listAddNodeTail(cluster_manager.nodes, node);
    }
    int node_len = cluster_manager.nodes->len;
    int replicas = config.cluster_manager_command.replicas;
    int masters_count = CLUSTER_MANAGER_MASTERS_COUNT(node_len, replicas);
    if (masters_count < 3) {
        clusterManagerLogErr(
            "*** ERROR: Invalid configuration for cluster creation.\n"
            "*** Redis Cluster requires at least 3 master nodes.\n"
            "*** This is not possible with %d nodes and %d replicas per node.",
            node_len, replicas);
        clusterManagerLogErr("\n*** At least %d nodes are required.\n",
                             3 * (replicas + 1));
        return 0;
    }
    clusterManagerLogInfo(">>> Performing hash slots allocation "
                          "on %d nodes...\n", node_len);
    int interleaved_len = 0, ip_count = 0;
    clusterManagerNode **interleaved = zcalloc(node_len*sizeof(**interleaved));
    char **ips = zcalloc(node_len * sizeof(char*));
    clusterManagerNodeArray *ip_nodes = zcalloc(node_len * sizeof(*ip_nodes));
    listIter li;
    listNode *ln;
    listRewind(cluster_manager.nodes, &li);
    while ((ln = listNext(&li)) != NULL) {
        clusterManagerNode *n = ln->value;
        int found = 0;
        for (i = 0; i < ip_count; i++) {
            char *ip = ips[i];
            if (!strcmp(ip, n->ip)) {
                found = 1;
                break;
            }
        }
        if (!found) {
            ips[ip_count++] = n->ip;
        }
        clusterManagerNodeArray *node_array = &(ip_nodes[i]);
        if (node_array->nodes == NULL)
            clusterManagerNodeArrayInit(node_array, node_len);
        clusterManagerNodeArrayAdd(node_array, n);
    }
    while (interleaved_len < node_len) {
        for (i = 0; i < ip_count; i++) {
            clusterManagerNodeArray *node_array = &(ip_nodes[i]);
            if (node_array->count > 0) {
                clusterManagerNode *n = NULL;
                clusterManagerNodeArrayShift(node_array, &n);
                interleaved[interleaved_len++] = n;
            }
        }
    }
    clusterManagerNode **masters = interleaved;
    interleaved += masters_count;
    interleaved_len -= masters_count;
    float slots_per_node = CLUSTER_MANAGER_SLOTS / (float) masters_count;
    long first = 0;
    float cursor = 0.0f;
    for (i = 0; i < masters_count; i++) {
        clusterManagerNode *master = masters[i];
        long last = lround(cursor + slots_per_node - 1);
        if (last > CLUSTER_MANAGER_SLOTS || i == (masters_count - 1))
            last = CLUSTER_MANAGER_SLOTS - 1;
        if (last < first) last = first;
        printf("Master[%d] -> Slots %lu - %lu\n", i, first, last);
        master->slots_count = 0;
        for (j = first; j <= last; j++) {
            master->slots[j] = 1;
            master->slots_count++;
        }
        master->dirty = 1;
        first = last + 1;
        cursor += slots_per_node;
    }

    int assign_unused = 0, available_count = interleaved_len;
assign_replicas:
    for (i = 0; i < masters_count; i++) {
        clusterManagerNode *master = masters[i];
        int assigned_replicas = 0;
        while (assigned_replicas < replicas) {
            if (available_count == 0) break;
            clusterManagerNode *found = NULL, *slave = NULL;
            int firstNodeIdx = -1;
            for (j = 0; j < interleaved_len; j++) {
                clusterManagerNode *n = interleaved[j];
                if (n == NULL) continue;
                if (strcmp(n->ip, master->ip)) {
                    found = n;
                    interleaved[j] = NULL;
                    break;
                }
                if (firstNodeIdx < 0) firstNodeIdx = j;
            }
            if (found) slave = found;
            else if (firstNodeIdx >= 0) {
                slave = interleaved[firstNodeIdx];
                interleaved_len -= (interleaved - (interleaved + firstNodeIdx));
                interleaved += (firstNodeIdx + 1);
            }
            if (slave != NULL) {
                assigned_replicas++;
                available_count--;
                if (slave->replicate) sdsfree(slave->replicate);
                slave->replicate = sdsnew(master->name);
                slave->dirty = 1;
            } else break;
            printf("Adding replica %s:%d to %s:%d\n", slave->ip, slave->port,
                   master->ip, master->port);
            if (assign_unused) break;
        }
    }
    if (!assign_unused && available_count > 0) {
        assign_unused = 1;
        printf("Adding extra replicas...\n");
        goto assign_replicas;
    }
    for (i = 0; i < ip_count; i++) {
        clusterManagerNodeArray *node_array = ip_nodes + i;
        clusterManagerNodeArrayReset(node_array);
    }
    clusterManagerOptimizeAntiAffinity(ip_nodes, ip_count);
    clusterManagerShowNodes();
    if (confirmWithYes("Can I set the above configuration?")) {
        listRewind(cluster_manager.nodes, &li);
        while ((ln = listNext(&li)) != NULL) {
            clusterManagerNode *node = ln->value;
            char *err = NULL;
            int flushed = clusterManagerFlushNodeConfig(node, &err);
            if (!flushed && node->dirty && !node->replicate) {
                if (err != NULL) {
                    CLUSTER_MANAGER_PRINT_REPLY_ERROR(node, err);
                    zfree(err);
                }
                success = 0;
                goto cleanup;
            } else if (err != NULL) zfree(err);
        }
        clusterManagerLogInfo(">>> Nodes configuration updated\n");
        clusterManagerLogInfo(">>> Assign a different config epoch to "
                              "each node\n");
        int config_epoch = 1;
        listRewind(cluster_manager.nodes, &li);
        while ((ln = listNext(&li)) != NULL) {
            clusterManagerNode *node = ln->value;
            redisReply *reply = NULL;
            reply = CLUSTER_MANAGER_COMMAND(node,
                                            "cluster set-config-epoch %d",
                                            config_epoch++);
            if (reply != NULL) freeReplyObject(reply);
        }
        clusterManagerLogInfo(">>> Sending CLUSTER MEET messages to join "
                              "the cluster\n");
        clusterManagerNode *first = NULL;
        listRewind(cluster_manager.nodes, &li);
        while ((ln = listNext(&li)) != NULL) {
            clusterManagerNode *node = ln->value;
            if (first == NULL) {
                first = node;
                continue;
            }
            redisReply *reply = NULL;
            reply = CLUSTER_MANAGER_COMMAND(node, "cluster meet %s %d",
                                            first->ip, first->port);
            int is_err = 0;
            if (reply != NULL) {
                if ((is_err = reply->type == REDIS_REPLY_ERROR))
                    CLUSTER_MANAGER_PRINT_REPLY_ERROR(node, reply->str);
                freeReplyObject(reply);
            } else {
                is_err = 1;
                fprintf(stderr, "Failed to send CLUSTER MEET command.\n");
            }
            if (is_err) {
                success = 0;
                goto cleanup;
            }
        }
        /* Give one second for the join to start, in order to avoid that
         * waiting for cluster join will find all the nodes agree about
         * the config as they are still empty with unassigned slots. */
        sleep(1);
        clusterManagerWaitForClusterJoin();
        /* Useful for the replicas */
        listRewind(cluster_manager.nodes, &li);
        while ((ln = listNext(&li)) != NULL) {
            clusterManagerNode *node = ln->value;
            if (!node->dirty) continue;
            char *err = NULL;
            int flushed = clusterManagerFlushNodeConfig(node, &err);
            if (!flushed && !node->replicate) {
                if (err != NULL) {
                    CLUSTER_MANAGER_PRINT_REPLY_ERROR(node, err);
                    zfree(err);
                }
                success = 0;
                goto cleanup;
            }
        }
        // Reset Nodes
        listRewind(cluster_manager.nodes, &li);
        clusterManagerNode *first_node = NULL;
        while ((ln = listNext(&li)) != NULL) {
            clusterManagerNode *node = ln->value;
            if (!first_node) first_node = node;
            else freeClusterManagerNode(node);
        }
        listEmpty(cluster_manager.nodes);
        if (!clusterManagerLoadInfoFromNode(first_node, 0)) {
            success = 0;
            goto cleanup;
        }
        clusterManagerCheckCluster(0);
    }
cleanup:
    /* Free everything */
    zfree(masters);
    zfree(ips);
    for (i = 0; i < node_len; i++) {
        clusterManagerNodeArray *node_array = ip_nodes + i;
        CLUSTER_MANAGER_NODE_ARRAY_FREE(node_array);
    }
    zfree(ip_nodes);
    return success;
}

static int clusterManagerCommandAddNode(int argc, char **argv) {
    int success = 1;
    redisReply *reply = NULL;
    char *ref_ip = NULL, *ip = NULL;
    int ref_port = 0, port = 0;
    if (!getClusterHostFromCmdArgs(argc - 1, argv + 1, &ref_ip, &ref_port))
        goto invalid_args;
    if (!getClusterHostFromCmdArgs(1, argv, &ip, &port))
        goto invalid_args;
    clusterManagerLogInfo(">>> Adding node %s:%d to cluster %s:%d\n", ip, port,
                          ref_ip, ref_port);
    // Check the existing cluster
    clusterManagerNode *refnode = clusterManagerNewNode(ref_ip, ref_port);
    if (!clusterManagerLoadInfoFromNode(refnode, 0)) return 0;
    if (!clusterManagerCheckCluster(0)) return 0;

    /* If --cluster-master-id was specified, try to resolve it now so that we
     * abort before starting with the node configuration. */
    clusterManagerNode *master_node = NULL;
    if (config.cluster_manager_command.flags & CLUSTER_MANAGER_CMD_FLAG_SLAVE) {
        char *master_id = config.cluster_manager_command.master_id;
        if (master_id != NULL) {
            master_node = clusterManagerNodeByName(master_id);
            if (master_node == NULL) {
                clusterManagerLogErr("[ERR] No such master ID %s\n", master_id);
                return 0;
            }
        } else {
            master_node = clusterManagerNodeWithLeastReplicas();
            assert(master_node != NULL);
            printf("Automatically selected master %s:%d\n", master_node->ip,
                   master_node->port);
        }
    }

    // Add the new node
    clusterManagerNode *new_node = clusterManagerNewNode(ip, port);
    int added = 0;
    if (!clusterManagerNodeConnect(new_node)) {
        clusterManagerLogErr("[ERR] Sorry, can't connect to node %s:%d\n",
                             ip, port);
        success = 0;
        goto cleanup;
    }
    char *err = NULL;
    if (!(success = clusterManagerNodeIsCluster(new_node, &err))) {
        clusterManagerPrintNotClusterNodeError(new_node, err);
        if (err) zfree(err);
        goto cleanup;
    }
    if (!clusterManagerNodeLoadInfo(new_node, 0, &err)) {
        if (err) {
            CLUSTER_MANAGER_PRINT_REPLY_ERROR(new_node, err);
            zfree(err);
        }
        success = 0;
        goto cleanup;
    }
    if (!(success = clusterManagerNodeIsEmpty(new_node, &err))) {
        clusterManagerPrintNotEmptyNodeError(new_node, err);
        if (err) zfree(err);
        goto cleanup;
    }
    clusterManagerNode *first = listFirst(cluster_manager.nodes)->value;
    listAddNodeTail(cluster_manager.nodes, new_node);
    added = 1;

    // Send CLUSTER MEET command to the new node
    clusterManagerLogInfo(">>> Send CLUSTER MEET to node %s:%d to make it "
                          "join the cluster.\n", ip, port);
    reply = CLUSTER_MANAGER_COMMAND(new_node, "CLUSTER MEET %s %d",
                                    first->ip, first->port);
    if (!(success = clusterManagerCheckRedisReply(new_node, reply, NULL)))
        goto cleanup;

    /* Additional configuration is needed if the node is added as a slave. */
    if (master_node) {
        sleep(1);
        clusterManagerWaitForClusterJoin();
        clusterManagerLogInfo(">>> Configure node as replica of %s:%d.\n",
                              master_node->ip, master_node->port);
        freeReplyObject(reply);
        reply = CLUSTER_MANAGER_COMMAND(new_node, "CLUSTER REPLICATE %s",
                                        master_node->name);
        if (!(success = clusterManagerCheckRedisReply(new_node, reply, NULL)))
            goto cleanup;
    }
    clusterManagerLogOk("[OK] New node added correctly.\n");
cleanup:
    if (!added && new_node) freeClusterManagerNode(new_node);
    if (reply) freeReplyObject(reply);
    return success;
invalid_args:
    fprintf(stderr, CLUSTER_MANAGER_INVALID_HOST_ARG);
    return 0;
}

static int clusterManagerCommandDeleteNode(int argc, char **argv) {
    UNUSED(argc);
    int success = 1;
    int port = 0;
    char *ip = NULL;
    if (!getClusterHostFromCmdArgs(1, argv, &ip, &port)) goto invalid_args;
    char *node_id = argv[1];
    clusterManagerLogInfo(">>> Removing node %s from cluster %s:%d\n",
                          node_id, ip, port);
    clusterManagerNode *ref_node = clusterManagerNewNode(ip, port);
    clusterManagerNode *node = NULL;

    // Load cluster information
    if (!clusterManagerLoadInfoFromNode(ref_node, 0)) return 0;

    // Check if the node exists and is not empty
    node = clusterManagerNodeByName(node_id);
    if (node == NULL) {
        clusterManagerLogErr("[ERR] No such node ID %s\n", node_id);
        return 0;
    }
    if (node->slots_count != 0) {
        clusterManagerLogErr("[ERR] Node %s:%d is not empty! Reshard data "
                             "away and try again.\n", node->ip, node->port);
        return 0;
    }

    // Send CLUSTER FORGET to all the nodes but the node to remove
    clusterManagerLogInfo(">>> Sending CLUSTER FORGET messages to the "
                          "cluster...\n");
    listIter li;
    listNode *ln;
    listRewind(cluster_manager.nodes, &li);
    while ((ln = listNext(&li)) != NULL) {
        clusterManagerNode *n = ln->value;
        if (n == node) continue;
        if (n->replicate && !strcasecmp(n->replicate, node_id)) {
            // Reconfigure the slave to replicate with some other node
            clusterManagerNode *master = clusterManagerNodeWithLeastReplicas();
            assert(master != NULL);
            clusterManagerLogInfo(">>> %s:%d as replica of %s:%d\n",
                                  n->ip, n->port, master->ip, master->port);
            redisReply *r = CLUSTER_MANAGER_COMMAND(n, "CLUSTER REPLICATE %s",
                                                    master->name);
            success = clusterManagerCheckRedisReply(n, r, NULL);
            if (r) freeReplyObject(r);
            if (!success) return 0;
        }
        redisReply *r = CLUSTER_MANAGER_COMMAND(n, "CLUSTER FORGET %s",
                                                node_id);
        success = clusterManagerCheckRedisReply(n, r, NULL);
        if (r) freeReplyObject(r);
        if (!success) return 0;
    }

    // Finally shutdown the node
    clusterManagerLogInfo(">>> SHUTDOWN the node.\n");
    redisReply *r = redisCommand(node->context, "SHUTDOWN");
    success = clusterManagerCheckRedisReply(node, r, NULL);
    if (r) freeReplyObject(r);
    return success;
invalid_args:
    fprintf(stderr, CLUSTER_MANAGER_INVALID_HOST_ARG);
    return 0;
}

static int clusterManagerCommandInfo(int argc, char **argv) {
    int port = 0;
    char *ip = NULL;
    if (!getClusterHostFromCmdArgs(argc, argv, &ip, &port)) goto invalid_args;
    clusterManagerNode *node = clusterManagerNewNode(ip, port);
    if (!clusterManagerLoadInfoFromNode(node, 0)) return 0;
    clusterManagerShowClusterInfo();
    return 1;
invalid_args:
    fprintf(stderr, CLUSTER_MANAGER_INVALID_HOST_ARG);
    return 0;
}

static int clusterManagerCommandCheck(int argc, char **argv) {
    int port = 0;
    char *ip = NULL;
    if (!getClusterHostFromCmdArgs(argc, argv, &ip, &port)) goto invalid_args;
    clusterManagerNode *node = clusterManagerNewNode(ip, port);
    if (!clusterManagerLoadInfoFromNode(node, 0)) return 0;
    clusterManagerShowClusterInfo();
    return clusterManagerCheckCluster(0);
invalid_args:
    fprintf(stderr, CLUSTER_MANAGER_INVALID_HOST_ARG);
    return 0;
}

static int clusterManagerCommandFix(int argc, char **argv) {
    config.cluster_manager_command.flags |= CLUSTER_MANAGER_CMD_FLAG_FIX;
    return clusterManagerCommandCheck(argc, argv);
}

static int clusterManagerCommandReshard(int argc, char **argv) {
    int port = 0;
    char *ip = NULL;
    if (!getClusterHostFromCmdArgs(argc, argv, &ip, &port)) goto invalid_args;
    clusterManagerNode *node = clusterManagerNewNode(ip, port);
    if (!clusterManagerLoadInfoFromNode(node, 0)) return 0;
    clusterManagerCheckCluster(0);
    if (cluster_manager.errors && listLength(cluster_manager.errors) > 0) {
        fflush(stdout);
        fprintf(stderr,
                "*** Please fix your cluster problems before resharding\n");
        return 0;
    }
    int slots = config.cluster_manager_command.slots;
    if (!slots) {
        while (slots <= 0 || slots > CLUSTER_MANAGER_SLOTS) {
            printf("How many slots do you want to move (from 1 to %d)? ",
                   CLUSTER_MANAGER_SLOTS);
            fflush(stdout);
            char buf[6];
            int nread = read(fileno(stdin),buf,6);
            if (nread <= 0) continue;
            int last_idx = nread - 1;
            if (buf[last_idx] != '\n') {
                int ch;
                while ((ch = getchar()) != '\n' && ch != EOF) {}
            }
            buf[last_idx] = '\0';
            slots = atoi(buf);
        }
    }
    char buf[255];
    char *to = config.cluster_manager_command.to,
         *from = config.cluster_manager_command.from;
    while (to == NULL) {
        printf("What is the receiving node ID? ");
        fflush(stdout);
        int nread = read(fileno(stdin),buf,255);
        if (nread <= 0) continue;
        int last_idx = nread - 1;
        if (buf[last_idx] != '\n') {
            int ch;
            while ((ch = getchar()) != '\n' && ch != EOF) {}
        }
        buf[last_idx] = '\0';
        if (strlen(buf) > 0) to = buf;
    }
    int raise_err = 0;
    clusterManagerNode *target = clusterNodeForResharding(to, NULL, &raise_err);
    if (target == NULL) return 0;
    list *sources = listCreate();
    list *table = NULL;
    int all = 0, result = 1;
    if (from == NULL) {
        printf("Please enter all the source node IDs.\n");
        printf("  Type 'all' to use all the nodes as source nodes for "
               "the hash slots.\n");
        printf("  Type 'done' once you entered all the source nodes IDs.\n");
        while (1) {
            printf("Source node #%lu: ", listLength(sources) + 1);
            fflush(stdout);
            int nread = read(fileno(stdin),buf,255);
            if (nread <= 0) continue;
            int last_idx = nread - 1;
            if (buf[last_idx] != '\n') {
                int ch;
                while ((ch = getchar()) != '\n' && ch != EOF) {}
            }
            buf[last_idx] = '\0';
            if (!strcmp(buf, "done")) break;
            else if (!strcmp(buf, "all")) {
                all = 1;
                break;
            } else {
                clusterManagerNode *src =
                    clusterNodeForResharding(buf, target, &raise_err);
                if (src != NULL) listAddNodeTail(sources, src);
                else if (raise_err) {
                    result = 0;
                    goto cleanup;
                }
            }
        }
    } else {
        char *p;
        while((p = strchr(from, ',')) != NULL) {
            *p = '\0';
            if (!strcmp(from, "all")) {
                all = 1;
                break;
            } else {
                clusterManagerNode *src =
                    clusterNodeForResharding(from, target, &raise_err);
                if (src != NULL) listAddNodeTail(sources, src);
                else if (raise_err) {
                    result = 0;
                    goto cleanup;
                }
            }
            from = p + 1;
        }
        /* Check if there's still another source to process. */
        if (!all && strlen(from) > 0) {
            if (!strcmp(from, "all")) all = 1;
            if (!all) {
                clusterManagerNode *src =
                    clusterNodeForResharding(from, target, &raise_err);
                if (src != NULL) listAddNodeTail(sources, src);
                else if (raise_err) {
                    result = 0;
                    goto cleanup;
                }
            }
        }
    }
    listIter li;
    listNode *ln;
    if (all) {
        listEmpty(sources);
        listRewind(cluster_manager.nodes, &li);
        while ((ln = listNext(&li)) != NULL) {
            clusterManagerNode *n = ln->value;
            if (n->flags & CLUSTER_MANAGER_FLAG_SLAVE || n->replicate)
                continue;
            if (!sdscmp(n->name, target->name)) continue;
            listAddNodeTail(sources, n);
        }
    }
    if (listLength(sources) == 0) {
        fprintf(stderr, "*** No source nodes given, operation aborted.\n");
        result = 0;
        goto cleanup;
    }
    printf("\nReady to move %d slots.\n", slots);
    printf("  Source nodes:\n");
    listRewind(sources, &li);
    while ((ln = listNext(&li)) != NULL) {
        clusterManagerNode *src = ln->value;
        sds info = clusterManagerNodeInfo(src, 4);
        printf("%s\n", info);
        sdsfree(info);
    }
    printf("  Destination node:\n");
    sds info = clusterManagerNodeInfo(target, 4);
    printf("%s\n", info);
    sdsfree(info);
    table = clusterManagerComputeReshardTable(sources, slots);
    printf("  Resharding plan:\n");
    clusterManagerShowReshardTable(table);
    if (!(config.cluster_manager_command.flags &
          CLUSTER_MANAGER_CMD_FLAG_YES))
    {
        printf("Do you want to proceed with the proposed "
               "reshard plan (yes/no)? ");
        fflush(stdout);
        char buf[4];
        int nread = read(fileno(stdin),buf,4);
        buf[3] = '\0';
        if (nread <= 0 || strcmp("yes", buf) != 0) {
            result = 0;
            goto cleanup;
        }
    }
    int opts = CLUSTER_MANAGER_OPT_VERBOSE;
    listRewind(table, &li);
    while ((ln = listNext(&li)) != NULL) {
        clusterManagerReshardTableItem *item = ln->value;
        char *err = NULL;
        result = clusterManagerMoveSlot(item->source, target, item->slot,
                                        opts, &err);
        if (!result) {
            if (err != NULL) {
                //clusterManagerLogErr("\n%s\n", err);
                zfree(err);
            }
            goto cleanup;
        }
    }
cleanup:
    listRelease(sources);
    clusterManagerReleaseReshardTable(table);
    return result;
invalid_args:
    fprintf(stderr, CLUSTER_MANAGER_INVALID_HOST_ARG);
    return 0;
}

static int clusterManagerCommandRebalance(int argc, char **argv) {
    int port = 0;
    char *ip = NULL;
    clusterManagerNode **weightedNodes = NULL;
    list *involved = NULL;
    if (!getClusterHostFromCmdArgs(argc, argv, &ip, &port)) goto invalid_args;
    clusterManagerNode *node = clusterManagerNewNode(ip, port);
    if (!clusterManagerLoadInfoFromNode(node, 0)) return 0;
    int result = 1, i;
    if (config.cluster_manager_command.weight != NULL) {
        for (i = 0; i < config.cluster_manager_command.weight_argc; i++) {
            char *name = config.cluster_manager_command.weight[i];
            char *p = strchr(name, '=');
            if (p == NULL) {
                result = 0;
                goto cleanup;
            }
            *p = '\0';
            float w = atof(++p);
            clusterManagerNode *n = clusterManagerNodeByAbbreviatedName(name);
            if (n == NULL) {
                clusterManagerLogErr("*** No such master node %s\n", name);
                result = 0;
                goto cleanup;
            }
            n->weight = w;
        }
    }
    float total_weight = 0;
    int nodes_involved = 0;
    int use_empty = config.cluster_manager_command.flags &
                    CLUSTER_MANAGER_CMD_FLAG_EMPTYMASTER;
    involved = listCreate();
    listIter li;
    listNode *ln;
    listRewind(cluster_manager.nodes, &li);
    /* Compute the total cluster weight. */
    while ((ln = listNext(&li)) != NULL) {
        clusterManagerNode *n = ln->value;
        if (n->flags & CLUSTER_MANAGER_FLAG_SLAVE || n->replicate)
            continue;
        if (!use_empty && n->slots_count == 0) {
            n->weight = 0;
            continue;
        }
        total_weight += n->weight;
        nodes_involved++;
        listAddNodeTail(involved, n);
    }
    weightedNodes = zmalloc(nodes_involved * sizeof(clusterManagerNode *));
    if (weightedNodes == NULL) goto cleanup;
    /* Check cluster, only proceed if it looks sane. */
    clusterManagerCheckCluster(1);
    if (cluster_manager.errors && listLength(cluster_manager.errors) > 0) {
        clusterManagerLogErr("*** Please fix your cluster problems "
                             "before rebalancing\n");
        result = 0;
        goto cleanup;
    }
    /* Calculate the slots balance for each node. It's the number of
     * slots the node should lose (if positive) or gain (if negative)
     * in order to be balanced. */
    int threshold_reached = 0, total_balance = 0;
    float threshold = config.cluster_manager_command.threshold;
    i = 0;
    listRewind(involved, &li);
    while ((ln = listNext(&li)) != NULL) {
        clusterManagerNode *n = ln->value;
        weightedNodes[i++] = n;
        int expected = (int) (((float)CLUSTER_MANAGER_SLOTS / total_weight) *
                        n->weight);
        n->balance = n->slots_count - expected;
        total_balance += n->balance;
        /* Compute the percentage of difference between the
         * expected number of slots and the real one, to see
         * if it's over the threshold specified by the user. */
        int over_threshold = 0;
        if (threshold > 0) {
            if (n->slots_count > 0) {
                float err_perc = fabs((100-(100.0*expected/n->slots_count)));
                if (err_perc > threshold) over_threshold = 1;
            } else if (expected > 1) {
                over_threshold = 1;
            }
        }
        if (over_threshold) threshold_reached = 1;
    }
    if (!threshold_reached) {
        clusterManagerLogWarn("*** No rebalancing needed! "
                             "All nodes are within the %.2f%% threshold.\n",
                             config.cluster_manager_command.threshold);
        goto cleanup;
    }
    /* Because of rounding, it is possible that the balance of all nodes
     * summed does not give 0. Make sure that nodes that have to provide
     * slots are always matched by nodes receiving slots. */
    while (total_balance > 0) {
        listRewind(involved, &li);
        while ((ln = listNext(&li)) != NULL) {
            clusterManagerNode *n = ln->value;
            if (n->balance <= 0 && total_balance > 0) {
                n->balance--;
                total_balance--;
            }
        }
    }
    /* Sort nodes by their slots balance. */
    qsort(weightedNodes, nodes_involved, sizeof(clusterManagerNode *),
          clusterManagerCompareNodeBalance);
    clusterManagerLogInfo(">>> Rebalancing across %d nodes. "
                          "Total weight = %.2f\n",
                          nodes_involved, total_weight);
    if (config.verbose) {
        for (i = 0; i < nodes_involved; i++) {
            clusterManagerNode *n = weightedNodes[i];
            printf("%s:%d balance is %d slots\n", n->ip, n->port, n->balance);
        }
    }
    /* Now we have at the start of the 'sn' array nodes that should get
     * slots, at the end nodes that must give slots.
     * We take two indexes, one at the start, and one at the end,
     * incrementing or decrementing the indexes accordingly til we
     * find nodes that need to get/provide slots. */
    int dst_idx = 0;
    int src_idx = nodes_involved - 1;
    int simulate = config.cluster_manager_command.flags &
                   CLUSTER_MANAGER_CMD_FLAG_SIMULATE;
    while (dst_idx < src_idx) {
        clusterManagerNode *dst = weightedNodes[dst_idx];
        clusterManagerNode *src = weightedNodes[src_idx];
        int db = abs(dst->balance);
        int sb = abs(src->balance);
        int numslots = (db < sb ? db : sb);
        if (numslots > 0) {
            printf("Moving %d slots from %s:%d to %s:%d\n", numslots,
                                                            src->ip,
                                                            src->port,
                                                            dst->ip,
                                                            dst->port);
            /* Actually move the slots. */
            list *lsrc = listCreate(), *table = NULL;
            listAddNodeTail(lsrc, src);
            table = clusterManagerComputeReshardTable(lsrc, numslots);
            listRelease(lsrc);
            int table_len = (int) listLength(table);
            if (!table || table_len != numslots) {
                clusterManagerLogErr("*** Assertion failed: Reshard table "
                                     "!= number of slots");
                result = 0;
                goto end_move;
            }
            if (simulate) {
                for (i = 0; i < table_len; i++) printf("#");
            } else {
                int opts = CLUSTER_MANAGER_OPT_QUIET |
                           CLUSTER_MANAGER_OPT_UPDATE;
                listRewind(table, &li);
                while ((ln = listNext(&li)) != NULL) {
                    clusterManagerReshardTableItem *item = ln->value;
                    result = clusterManagerMoveSlot(item->source,
                                                    dst,
                                                    item->slot,
                                                    opts, NULL);
                    if (!result) goto end_move;
                    printf("#");
                    fflush(stdout);
                }

            }
            printf("\n");
end_move:
            clusterManagerReleaseReshardTable(table);
            if (!result) goto cleanup;
        }
        /* Update nodes balance. */
        dst->balance += numslots;
        src->balance -= numslots;
        if (dst->balance == 0) dst_idx++;
        if (src->balance == 0) src_idx --;
    }
cleanup:
    if (involved != NULL) listRelease(involved);
    if (weightedNodes != NULL) zfree(weightedNodes);
    return result;
invalid_args:
    fprintf(stderr, CLUSTER_MANAGER_INVALID_HOST_ARG);
    return 0;
}

static int clusterManagerCommandSetTimeout(int argc, char **argv) {
    UNUSED(argc);
    int port = 0;
    char *ip = NULL;
    if (!getClusterHostFromCmdArgs(1, argv, &ip, &port)) goto invalid_args;
    int timeout = atoi(argv[1]);
    if (timeout < 100) {
        fprintf(stderr, "Setting a node timeout of less than 100 "
                "milliseconds is a bad idea.\n");
        return 0;
    }
    // Load cluster information
    clusterManagerNode *node = clusterManagerNewNode(ip, port);
    if (!clusterManagerLoadInfoFromNode(node, 0)) return 0;
    int ok_count = 0, err_count = 0;

    clusterManagerLogInfo(">>> Reconfiguring node timeout in every "
                          "cluster node...\n");
    listIter li;
    listNode *ln;
    listRewind(cluster_manager.nodes, &li);
    while ((ln = listNext(&li)) != NULL) {
        clusterManagerNode *n = ln->value;
        char *err = NULL;
        redisReply *reply = CLUSTER_MANAGER_COMMAND(n, "CONFIG %s %s %d",
                                                    "SET",
                                                    "cluster-node-timeout",
                                                    timeout);
        if (reply == NULL) goto reply_err;
        int ok = clusterManagerCheckRedisReply(n, reply, &err);
        freeReplyObject(reply);
        if (!ok) goto reply_err;
        reply = CLUSTER_MANAGER_COMMAND(n, "CONFIG %s", "REWRITE");
        if (reply == NULL) goto reply_err;
        ok = clusterManagerCheckRedisReply(n, reply, &err);
        freeReplyObject(reply);
        if (!ok) goto reply_err;
        clusterManagerLogWarn("*** New timeout set for %s:%d\n", n->ip,
                              n->port);
        ok_count++;
        continue;
reply_err:
        if (err == NULL) err = "";
        clusterManagerLogErr("ERR setting node-timeot for %s:%d: %s\n", n->ip,
                             n->port, err);
        err_count++;
    }
    clusterManagerLogInfo(">>> New node timeout set. %d OK, %d ERR.\n",
                          ok_count, err_count);
    return 1;
invalid_args:
    fprintf(stderr, CLUSTER_MANAGER_INVALID_HOST_ARG);
    return 0;
}

static int clusterManagerCommandImport(int argc, char **argv) {
    int success = 1;
    int port = 0, src_port = 0;
    char *ip = NULL, *src_ip = NULL;
    char *invalid_args_msg = NULL;
    if (!getClusterHostFromCmdArgs(argc, argv, &ip, &port)) {
        invalid_args_msg = CLUSTER_MANAGER_INVALID_HOST_ARG;
        goto invalid_args;
    }
    if (config.cluster_manager_command.from == NULL) {
        invalid_args_msg = "[ERR] Option '--cluster-from' is required for "
                           "subcommand 'import'.\n";
        goto invalid_args;
    }
    char *src_host[] = {config.cluster_manager_command.from};
    if (!getClusterHostFromCmdArgs(1, src_host, &src_ip, &src_port)) {
        invalid_args_msg = "[ERR] Invalid --cluster-from host. You need to "
                           "pass a valid address (ie. 120.0.0.1:7000).\n";
        goto invalid_args;
    }
    clusterManagerLogInfo(">>> Importing data from %s:%d to cluster %s:%d\n",
                          src_ip, src_port, ip, port);

    clusterManagerNode *refnode = clusterManagerNewNode(ip, port);
    if (!clusterManagerLoadInfoFromNode(refnode, 0)) return 0;
    if (!clusterManagerCheckCluster(0)) return 0;
    char *reply_err = NULL;
    redisReply *src_reply = NULL;
    // Connect to the source node.
    redisContext *src_ctx = redisConnect(src_ip, src_port);
    if (src_ctx->err) {
        success = 0;
        fprintf(stderr,"Could not connect to Redis at %s:%d: %s.\n", src_ip,
                src_port, src_ctx->errstr);
        goto cleanup;
    }
    src_reply = reconnectingRedisCommand(src_ctx, "INFO");
    if (!src_reply || src_reply->type == REDIS_REPLY_ERROR) {
        if (src_reply && src_reply->str) reply_err = src_reply->str;
        success = 0;
        goto cleanup;
    }
    if (getLongInfoField(src_reply->str, "cluster_enabled")) {
        clusterManagerLogErr("[ERR] The source node should not be a "
                             "cluster node.\n");
        success = 0;
        goto cleanup;
    }
    freeReplyObject(src_reply);
    src_reply = reconnectingRedisCommand(src_ctx, "DBSIZE");
    if (!src_reply || src_reply->type == REDIS_REPLY_ERROR) {
        if (src_reply && src_reply->str) reply_err = src_reply->str;
        success = 0;
        goto cleanup;
    }
    int size = src_reply->integer, i;
    clusterManagerLogWarn("*** Importing %d keys from DB 0\n", size);

    // Build a slot -> node map
    clusterManagerNode  *slots_map[CLUSTER_MANAGER_SLOTS];
    memset(slots_map, 0, sizeof(slots_map));
    listIter li;
    listNode *ln;
    for (i = 0; i < CLUSTER_MANAGER_SLOTS; i++) {
        listRewind(cluster_manager.nodes, &li);
        while ((ln = listNext(&li)) != NULL) {
            clusterManagerNode *n = ln->value;
            if (n->flags & CLUSTER_MANAGER_FLAG_SLAVE) continue;
            if (n->slots_count == 0) continue;
            if (n->slots[i]) {
                slots_map[i] = n;
                break;
            }
        }
    }

    char cmdfmt[50] = "MIGRATE %s %d %s %d %d";
    if (config.cluster_manager_command.flags & CLUSTER_MANAGER_CMD_FLAG_COPY)
        strcat(cmdfmt, " %s");
    if (config.cluster_manager_command.flags & CLUSTER_MANAGER_CMD_FLAG_REPLACE)
        strcat(cmdfmt, " %s");

    /* Use SCAN to iterate over the keys, migrating to the
     * right node as needed. */
    int cursor = -999, timeout = config.cluster_manager_command.timeout;
    while (cursor != 0) {
        if (cursor < 0) cursor = 0;
        freeReplyObject(src_reply);
        src_reply = reconnectingRedisCommand(src_ctx, "SCAN %d COUNT %d",
                                             cursor, 1000);
        if (!src_reply || src_reply->type == REDIS_REPLY_ERROR) {
            if (src_reply && src_reply->str) reply_err = src_reply->str;
            success = 0;
            goto cleanup;
        }
        assert(src_reply->type == REDIS_REPLY_ARRAY);
        assert(src_reply->elements >= 2);
        assert(src_reply->element[1]->type == REDIS_REPLY_ARRAY);
        if (src_reply->element[0]->type == REDIS_REPLY_STRING)
            cursor = atoi(src_reply->element[0]->str);
        else if (src_reply->element[0]->type == REDIS_REPLY_INTEGER)
            cursor = src_reply->element[0]->integer;
        int keycount = src_reply->element[1]->elements;
        for (i = 0; i < keycount; i++) {
            redisReply *kr = src_reply->element[1]->element[i];
            assert(kr->type == REDIS_REPLY_STRING);
            char *key = kr->str;
            uint16_t slot = clusterManagerKeyHashSlot(key, kr->len);
            clusterManagerNode *target = slots_map[slot];
            printf("Migrating %s to %s:%d: ", key, target->ip, target->port);
            redisReply *r = reconnectingRedisCommand(src_ctx, cmdfmt,
                                                     target->ip, target->port,
                                                     key, 0, timeout,
                                                     "COPY", "REPLACE");
            if (!r || r->type == REDIS_REPLY_ERROR) {
                if (r && r->str) {
                    clusterManagerLogErr("Source %s:%d replied with "
                                         "error:\n%s\n", src_ip, src_port,
                                         r->str);
                }
                success = 0;
            }
            freeReplyObject(r);
            if (!success) goto cleanup;
            clusterManagerLogOk("OK\n");
        }
    }
cleanup:
    if (reply_err)
        clusterManagerLogErr("Source %s:%d replied with error:\n%s\n",
                             src_ip, src_port, reply_err);
    if (src_ctx) redisFree(src_ctx);
    if (src_reply) freeReplyObject(src_reply);
    return success;
invalid_args:
    fprintf(stderr, "%s", invalid_args_msg);
    return 0;
}

static int clusterManagerCommandCall(int argc, char **argv) {
    int port = 0, i;
    char *ip = NULL;
    if (!getClusterHostFromCmdArgs(1, argv, &ip, &port)) goto invalid_args;
    clusterManagerNode *refnode = clusterManagerNewNode(ip, port);
    if (!clusterManagerLoadInfoFromNode(refnode, 0)) return 0;
    argc--;
    argv++;
    size_t *argvlen = zmalloc(argc*sizeof(size_t));
    clusterManagerLogInfo(">>> Calling");
    for (i = 0; i < argc; i++) {
        argvlen[i] = strlen(argv[i]);
        printf(" %s", argv[i]);
    }
    printf("\n");
    listIter li;
    listNode *ln;
    listRewind(cluster_manager.nodes, &li);
    while ((ln = listNext(&li)) != NULL) {
        clusterManagerNode *n = ln->value;
        if (!n->context && !clusterManagerNodeConnect(n)) continue;
        redisReply *reply = NULL;
        redisAppendCommandArgv(n->context, argc, (const char **) argv, argvlen);
        int status = redisGetReply(n->context, (void **)(&reply));
        if (status != REDIS_OK || reply == NULL )
            printf("%s:%d: Failed!\n", n->ip, n->port);
        else {
            sds formatted_reply = cliFormatReplyTTY(reply, "");
            printf("%s:%d: %s\n", n->ip, n->port, (char *) formatted_reply);
            sdsfree(formatted_reply);
        }
        if (reply != NULL) freeReplyObject(reply);
    }
    zfree(argvlen);
    return 1;
invalid_args:
    fprintf(stderr, CLUSTER_MANAGER_INVALID_HOST_ARG);
    return 0;
}

static int clusterManagerCommandHelp(int argc, char **argv) {
    UNUSED(argc);
    UNUSED(argv);
    int commands_count = sizeof(clusterManagerCommands) /
                         sizeof(clusterManagerCommandDef);
    int i = 0, j;
    fprintf(stderr, "Cluster Manager Commands:\n");
    int padding = 15;
    for (; i < commands_count; i++) {
        clusterManagerCommandDef *def = &(clusterManagerCommands[i]);
        int namelen = strlen(def->name), padlen = padding - namelen;
        fprintf(stderr, "  %s", def->name);
        for (j = 0; j < padlen; j++) fprintf(stderr, " ");
        fprintf(stderr, "%s\n", (def->args ? def->args : ""));
        if (def->options != NULL) {
            int optslen = strlen(def->options);
            char *p = def->options, *eos = p + optslen;
            char *comma = NULL;
            while ((comma = strchr(p, ',')) != NULL) {
                int deflen = (int)(comma - p);
                char buf[255];
                memcpy(buf, p, deflen);
                buf[deflen] = '\0';
                for (j = 0; j < padding; j++) fprintf(stderr, " ");
                fprintf(stderr, "  --cluster-%s\n", buf);
                p = comma + 1;
                if (p >= eos) break;
            }
            if (p < eos) {
                for (j = 0; j < padding; j++) fprintf(stderr, " ");
                fprintf(stderr, "  --cluster-%s\n", p);
            }
        }
    }
    fprintf(stderr, "\nFor check, fix, reshard, del-node, set-timeout you "
                    "can specify the host and port of any working node in "
                    "the cluster.\n\n");
    return 0;
}

/*------------------------------------------------------------------------------
 * Latency and latency history modes
 *--------------------------------------------------------------------------- */

static void latencyModePrint(long long min, long long max, double avg, long long count) {
    if (config.output == OUTPUT_STANDARD) {
        printf("min: %lld, max: %lld, avg: %.2f (%lld samples)",
                min, max, avg, count);
        fflush(stdout);
    } else if (config.output == OUTPUT_CSV) {
        printf("%lld,%lld,%.2f,%lld\n", min, max, avg, count);
    } else if (config.output == OUTPUT_RAW) {
        printf("%lld %lld %.2f %lld\n", min, max, avg, count);
    }
}

#define LATENCY_SAMPLE_RATE 10 /* milliseconds. */
#define LATENCY_HISTORY_DEFAULT_INTERVAL 15000 /* milliseconds. */
static void latencyMode(void) {
    redisReply *reply;
    long long start, latency, min = 0, max = 0, tot = 0, count = 0;
    long long history_interval =
        config.interval ? config.interval/1000 :
                          LATENCY_HISTORY_DEFAULT_INTERVAL;
    double avg;
    long long history_start = mstime();

    /* Set a default for the interval in case of --latency option
     * with --raw, --csv or when it is redirected to non tty. */
    if (config.interval == 0) {
        config.interval = 1000;
    } else {
        config.interval /= 1000; /* We need to convert to milliseconds. */
    }

    if (!context) exit(1);
    while(1) {
        start = mstime();
        reply = reconnectingRedisCommand(context,"PING");
        if (reply == NULL) {
            fprintf(stderr,"\nI/O error\n");
            exit(1);
        }
        latency = mstime()-start;
        freeReplyObject(reply);
        count++;
        if (count == 1) {
            min = max = tot = latency;
            avg = (double) latency;
        } else {
            if (latency < min) min = latency;
            if (latency > max) max = latency;
            tot += latency;
            avg = (double) tot/count;
        }

        if (config.output == OUTPUT_STANDARD) {
            printf("\x1b[0G\x1b[2K"); /* Clear the line. */
            latencyModePrint(min,max,avg,count);
        } else {
            if (config.latency_history) {
                latencyModePrint(min,max,avg,count);
            } else if (mstime()-history_start > config.interval) {
                latencyModePrint(min,max,avg,count);
                exit(0);
            }
        }

        if (config.latency_history && mstime()-history_start > history_interval)
        {
            printf(" -- %.2f seconds range\n", (float)(mstime()-history_start)/1000);
            history_start = mstime();
            min = max = tot = count = 0;
        }
        usleep(LATENCY_SAMPLE_RATE * 1000);
    }
}

/*------------------------------------------------------------------------------
 * Latency distribution mode -- requires 256 colors xterm
 *--------------------------------------------------------------------------- */

#define LATENCY_DIST_DEFAULT_INTERVAL 1000 /* milliseconds. */

/* Structure to store samples distribution. */
struct distsamples {
    long long max;   /* Max latency to fit into this interval (usec). */
    long long count; /* Number of samples in this interval. */
    int character;   /* Associated character in visualization. */
};

/* Helper function for latencyDistMode(). Performs the spectrum visualization
 * of the collected samples targeting an xterm 256 terminal.
 *
 * Takes an array of distsamples structures, ordered from smaller to bigger
 * 'max' value. Last sample max must be 0, to mean that it olds all the
 * samples greater than the previous one, and is also the stop sentinel.
 *
 * "tot' is the total number of samples in the different buckets, so it
 * is the SUM(samples[i].conut) for i to 0 up to the max sample.
 *
 * As a side effect the function sets all the buckets count to 0. */
void showLatencyDistSamples(struct distsamples *samples, long long tot) {
    int j;

     /* We convert samples into a index inside the palette
     * proportional to the percentage a given bucket represents.
     * This way intensity of the different parts of the spectrum
     * don't change relative to the number of requests, which avoids to
     * pollute the visualization with non-latency related info. */
    printf("\033[38;5;0m"); /* Set foreground color to black. */
    for (j = 0; ; j++) {
        int coloridx =
            ceil((float) samples[j].count / tot * (spectrum_palette_size-1));
        int color = spectrum_palette[coloridx];
        printf("\033[48;5;%dm%c", (int)color, samples[j].character);
        samples[j].count = 0;
        if (samples[j].max == 0) break; /* Last sample. */
    }
    printf("\033[0m\n");
    fflush(stdout);
}

/* Show the legend: different buckets values and colors meaning, so
 * that the spectrum is more easily readable. */
void showLatencyDistLegend(void) {
    int j;

    printf("---------------------------------------------\n");
    printf(". - * #          .01 .125 .25 .5 milliseconds\n");
    printf("1,2,3,...,9      from 1 to 9     milliseconds\n");
    printf("A,B,C,D,E        10,20,30,40,50  milliseconds\n");
    printf("F,G,H,I,J        .1,.2,.3,.4,.5       seconds\n");
    printf("K,L,M,N,O,P,Q,?  1,2,4,8,16,30,60,>60 seconds\n");
    printf("From 0 to 100%%: ");
    for (j = 0; j < spectrum_palette_size; j++) {
        printf("\033[48;5;%dm ", spectrum_palette[j]);
    }
    printf("\033[0m\n");
    printf("---------------------------------------------\n");
}

static void latencyDistMode(void) {
    redisReply *reply;
    long long start, latency, count = 0;
    long long history_interval =
        config.interval ? config.interval/1000 :
                          LATENCY_DIST_DEFAULT_INTERVAL;
    long long history_start = ustime();
    int j, outputs = 0;

    struct distsamples samples[] = {
        /* We use a mostly logarithmic scale, with certain linear intervals
         * which are more interesting than others, like 1-10 milliseconds
         * range. */
        {10,0,'.'},         /* 0.01 ms */
        {125,0,'-'},        /* 0.125 ms */
        {250,0,'*'},        /* 0.25 ms */
        {500,0,'#'},        /* 0.5 ms */
        {1000,0,'1'},       /* 1 ms */
        {2000,0,'2'},       /* 2 ms */
        {3000,0,'3'},       /* 3 ms */
        {4000,0,'4'},       /* 4 ms */
        {5000,0,'5'},       /* 5 ms */
        {6000,0,'6'},       /* 6 ms */
        {7000,0,'7'},       /* 7 ms */
        {8000,0,'8'},       /* 8 ms */
        {9000,0,'9'},       /* 9 ms */
        {10000,0,'A'},      /* 10 ms */
        {20000,0,'B'},      /* 20 ms */
        {30000,0,'C'},      /* 30 ms */
        {40000,0,'D'},      /* 40 ms */
        {50000,0,'E'},      /* 50 ms */
        {100000,0,'F'},     /* 0.1 s */
        {200000,0,'G'},     /* 0.2 s */
        {300000,0,'H'},     /* 0.3 s */
        {400000,0,'I'},     /* 0.4 s */
        {500000,0,'J'},     /* 0.5 s */
        {1000000,0,'K'},    /* 1 s */
        {2000000,0,'L'},    /* 2 s */
        {4000000,0,'M'},    /* 4 s */
        {8000000,0,'N'},    /* 8 s */
        {16000000,0,'O'},   /* 16 s */
        {30000000,0,'P'},   /* 30 s */
        {60000000,0,'Q'},   /* 1 minute */
        {0,0,'?'},          /* > 1 minute */
    };

    if (!context) exit(1);
    while(1) {
        start = ustime();
        reply = reconnectingRedisCommand(context,"PING");
        if (reply == NULL) {
            fprintf(stderr,"\nI/O error\n");
            exit(1);
        }
        latency = ustime()-start;
        freeReplyObject(reply);
        count++;

        /* Populate the relevant bucket. */
        for (j = 0; ; j++) {
            if (samples[j].max == 0 || latency <= samples[j].max) {
                samples[j].count++;
                break;
            }
        }

        /* From time to time show the spectrum. */
        if (count && (ustime()-history_start)/1000 > history_interval) {
            if ((outputs++ % 20) == 0)
                showLatencyDistLegend();
            showLatencyDistSamples(samples,count);
            history_start = ustime();
            count = 0;
        }
        usleep(LATENCY_SAMPLE_RATE * 1000);
    }
}

/*------------------------------------------------------------------------------
 * Slave mode
 *--------------------------------------------------------------------------- */

/* Sends SYNC and reads the number of bytes in the payload. Used both by
 * slaveMode() and getRDB(). */
unsigned long long sendSync(int fd) {
    /* To start we need to send the SYNC command and return the payload.
     * The hiredis client lib does not understand this part of the protocol
     * and we don't want to mess with its buffers, so everything is performed
     * using direct low-level I/O. */
    char buf[4096], *p;
    ssize_t nread;

    /* Send the SYNC command. */
    if (write(fd,"SYNC\r\n",6) != 6) {
        fprintf(stderr,"Error writing to master\n");
        exit(1);
    }

    /* Read $<payload>\r\n, making sure to read just up to "\n" */
    p = buf;
    while(1) {
        nread = read(fd,p,1);
        if (nread <= 0) {
            fprintf(stderr,"Error reading bulk length while SYNCing\n");
            exit(1);
        }
        if (*p == '\n' && p != buf) break;
        if (*p != '\n') p++;
    }
    *p = '\0';
    if (buf[0] == '-') {
        printf("SYNC with master failed: %s\n", buf);
        exit(1);
    }
    return strtoull(buf+1,NULL,10);
}

static void slaveMode(void) {
    int fd = context->fd;
    unsigned long long payload = sendSync(fd);
    char buf[1024];
    int original_output = config.output;

    fprintf(stderr,"SYNC with master, discarding %llu "
                   "bytes of bulk transfer...\n", payload);

    /* Discard the payload. */
    while(payload) {
        ssize_t nread;

        nread = read(fd,buf,(payload > sizeof(buf)) ? sizeof(buf) : payload);
        if (nread <= 0) {
            fprintf(stderr,"Error reading RDB payload while SYNCing\n");
            exit(1);
        }
        payload -= nread;
    }
    fprintf(stderr,"SYNC done. Logging commands from master.\n");

    /* Now we can use hiredis to read the incoming protocol. */
    config.output = OUTPUT_CSV;
    while (cliReadReply(0) == REDIS_OK);
    config.output = original_output;
}

/*------------------------------------------------------------------------------
 * RDB transfer mode
 *--------------------------------------------------------------------------- */

/* This function implements --rdb, so it uses the replication protocol in order
 * to fetch the RDB file from a remote server. */
static void getRDB(void) {
    int s = context->fd;
    int fd;
    unsigned long long payload = sendSync(s);
    char buf[4096];

    fprintf(stderr,"SYNC sent to master, writing %llu bytes to '%s'\n",
        payload, config.rdb_filename);

    /* Write to file. */
    if (!strcmp(config.rdb_filename,"-")) {
        fd = STDOUT_FILENO;
    } else {
        fd = open(config.rdb_filename, O_CREAT|O_WRONLY, 0644);
        if (fd == -1) {
            fprintf(stderr, "Error opening '%s': %s\n", config.rdb_filename,
                strerror(errno));
            exit(1);
        }
    }

    while(payload) {
        ssize_t nread, nwritten;

        nread = read(s,buf,(payload > sizeof(buf)) ? sizeof(buf) : payload);
        if (nread <= 0) {
            fprintf(stderr,"I/O Error reading RDB payload from socket\n");
            exit(1);
        }
        nwritten = write(fd, buf, nread);
        if (nwritten != nread) {
            fprintf(stderr,"Error writing data to file: %s\n",
                (nwritten == -1) ? strerror(errno) : "short write");
            exit(1);
        }
        payload -= nread;
    }
    close(s); /* Close the file descriptor ASAP as fsync() may take time. */
    fsync(fd);
    close(fd);
    fprintf(stderr,"Transfer finished with success.\n");
    exit(0);
}

/*------------------------------------------------------------------------------
 * Bulk import (pipe) mode
 *--------------------------------------------------------------------------- */

#define PIPEMODE_WRITE_LOOP_MAX_BYTES (128*1024)
static void pipeMode(void) {
    int fd = context->fd;
    long long errors = 0, replies = 0, obuf_len = 0, obuf_pos = 0;
    char ibuf[1024*16], obuf[1024*16]; /* Input and output buffers */
    char aneterr[ANET_ERR_LEN];
    redisReader *reader = redisReaderCreate();
    redisReply *reply;
    int eof = 0; /* True once we consumed all the standard input. */
    int done = 0;
    char magic[20]; /* Special reply we recognize. */
    time_t last_read_time = time(NULL);

    srand(time(NULL));

    /* Use non blocking I/O. */
    if (anetNonBlock(aneterr,fd) == ANET_ERR) {
        fprintf(stderr, "Can't set the socket in non blocking mode: %s\n",
            aneterr);
        exit(1);
    }

    /* Transfer raw protocol and read replies from the server at the same
     * time. */
    while(!done) {
        int mask = AE_READABLE;

        if (!eof || obuf_len != 0) mask |= AE_WRITABLE;
        mask = aeWait(fd,mask,1000);

        /* Handle the readable state: we can read replies from the server. */
        if (mask & AE_READABLE) {
            ssize_t nread;

            /* Read from socket and feed the hiredis reader. */
            do {
                nread = read(fd,ibuf,sizeof(ibuf));
                if (nread == -1 && errno != EAGAIN && errno != EINTR) {
                    fprintf(stderr, "Error reading from the server: %s\n",
                        strerror(errno));
                    exit(1);
                }
                if (nread > 0) {
                    redisReaderFeed(reader,ibuf,nread);
                    last_read_time = time(NULL);
                }
            } while(nread > 0);

            /* Consume replies. */
            do {
                if (redisReaderGetReply(reader,(void**)&reply) == REDIS_ERR) {
                    fprintf(stderr, "Error reading replies from server\n");
                    exit(1);
                }
                if (reply) {
                    if (reply->type == REDIS_REPLY_ERROR) {
                        fprintf(stderr,"%s\n", reply->str);
                        errors++;
                    } else if (eof && reply->type == REDIS_REPLY_STRING &&
                                      reply->len == 20) {
                        /* Check if this is the reply to our final ECHO
                         * command. If so everything was received
                         * from the server. */
                        if (memcmp(reply->str,magic,20) == 0) {
                            printf("Last reply received from server.\n");
                            done = 1;
                            replies--;
                        }
                    }
                    replies++;
                    freeReplyObject(reply);
                }
            } while(reply);
        }

        /* Handle the writable state: we can send protocol to the server. */
        if (mask & AE_WRITABLE) {
            ssize_t loop_nwritten = 0;

            while(1) {
                /* Transfer current buffer to server. */
                if (obuf_len != 0) {
                    ssize_t nwritten = write(fd,obuf+obuf_pos,obuf_len);

                    if (nwritten == -1) {
                        if (errno != EAGAIN && errno != EINTR) {
                            fprintf(stderr, "Error writing to the server: %s\n",
                                strerror(errno));
                            exit(1);
                        } else {
                            nwritten = 0;
                        }
                    }
                    obuf_len -= nwritten;
                    obuf_pos += nwritten;
                    loop_nwritten += nwritten;
                    if (obuf_len != 0) break; /* Can't accept more data. */
                }
                /* If buffer is empty, load from stdin. */
                if (obuf_len == 0 && !eof) {
                    ssize_t nread = read(STDIN_FILENO,obuf,sizeof(obuf));

                    if (nread == 0) {
                        /* The ECHO sequence starts with a "\r\n" so that if there
                         * is garbage in the protocol we read from stdin, the ECHO
                         * will likely still be properly formatted.
                         * CRLF is ignored by Redis, so it has no effects. */
                        char echo[] =
                        "\r\n*2\r\n$4\r\nECHO\r\n$20\r\n01234567890123456789\r\n";
                        int j;

                        eof = 1;
                        /* Everything transferred, so we queue a special
                         * ECHO command that we can match in the replies
                         * to make sure everything was read from the server. */
                        for (j = 0; j < 20; j++)
                            magic[j] = rand() & 0xff;
                        memcpy(echo+21,magic,20);
                        memcpy(obuf,echo,sizeof(echo)-1);
                        obuf_len = sizeof(echo)-1;
                        obuf_pos = 0;
                        printf("All data transferred. Waiting for the last reply...\n");
                    } else if (nread == -1) {
                        fprintf(stderr, "Error reading from stdin: %s\n",
                            strerror(errno));
                        exit(1);
                    } else {
                        obuf_len = nread;
                        obuf_pos = 0;
                    }
                }
                if ((obuf_len == 0 && eof) ||
                    loop_nwritten > PIPEMODE_WRITE_LOOP_MAX_BYTES) break;
            }
        }

        /* Handle timeout, that is, we reached EOF, and we are not getting
         * replies from the server for a few seconds, nor the final ECHO is
         * received. */
        if (eof && config.pipe_timeout > 0 &&
            time(NULL)-last_read_time > config.pipe_timeout)
        {
            fprintf(stderr,"No replies for %d seconds: exiting.\n",
                config.pipe_timeout);
            errors++;
            break;
        }
    }
    redisReaderFree(reader);
    printf("errors: %lld, replies: %lld\n", errors, replies);
    if (errors)
        exit(1);
    else
        exit(0);
}

/*------------------------------------------------------------------------------
 * Find big keys
 *--------------------------------------------------------------------------- */

#define TYPE_STRING 0
#define TYPE_LIST   1
#define TYPE_SET    2
#define TYPE_HASH   3
#define TYPE_ZSET   4
#define TYPE_STREAM 5
#define TYPE_NONE   6
#define TYPE_COUNT  7

static redisReply *sendScan(unsigned long long *it) {
    redisReply *reply = redisCommand(context, "SCAN %llu", *it);

    /* Handle any error conditions */
    if(reply == NULL) {
        fprintf(stderr, "\nI/O error\n");
        exit(1);
    } else if(reply->type == REDIS_REPLY_ERROR) {
        fprintf(stderr, "SCAN error: %s\n", reply->str);
        exit(1);
    } else if(reply->type != REDIS_REPLY_ARRAY) {
        fprintf(stderr, "Non ARRAY response from SCAN!\n");
        exit(1);
    } else if(reply->elements != 2) {
        fprintf(stderr, "Invalid element count from SCAN!\n");
        exit(1);
    }

    /* Validate our types are correct */
    assert(reply->element[0]->type == REDIS_REPLY_STRING);
    assert(reply->element[1]->type == REDIS_REPLY_ARRAY);

    /* Update iterator */
    *it = strtoull(reply->element[0]->str, NULL, 10);

    return reply;
}

static int getDbSize(void) {
    redisReply *reply;
    int size;

    reply = redisCommand(context, "DBSIZE");

    if(reply == NULL || reply->type != REDIS_REPLY_INTEGER) {
        fprintf(stderr, "Couldn't determine DBSIZE!\n");
        exit(1);
    }

    /* Grab the number of keys and free our reply */
    size = reply->integer;
    freeReplyObject(reply);

    return size;
}

static int toIntType(char *key, char *type) {
    if(!strcmp(type, "string")) {
        return TYPE_STRING;
    } else if(!strcmp(type, "list")) {
        return TYPE_LIST;
    } else if(!strcmp(type, "set")) {
        return TYPE_SET;
    } else if(!strcmp(type, "hash")) {
        return TYPE_HASH;
    } else if(!strcmp(type, "zset")) {
        return TYPE_ZSET;
    } else if(!strcmp(type, "stream")) {
        return TYPE_STREAM;
    } else if(!strcmp(type, "none")) {
        return TYPE_NONE;
    } else {
        fprintf(stderr, "Unknown type '%s' for key '%s'\n", type, key);
        exit(1);
    }
}

static void getKeyTypes(redisReply *keys, int *types) {
    redisReply *reply;
    unsigned int i;

    /* Pipeline TYPE commands */
    for(i=0;i<keys->elements;i++) {
        redisAppendCommand(context, "TYPE %s", keys->element[i]->str);
    }

    /* Retrieve types */
    for(i=0;i<keys->elements;i++) {
        if(redisGetReply(context, (void**)&reply)!=REDIS_OK) {
            fprintf(stderr, "Error getting type for key '%s' (%d: %s)\n",
                keys->element[i]->str, context->err, context->errstr);
            exit(1);
        } else if(reply->type != REDIS_REPLY_STATUS) {
            if(reply->type == REDIS_REPLY_ERROR) {
                fprintf(stderr, "TYPE returned an error: %s\n", reply->str);
            } else {
                fprintf(stderr,
                    "Invalid reply type (%d) for TYPE on key '%s'!\n",
                    reply->type, keys->element[i]->str);
            }
            exit(1);
        }

        types[i] = toIntType(keys->element[i]->str, reply->str);
        freeReplyObject(reply);
    }
}

static void getKeySizes(redisReply *keys, int *types,
                        unsigned long long *sizes)
{
    redisReply *reply;
    char *sizecmds[] = {"STRLEN","LLEN","SCARD","HLEN","ZCARD"};
    unsigned int i;

    /* Pipeline size commands */
    for(i=0;i<keys->elements;i++) {
        /* Skip keys that were deleted */
        if(types[i]==TYPE_NONE)
            continue;

        redisAppendCommand(context, "%s %s", sizecmds[types[i]],
            keys->element[i]->str);
    }

    /* Retrieve sizes */
    for(i=0;i<keys->elements;i++) {
        /* Skip keys that disappeared between SCAN and TYPE */
        if(types[i] == TYPE_NONE) {
            sizes[i] = 0;
            continue;
        }

        /* Retrieve size */
        if(redisGetReply(context, (void**)&reply)!=REDIS_OK) {
            fprintf(stderr, "Error getting size for key '%s' (%d: %s)\n",
                keys->element[i]->str, context->err, context->errstr);
            exit(1);
        } else if(reply->type != REDIS_REPLY_INTEGER) {
            /* Theoretically the key could have been removed and
             * added as a different type between TYPE and SIZE */
            fprintf(stderr,
                "Warning:  %s on '%s' failed (may have changed type)\n",
                 sizecmds[types[i]], keys->element[i]->str);
            sizes[i] = 0;
        } else {
            sizes[i] = reply->integer;
        }

        freeReplyObject(reply);
    }
}

static void findBigKeys(void) {
    unsigned long long biggest[TYPE_COUNT] = {0}, counts[TYPE_COUNT] = {0}, totalsize[TYPE_COUNT] = {0};
    unsigned long long sampled = 0, total_keys, totlen=0, *sizes=NULL, it=0;
    sds maxkeys[TYPE_COUNT] = {0};
    char *typename[] = {"string","list","set","hash","zset","stream","none"};
    char *typeunit[] = {"bytes","items","members","fields","members","entries",""};
    redisReply *reply, *keys;
    unsigned int arrsize=0, i;
    int type, *types=NULL;
    double pct;

    /* Total keys pre scanning */
    total_keys = getDbSize();

    /* Status message */
    printf("\n# Scanning the entire keyspace to find biggest keys as well as\n");
    printf("# average sizes per key type.  You can use -i 0.1 to sleep 0.1 sec\n");
    printf("# per 100 SCAN commands (not usually needed).\n\n");

    /* New up sds strings to keep track of overall biggest per type */
    for(i=0;i<TYPE_NONE; i++) {
        maxkeys[i] = sdsempty();
        if(!maxkeys[i]) {
            fprintf(stderr, "Failed to allocate memory for largest key names!\n");
            exit(1);
        }
    }

    /* SCAN loop */
    do {
        /* Calculate approximate percentage completion */
        pct = 100 * (double)sampled/total_keys;

        /* Grab some keys and point to the keys array */
        reply = sendScan(&it);
        keys  = reply->element[1];

        /* Reallocate our type and size array if we need to */
        if(keys->elements > arrsize) {
            types = zrealloc(types, sizeof(int)*keys->elements);
            sizes = zrealloc(sizes, sizeof(unsigned long long)*keys->elements);

            if(!types || !sizes) {
                fprintf(stderr, "Failed to allocate storage for keys!\n");
                exit(1);
            }

            arrsize = keys->elements;
        }

        /* Retrieve types and then sizes */
        getKeyTypes(keys, types);
        getKeySizes(keys, types, sizes);

        /* Now update our stats */
        for(i=0;i<keys->elements;i++) {
            if((type = types[i]) == TYPE_NONE)
                continue;

            totalsize[type] += sizes[i];
            counts[type]++;
            totlen += keys->element[i]->len;
            sampled++;

            if(biggest[type]<sizes[i]) {
                printf(
                   "[%05.2f%%] Biggest %-6s found so far '%s' with %llu %s\n",
                   pct, typename[type], keys->element[i]->str, sizes[i],
                   typeunit[type]);

                /* Keep track of biggest key name for this type */
                maxkeys[type] = sdscpy(maxkeys[type], keys->element[i]->str);
                if(!maxkeys[type]) {
                    fprintf(stderr, "Failed to allocate memory for key!\n");
                    exit(1);
                }

                /* Keep track of the biggest size for this type */
                biggest[type] = sizes[i];
            }

            /* Update overall progress */
            if(sampled % 1000000 == 0) {
                printf("[%05.2f%%] Sampled %llu keys so far\n", pct, sampled);
            }
        }

        /* Sleep if we've been directed to do so */
        if(sampled && (sampled %100) == 0 && config.interval) {
            usleep(config.interval);
        }

        freeReplyObject(reply);
    } while(it != 0);

    if(types) zfree(types);
    if(sizes) zfree(sizes);

    /* We're done */
    printf("\n-------- summary -------\n\n");

    printf("Sampled %llu keys in the keyspace!\n", sampled);
    printf("Total key length in bytes is %llu (avg len %.2f)\n\n",
       totlen, totlen ? (double)totlen/sampled : 0);

    /* Output the biggest keys we found, for types we did find */
    for(i=0;i<TYPE_NONE;i++) {
        if(sdslen(maxkeys[i])>0) {
            printf("Biggest %6s found '%s' has %llu %s\n", typename[i], maxkeys[i],
               biggest[i], typeunit[i]);
        }
    }

    printf("\n");

    for(i=0;i<TYPE_NONE;i++) {
        printf("%llu %ss with %llu %s (%05.2f%% of keys, avg size %.2f)\n",
           counts[i], typename[i], totalsize[i], typeunit[i],
           sampled ? 100 * (double)counts[i]/sampled : 0,
           counts[i] ? (double)totalsize[i]/counts[i] : 0);
    }

    /* Free sds strings containing max keys */
    for(i=0;i<TYPE_NONE;i++) {
        sdsfree(maxkeys[i]);
    }

    /* Success! */
    exit(0);
}

static void getKeyFreqs(redisReply *keys, unsigned long long *freqs) {
    redisReply *reply;
    unsigned int i;

    /* Pipeline OBJECT freq commands */
    for(i=0;i<keys->elements;i++) {
        redisAppendCommand(context, "OBJECT freq %s", keys->element[i]->str);
    }

    /* Retrieve freqs */
    for(i=0;i<keys->elements;i++) {
        if(redisGetReply(context, (void**)&reply)!=REDIS_OK) {
            fprintf(stderr, "Error getting freq for key '%s' (%d: %s)\n",
                keys->element[i]->str, context->err, context->errstr);
            exit(1);
        } else if(reply->type != REDIS_REPLY_INTEGER) {
            if(reply->type == REDIS_REPLY_ERROR) {
                fprintf(stderr, "Error: %s\n", reply->str);
                exit(1);
            } else {
                fprintf(stderr, "Warning: OBJECT freq on '%s' failed (may have been deleted)\n", keys->element[i]->str);
                freqs[i] = 0;
            }
        } else {
            freqs[i] = reply->integer;
        }
        freeReplyObject(reply);
    }
}

#define HOTKEYS_SAMPLE 16
static void findHotKeys(void) {
    redisReply *keys, *reply;
    unsigned long long counters[HOTKEYS_SAMPLE] = {0};
    sds hotkeys[HOTKEYS_SAMPLE] = {NULL};
    unsigned long long sampled = 0, total_keys, *freqs = NULL, it = 0;
    unsigned int arrsize = 0, i, k;
    double pct;

    /* Total keys pre scanning */
    total_keys = getDbSize();

    /* Status message */
    printf("\n# Scanning the entire keyspace to find hot keys as well as\n");
    printf("# average sizes per key type.  You can use -i 0.1 to sleep 0.1 sec\n");
    printf("# per 100 SCAN commands (not usually needed).\n\n");

    /* SCAN loop */
    do {
        /* Calculate approximate percentage completion */
        pct = 100 * (double)sampled/total_keys;

        /* Grab some keys and point to the keys array */
        reply = sendScan(&it);
        keys  = reply->element[1];

        /* Reallocate our freqs array if we need to */
        if(keys->elements > arrsize) {
            freqs = zrealloc(freqs, sizeof(unsigned long long)*keys->elements);

            if(!freqs) {
                fprintf(stderr, "Failed to allocate storage for keys!\n");
                exit(1);
            }

            arrsize = keys->elements;
        }

        getKeyFreqs(keys, freqs);

        /* Now update our stats */
        for(i=0;i<keys->elements;i++) {
            sampled++;
            /* Update overall progress */
            if(sampled % 1000000 == 0) {
                printf("[%05.2f%%] Sampled %llu keys so far\n", pct, sampled);
            }

            /* Use eviction pool here */
            k = 0;
            while (k < HOTKEYS_SAMPLE && freqs[i] > counters[k]) k++;
            if (k == 0) continue;
            k--;
            if (k == 0 || counters[k] == 0) {
                sdsfree(hotkeys[k]);
            } else {
                sdsfree(hotkeys[0]);
                memmove(counters,counters+1,sizeof(counters[0])*k);
                memmove(hotkeys,hotkeys+1,sizeof(hotkeys[0])*k);
            }
            counters[k] = freqs[i];
            hotkeys[k] = sdsnew(keys->element[i]->str);
            printf(
               "[%05.2f%%] Hot key '%s' found so far with counter %llu\n",
               pct, keys->element[i]->str, freqs[i]);
        }

        /* Sleep if we've been directed to do so */
        if(sampled && (sampled %100) == 0 && config.interval) {
            usleep(config.interval);
        }

        freeReplyObject(reply);
    } while(it != 0);

    if (freqs) zfree(freqs);

    /* We're done */
    printf("\n-------- summary -------\n\n");

    printf("Sampled %llu keys in the keyspace!\n", sampled);

    for (i=1; i<= HOTKEYS_SAMPLE; i++) {
        k = HOTKEYS_SAMPLE - i;
        if(counters[k]>0) {
            printf("hot key found with counter: %llu\tkeyname: %s\n", counters[k], hotkeys[k]);
            sdsfree(hotkeys[k]);
        }
    }

    exit(0);
}

/*------------------------------------------------------------------------------
 * Stats mode
 *--------------------------------------------------------------------------- */

/* Return the specified INFO field from the INFO command output "info".
 * A new buffer is allocated for the result, that needs to be free'd.
 * If the field is not found NULL is returned. */
static char *getInfoField(char *info, char *field) {
    char *p = strstr(info,field);
    char *n1, *n2;
    char *result;

    if (!p) return NULL;
    p += strlen(field)+1;
    n1 = strchr(p,'\r');
    n2 = strchr(p,',');
    if (n2 && n2 < n1) n1 = n2;
    result = zmalloc(sizeof(char)*(n1-p)+1);
    memcpy(result,p,(n1-p));
    result[n1-p] = '\0';
    return result;
}

/* Like the above function but automatically convert the result into
 * a long. On error (missing field) LONG_MIN is returned. */
static long getLongInfoField(char *info, char *field) {
    char *value = getInfoField(info,field);
    long l;

    if (!value) return LONG_MIN;
    l = strtol(value,NULL,10);
    zfree(value);
    return l;
}

/* Convert number of bytes into a human readable string of the form:
 * 100B, 2G, 100M, 4K, and so forth. */
void bytesToHuman(char *s, long long n) {
    double d;

    if (n < 0) {
        *s = '-';
        s++;
        n = -n;
    }
    if (n < 1024) {
        /* Bytes */
        sprintf(s,"%lldB",n);
        return;
    } else if (n < (1024*1024)) {
        d = (double)n/(1024);
        sprintf(s,"%.2fK",d);
    } else if (n < (1024LL*1024*1024)) {
        d = (double)n/(1024*1024);
        sprintf(s,"%.2fM",d);
    } else if (n < (1024LL*1024*1024*1024)) {
        d = (double)n/(1024LL*1024*1024);
        sprintf(s,"%.2fG",d);
    }
}

static void statMode(void) {
    redisReply *reply;
    long aux, requests = 0;
    int i = 0;

    while(1) {
        char buf[64];
        int j;

        reply = reconnectingRedisCommand(context,"INFO");
        if (reply->type == REDIS_REPLY_ERROR) {
            printf("ERROR: %s\n", reply->str);
            exit(1);
        }

        if ((i++ % 20) == 0) {
            printf(
"------- data ------ --------------------- load -------------------- - child -\n"
"keys       mem      clients blocked requests            connections          \n");
        }

        /* Keys */
        aux = 0;
        for (j = 0; j < 20; j++) {
            long k;

            sprintf(buf,"db%d:keys",j);
            k = getLongInfoField(reply->str,buf);
            if (k == LONG_MIN) continue;
            aux += k;
        }
        sprintf(buf,"%ld",aux);
        printf("%-11s",buf);

        /* Used memory */
        aux = getLongInfoField(reply->str,"used_memory");
        bytesToHuman(buf,aux);
        printf("%-8s",buf);

        /* Clients */
        aux = getLongInfoField(reply->str,"connected_clients");
        sprintf(buf,"%ld",aux);
        printf(" %-8s",buf);

        /* Blocked (BLPOPPING) Clients */
        aux = getLongInfoField(reply->str,"blocked_clients");
        sprintf(buf,"%ld",aux);
        printf("%-8s",buf);

        /* Requests */
        aux = getLongInfoField(reply->str,"total_commands_processed");
        sprintf(buf,"%ld (+%ld)",aux,requests == 0 ? 0 : aux-requests);
        printf("%-19s",buf);
        requests = aux;

        /* Connections */
        aux = getLongInfoField(reply->str,"total_connections_received");
        sprintf(buf,"%ld",aux);
        printf(" %-12s",buf);

        /* Children */
        aux = getLongInfoField(reply->str,"bgsave_in_progress");
        aux |= getLongInfoField(reply->str,"aof_rewrite_in_progress") << 1;
        aux |= getLongInfoField(reply->str,"loading") << 2;
        switch(aux) {
        case 0: break;
        case 1:
            printf("SAVE");
            break;
        case 2:
            printf("AOF");
            break;
        case 3:
            printf("SAVE+AOF");
            break;
        case 4:
            printf("LOAD");
            break;
        }

        printf("\n");
        freeReplyObject(reply);
        usleep(config.interval);
    }
}

/*------------------------------------------------------------------------------
 * Scan mode
 *--------------------------------------------------------------------------- */

static void scanMode(void) {
    redisReply *reply;
    unsigned long long cur = 0;

    do {
        if (config.pattern)
            reply = redisCommand(context,"SCAN %llu MATCH %s",
                cur,config.pattern);
        else
            reply = redisCommand(context,"SCAN %llu",cur);
        if (reply == NULL) {
            printf("I/O error\n");
            exit(1);
        } else if (reply->type == REDIS_REPLY_ERROR) {
            printf("ERROR: %s\n", reply->str);
            exit(1);
        } else {
            unsigned int j;

            cur = strtoull(reply->element[0]->str,NULL,10);
            for (j = 0; j < reply->element[1]->elements; j++)
                printf("%s\n", reply->element[1]->element[j]->str);
        }
        freeReplyObject(reply);
    } while(cur != 0);

    exit(0);
}

/*------------------------------------------------------------------------------
 * LRU test mode
 *--------------------------------------------------------------------------- */

/* Return an integer from min to max (both inclusive) using a power-law
 * distribution, depending on the value of alpha: the greater the alpha
 * the more bias towards lower values.
 *
 * With alpha = 6.2 the output follows the 80-20 rule where 20% of
 * the returned numbers will account for 80% of the frequency. */
long long powerLawRand(long long min, long long max, double alpha) {
    double pl, r;

    max += 1;
    r = ((double)rand()) / RAND_MAX;
    pl = pow(
        ((pow(max,alpha+1) - pow(min,alpha+1))*r + pow(min,alpha+1)),
        (1.0/(alpha+1)));
    return (max-1-(long long)pl)+min;
}

/* Generates a key name among a set of lru_test_sample_size keys, using
 * an 80-20 distribution. */
void LRUTestGenKey(char *buf, size_t buflen) {
    snprintf(buf, buflen, "lru:%lld",
        powerLawRand(1, config.lru_test_sample_size, 6.2));
}

#define LRU_CYCLE_PERIOD 1000 /* 1000 milliseconds. */
#define LRU_CYCLE_PIPELINE_SIZE 250
static void LRUTestMode(void) {
    redisReply *reply;
    char key[128];
    long long start_cycle;
    int j;

    srand(time(NULL)^getpid());
    while(1) {
        /* Perform cycles of 1 second with 50% writes and 50% reads.
         * We use pipelining batching writes / reads N times per cycle in order
         * to fill the target instance easily. */
        start_cycle = mstime();
        long long hits = 0, misses = 0;
        while(mstime() - start_cycle < 1000) {
            /* Write cycle. */
            for (j = 0; j < LRU_CYCLE_PIPELINE_SIZE; j++) {
                char val[6];
                val[5] = '\0';
                for (int i = 0; i < 5; i++) val[i] = 'A'+rand()%('z'-'A');
                LRUTestGenKey(key,sizeof(key));
                redisAppendCommand(context, "SET %s %s",key,val);
            }
            for (j = 0; j < LRU_CYCLE_PIPELINE_SIZE; j++)
                redisGetReply(context, (void**)&reply);

            /* Read cycle. */
            for (j = 0; j < LRU_CYCLE_PIPELINE_SIZE; j++) {
                LRUTestGenKey(key,sizeof(key));
                redisAppendCommand(context, "GET %s",key);
            }
            for (j = 0; j < LRU_CYCLE_PIPELINE_SIZE; j++) {
                if (redisGetReply(context, (void**)&reply) == REDIS_OK) {
                    switch(reply->type) {
                        case REDIS_REPLY_ERROR:
                            printf("%s\n", reply->str);
                            break;
                        case REDIS_REPLY_NIL:
                            misses++;
                            break;
                        default:
                            hits++;
                            break;
                    }
                }
            }

            if (context->err) {
                fprintf(stderr,"I/O error during LRU test\n");
                exit(1);
            }
        }
        /* Print stats. */
        printf(
            "%lld Gets/sec | Hits: %lld (%.2f%%) | Misses: %lld (%.2f%%)\n",
            hits+misses,
            hits, (double)hits/(hits+misses)*100,
            misses, (double)misses/(hits+misses)*100);
    }
    exit(0);
}

/*------------------------------------------------------------------------------
 * Intrisic latency mode.
 *
 * Measure max latency of a running process that does not result from
 * syscalls. Basically this software should provide an hint about how much
 * time the kernel leaves the process without a chance to run.
 *--------------------------------------------------------------------------- */

/* This is just some computation the compiler can't optimize out.
 * Should run in less than 100-200 microseconds even using very
 * slow hardware. Runs in less than 10 microseconds in modern HW. */
unsigned long compute_something_fast(void) {
    unsigned char s[256], i, j, t;
    int count = 1000, k;
    unsigned long output = 0;

    for (k = 0; k < 256; k++) s[k] = k;

    i = 0;
    j = 0;
    while(count--) {
        i++;
        j = j + s[i];
        t = s[i];
        s[i] = s[j];
        s[j] = t;
        output += s[(s[i]+s[j])&255];
    }
    return output;
}

static void intrinsicLatencyModeStop(int s) {
    UNUSED(s);
    force_cancel_loop = 1;
}

static void intrinsicLatencyMode(void) {
    long long test_end, run_time, max_latency = 0, runs = 0;

    run_time = config.intrinsic_latency_duration*1000000;
    test_end = ustime() + run_time;
    signal(SIGINT, intrinsicLatencyModeStop);

    while(1) {
        long long start, end, latency;

        start = ustime();
        compute_something_fast();
        end = ustime();
        latency = end-start;
        runs++;
        if (latency <= 0) continue;

        /* Reporting */
        if (latency > max_latency) {
            max_latency = latency;
            printf("Max latency so far: %lld microseconds.\n", max_latency);
        }

        double avg_us = (double)run_time/runs;
        double avg_ns = avg_us * 1e3;
        if (force_cancel_loop || end > test_end) {
            printf("\n%lld total runs "
                "(avg latency: "
                "%.4f microseconds / %.2f nanoseconds per run).\n",
                runs, avg_us, avg_ns);
            printf("Worst run took %.0fx longer than the average latency.\n",
                max_latency / avg_us);
            exit(0);
        }
    }
}

/*------------------------------------------------------------------------------
 * Program main()
 *--------------------------------------------------------------------------- */

int main(int argc, char **argv) {
    int firstarg;

    config.hostip = sdsnew("127.0.0.1");
    config.hostport = 6379;
    config.hostsocket = NULL;
    config.repeat = 1;
    config.interval = 0;
    config.dbnum = 0;
    config.interactive = 0;
    config.shutdown = 0;
    config.monitor_mode = 0;
    config.pubsub_mode = 0;
    config.latency_mode = 0;
    config.latency_dist_mode = 0;
    config.latency_history = 0;
    config.lru_test_mode = 0;
    config.lru_test_sample_size = 0;
    config.cluster_mode = 0;
    config.slave_mode = 0;
    config.getrdb_mode = 0;
    config.stat_mode = 0;
    config.scan_mode = 0;
    config.intrinsic_latency_mode = 0;
    config.pattern = NULL;
    config.rdb_filename = NULL;
    config.pipe_mode = 0;
    config.pipe_timeout = REDIS_CLI_DEFAULT_PIPE_TIMEOUT;
    config.bigkeys = 0;
    config.hotkeys = 0;
    config.stdinarg = 0;
    config.auth = NULL;
    config.eval = NULL;
    config.eval_ldb = 0;
    config.eval_ldb_end = 0;
    config.eval_ldb_sync = 0;
    config.enable_ldb_on_eval = 0;
    config.last_cmd_type = -1;
    config.verbose = 0;
    config.no_auth_warning = 0;
    config.cluster_manager_command.name = NULL;
    config.cluster_manager_command.argc = 0;
    config.cluster_manager_command.argv = NULL;
    config.cluster_manager_command.flags = 0;
    config.cluster_manager_command.replicas = 0;
    config.cluster_manager_command.from = NULL;
    config.cluster_manager_command.to = NULL;
    config.cluster_manager_command.weight = NULL;
    config.cluster_manager_command.weight_argc = 0;
    config.cluster_manager_command.slots = 0;
    config.cluster_manager_command.timeout = CLUSTER_MANAGER_MIGRATE_TIMEOUT;
    config.cluster_manager_command.pipeline = CLUSTER_MANAGER_MIGRATE_PIPELINE;
    config.cluster_manager_command.threshold =
        CLUSTER_MANAGER_REBALANCE_THRESHOLD;
    pref.hints = 1;

    spectrum_palette = spectrum_palette_color;
    spectrum_palette_size = spectrum_palette_color_size;

    if (!isatty(fileno(stdout)) && (getenv("FAKETTY") == NULL))
        config.output = OUTPUT_RAW;
    else
        config.output = OUTPUT_STANDARD;
    config.mb_delim = sdsnew("\n");

    firstarg = parseOptions(argc,argv);
    argc -= firstarg;
    argv += firstarg;

    /* Cluster Manager mode */
    if (CLUSTER_MANAGER_MODE()) {
        clusterManagerCommandProc *proc = validateClusterManagerCommand();
        if (!proc) {
            sdsfree(config.hostip);
            sdsfree(config.mb_delim);
            exit(1);
        }
        clusterManagerMode(proc);
    }

    /* Latency mode */
    if (config.latency_mode) {
        if (cliConnect(0) == REDIS_ERR) exit(1);
        latencyMode();
    }

    /* Latency distribution mode */
    if (config.latency_dist_mode) {
        if (cliConnect(0) == REDIS_ERR) exit(1);
        latencyDistMode();
    }

    /* Slave mode */
    if (config.slave_mode) {
        if (cliConnect(0) == REDIS_ERR) exit(1);
        slaveMode();
    }

    /* Get RDB mode. */
    if (config.getrdb_mode) {
        if (cliConnect(0) == REDIS_ERR) exit(1);
        getRDB();
    }

    /* Pipe mode */
    if (config.pipe_mode) {
        if (cliConnect(0) == REDIS_ERR) exit(1);
        pipeMode();
    }

    /* Find big keys */
    if (config.bigkeys) {
        if (cliConnect(0) == REDIS_ERR) exit(1);
        findBigKeys();
    }

    /* Find hot keys */
    if (config.hotkeys) {
        if (cliConnect(0) == REDIS_ERR) exit(1);
        findHotKeys();
    }

    /* Stat mode */
    if (config.stat_mode) {
        if (cliConnect(0) == REDIS_ERR) exit(1);
        if (config.interval == 0) config.interval = 1000000;
        statMode();
    }

    /* Scan mode */
    if (config.scan_mode) {
        if (cliConnect(0) == REDIS_ERR) exit(1);
        scanMode();
    }

    /* LRU test mode */
    if (config.lru_test_mode) {
        if (cliConnect(0) == REDIS_ERR) exit(1);
        LRUTestMode();
    }

    /* Intrinsic latency mode */
    if (config.intrinsic_latency_mode) intrinsicLatencyMode();

    /* Start interactive mode when no command is provided */
    if (argc == 0 && !config.eval) {
        /* Ignore SIGPIPE in interactive mode to force a reconnect */
        signal(SIGPIPE, SIG_IGN);

        /* Note that in repl mode we don't abort on connection error.
         * A new attempt will be performed for every command send. */
        cliConnect(0);
        repl();
    }

    /* Otherwise, we have some arguments to execute */
    if (cliConnect(0) != REDIS_OK) exit(1);
    if (config.eval) {
        return evalMode(argc,argv);
    } else {
        return noninteractive(argc,convertToSds(argc,argv));
    }
}<|MERGE_RESOLUTION|>--- conflicted
+++ resolved
@@ -1495,16 +1495,7 @@
 "  --ldb              Used with --eval enable the Redis Lua debugger.\n"
 "  --ldb-sync-mode    Like --ldb but uses the synchronous Lua debugger, in\n"
 "                     this mode the server is blocked and script changes are\n"
-<<<<<<< HEAD
 "                     not rolled back from the server memory.\n"
-=======
-"                     are not rolled back from the server memory.\n"
-"  --cluster <command> [args...] [opts...]\n"
-"                     Cluster Manager command and arguments (see below).\n"
-"  --verbose          Verbose mode.\n"
-"  --no-auth-warning  Don't show warning message when using password on command\n"
-"                     line interface.\n"
->>>>>>> 4e5e0d37
 "  --help             Output this help and exit.\n"
 "  --version          Output version and exit.\n"
 "\n",
