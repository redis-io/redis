--- conflicted
+++ resolved
@@ -34,11 +34,7 @@
 #include <stdio.h>
 #include <string.h>
 #include <stdlib.h>
-<<<<<<< HEAD
 #ifndef _WIN32
-=======
-#include <signal.h>
->>>>>>> 32ebb3e6
 #include <unistd.h>
 #endif
 #include <time.h>
@@ -1229,7 +1225,7 @@
     char magic[20]; /* Special reply we recognize. */
     time_t last_read_time = time(NULL);
 
-    srand(time(NULL));
+    srand((unsigned int)time(NULL));
 
     /* Use non blocking I/O. */
     if (anetNonBlock(aneterr,fd) == ANET_ERR) {
@@ -1419,7 +1415,7 @@
     }
 
     /* Grab the number of keys and free our reply */
-    size = reply->integer;
+    size = (int)reply->integer;
     freeReplyObject(reply);
 
     return size;
@@ -1561,7 +1557,7 @@
                 exit(1);
             }
 
-            arrsize = keys->elements;
+            arrsize = (int)keys->elements;
         }
 
         /* Retreive types and then sizes */
