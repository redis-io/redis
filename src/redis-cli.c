--- conflicted
+++ resolved
@@ -78,22 +78,13 @@
     char err[ANET_ERR_LEN];
     static int fd = ANET_ERR;
 
-<<<<<<< HEAD
-    if (fd == ANET_ERR) {
+    if (fd == ANET_ERR || force) {
+        if (force) close(fd);
         if (config.hostsocket == NULL) {
             fd = anetTcpConnect(err,config.hostip,config.hostport);
         } else {
             fd = anetUnixConnect(err,config.hostsocket);
-            if (fd == ANET_ERR) {
-                fprintf(stderr, "Could not connect to Redis at %s: %s", config.hostsocket, err);
-                return -1;
-            }
-        }
-=======
-    if (fd == ANET_ERR || force) {
-        if (force) close(fd);
-        fd = anetTcpConnect(err,config.hostip,config.hostport);
->>>>>>> b4f2e412
+        }
         if (fd == ANET_ERR) {
             fprintf(stderr,"Could not connect to Redis at ");
             if (config.hostsocket == NULL)
@@ -412,16 +403,9 @@
 }
 
 static void usage() {
-<<<<<<< HEAD
     fprintf(stderr, "usage: redis-cli [-iv] [-h host] [-p port] [-s /path/to/socket] [-a authpw] [-r repeat_times] [-n db_num] cmd arg1 arg2 arg3 ... argN\n");
-    fprintf(stderr, "usage: echo \"argN\" | redis-cli -c [-h host] [-p port] [-s /path/to/socket] [-a authpw] [-r repeat_times] [-n db_num] cmd arg1 arg2 ... arg(N-1)\n");
-    fprintf(stderr, "\nIf a pipe from standard input is detected this data is used as last argument.\n\n");
-    fprintf(stderr, "example: cat /etc/passwd | redis-cli set my_passwd\n");
-=======
-    fprintf(stderr, "usage: redis-cli [-iv] [-h host] [-p port] [-a authpw] [-r repeat_times] [-n db_num] cmd arg1 arg2 arg3 ... argN\n");
     fprintf(stderr, "usage: echo \"argN\" | redis-cli -x [options] cmd arg1 arg2 ... arg(N-1)\n\n");
     fprintf(stderr, "example: cat /etc/passwd | redis-cli -x set my_passwd\n");
->>>>>>> b4f2e412
     fprintf(stderr, "example: redis-cli get my_passwd\n");
     fprintf(stderr, "example: redis-cli -r 100 lpush mylist x\n");
     fprintf(stderr, "\nRun in interactive mode: redis-cli -i or just don't pass any command\n");
