--- conflicted
+++ resolved
@@ -192,10 +192,19 @@
         /* if the env is set, return it */
         historyPath = sdscatprintf(sdsempty(), "%s", path);
     } else {
+#ifdef _WIN32
+        char *home = getenv("USERPROFILE");
+#else
         char *home = getenv("HOME");
+#endif
+
         if (home != NULL && *home != '\0') {
             /* otherwise, return the default */
+#ifdef _WIN32
+            historyPath = sdscatprintf(sdsempty(), "%s\\%s", home, REDIS_CLI_HISTFILE_DEFAULT);
+#else
             historyPath = sdscatprintf(sdsempty(), "%s/%s", home, REDIS_CLI_HISTFILE_DEFAULT);
+#endif
         }
     }
 
@@ -971,25 +980,11 @@
 
     /* Only use history when stdin is a tty. */
     if (isatty(fileno(stdin))) {
-<<<<<<< HEAD
-        history = 1;
-
-#ifdef _WIN32
-        if (getenv("USERPROFILE") != NULL) {
-            historyfile = sdscatprintf(sdsempty(),"%s\\.rediscli_history",getenv("USERPROFILE"));
-            linenoiseHistoryLoad(historyfile);
-        }
-#else
-        if (getenv("HOME") != NULL) {
-            historyfile = sdscatprintf(sdsempty(),"%s/.rediscli_history",getenv("HOME"));
-=======
         historyfile = getHistoryPath();
         if (historyfile != NULL) {
             history = 1;
->>>>>>> 22ee2f9c
             linenoiseHistoryLoad(historyfile);
         }
-#endif
     }
 
     cliRefreshPrompt();
