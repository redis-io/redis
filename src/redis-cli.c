/* Redis CLI (command line interface)
 *
 * Copyright (c) 2009-2012, Salvatore Sanfilippo <antirez at gmail dot com>
 * All rights reserved.
 *
 * Redistribution and use in source and binary forms, with or without
 * modification, are permitted provided that the following conditions are met:
 *
 *   * Redistributions of source code must retain the above copyright notice,
 *     this list of conditions and the following disclaimer.
 *   * Redistributions in binary form must reproduce the above copyright
 *     notice, this list of conditions and the following disclaimer in the
 *     documentation and/or other materials provided with the distribution.
 *   * Neither the name of Redis nor the names of its contributors may be used
 *     to endorse or promote products derived from this software without
 *     specific prior written permission.
 *
 * THIS SOFTWARE IS PROVIDED BY THE COPYRIGHT HOLDERS AND CONTRIBUTORS "AS IS"
 * AND ANY EXPRESS OR IMPLIED WARRANTIES, INCLUDING, BUT NOT LIMITED TO, THE
 * IMPLIED WARRANTIES OF MERCHANTABILITY AND FITNESS FOR A PARTICULAR PURPOSE
 * ARE DISCLAIMED. IN NO EVENT SHALL THE COPYRIGHT OWNER OR CONTRIBUTORS BE
 * LIABLE FOR ANY DIRECT, INDIRECT, INCIDENTAL, SPECIAL, EXEMPLARY, OR
 * CONSEQUENTIAL DAMAGES (INCLUDING, BUT NOT LIMITED TO, PROCUREMENT OF
 * SUBSTITUTE GOODS OR SERVICES; LOSS OF USE, DATA, OR PROFITS; OR BUSINESS
 * INTERRUPTION) HOWEVER CAUSED AND ON ANY THEORY OF LIABILITY, WHETHER IN
 * CONTRACT, STRICT LIABILITY, OR TORT (INCLUDING NEGLIGENCE OR OTHERWISE)
 * ARISING IN ANY WAY OUT OF THE USE OF THIS SOFTWARE, EVEN IF ADVISED OF THE
 * POSSIBILITY OF SUCH DAMAGE.
 */

#include "fmacros.h"
#include "version.h"

#include <stdio.h>
#include <string.h>
#include <stdlib.h>
#include <signal.h>
#include <unistd.h>
#include <time.h>
#include <ctype.h>
#include <errno.h>
#include <sys/stat.h>
#include <sys/time.h>
#include <assert.h>
#include <fcntl.h>
#include <limits.h>
#include <math.h>

#include <hiredis.h>
#ifdef USE_OPENSSL
#include <openssl/ssl.h>
#include <openssl/err.h>
#include <hiredis_ssl.h>
#endif
#include <sds.h> /* use sds.h from hiredis, so that only one set of sds functions will be present in the binary */
#include "dict.h"
#include "adlist.h"
#include "zmalloc.h"
#include "linenoise.h"
#include "help.h"
#include "anet.h"
#include "ae.h"

#define UNUSED(V) ((void) V)

#define OUTPUT_STANDARD 0
#define OUTPUT_RAW 1
#define OUTPUT_CSV 2
#define REDIS_CLI_KEEPALIVE_INTERVAL 15 /* seconds */
#define REDIS_CLI_DEFAULT_PIPE_TIMEOUT 30 /* seconds */
#define REDIS_CLI_HISTFILE_ENV "REDISCLI_HISTFILE"
#define REDIS_CLI_HISTFILE_DEFAULT ".rediscli_history"
#define REDIS_CLI_RCFILE_ENV "REDISCLI_RCFILE"
#define REDIS_CLI_RCFILE_DEFAULT ".redisclirc"
#define REDIS_CLI_AUTH_ENV "REDISCLI_AUTH"

#define CLUSTER_MANAGER_SLOTS               16384
#define CLUSTER_MANAGER_MIGRATE_TIMEOUT     60000
#define CLUSTER_MANAGER_MIGRATE_PIPELINE    10
#define CLUSTER_MANAGER_REBALANCE_THRESHOLD 2

#define CLUSTER_MANAGER_INVALID_HOST_ARG \
    "[ERR] Invalid arguments: you need to pass either a valid " \
    "address (ie. 120.0.0.1:7000) or space separated IP " \
    "and port (ie. 120.0.0.1 7000)\n"
#define CLUSTER_MANAGER_MODE() (config.cluster_manager_command.name != NULL)
#define CLUSTER_MANAGER_MASTERS_COUNT(nodes, replicas) (nodes/(replicas + 1))
#define CLUSTER_MANAGER_COMMAND(n,...) \
        (redisCommand(n->context, __VA_ARGS__))

#define CLUSTER_MANAGER_NODE_ARRAY_FREE(array) zfree(array->alloc)

#define CLUSTER_MANAGER_PRINT_REPLY_ERROR(n, err) \
    clusterManagerLogErr("Node %s:%d replied with error:\n%s\n", \
                         n->ip, n->port, err);

#define clusterManagerLogInfo(...) \
    clusterManagerLog(CLUSTER_MANAGER_LOG_LVL_INFO,__VA_ARGS__)

#define clusterManagerLogErr(...) \
    clusterManagerLog(CLUSTER_MANAGER_LOG_LVL_ERR,__VA_ARGS__)

#define clusterManagerLogWarn(...) \
    clusterManagerLog(CLUSTER_MANAGER_LOG_LVL_WARN,__VA_ARGS__)

#define clusterManagerLogOk(...) \
    clusterManagerLog(CLUSTER_MANAGER_LOG_LVL_SUCCESS,__VA_ARGS__)

#define CLUSTER_MANAGER_FLAG_MYSELF     1 << 0
#define CLUSTER_MANAGER_FLAG_SLAVE      1 << 1
#define CLUSTER_MANAGER_FLAG_FRIEND     1 << 2
#define CLUSTER_MANAGER_FLAG_NOADDR     1 << 3
#define CLUSTER_MANAGER_FLAG_DISCONNECT 1 << 4
#define CLUSTER_MANAGER_FLAG_FAIL       1 << 5

#define CLUSTER_MANAGER_CMD_FLAG_FIX            1 << 0
#define CLUSTER_MANAGER_CMD_FLAG_SLAVE          1 << 1
#define CLUSTER_MANAGER_CMD_FLAG_YES            1 << 2
#define CLUSTER_MANAGER_CMD_FLAG_AUTOWEIGHTS    1 << 3
#define CLUSTER_MANAGER_CMD_FLAG_EMPTYMASTER    1 << 4
#define CLUSTER_MANAGER_CMD_FLAG_SIMULATE       1 << 5
#define CLUSTER_MANAGER_CMD_FLAG_REPLACE        1 << 6
#define CLUSTER_MANAGER_CMD_FLAG_COPY           1 << 7
#define CLUSTER_MANAGER_CMD_FLAG_COLOR          1 << 8
#define CLUSTER_MANAGER_CMD_FLAG_CHECK_OWNERS   1 << 9
#define CLUSTER_MANAGER_CMD_FLAG_FIX_WITH_UNREACHABLE_MASTERS 1 << 10

#define CLUSTER_MANAGER_OPT_GETFRIENDS  1 << 0
#define CLUSTER_MANAGER_OPT_COLD        1 << 1
#define CLUSTER_MANAGER_OPT_UPDATE      1 << 2
#define CLUSTER_MANAGER_OPT_QUIET       1 << 6
#define CLUSTER_MANAGER_OPT_VERBOSE     1 << 7

#define CLUSTER_MANAGER_LOG_LVL_INFO    1
#define CLUSTER_MANAGER_LOG_LVL_WARN    2
#define CLUSTER_MANAGER_LOG_LVL_ERR     3
#define CLUSTER_MANAGER_LOG_LVL_SUCCESS 4

#define CLUSTER_JOIN_CHECK_AFTER        20

#define LOG_COLOR_BOLD      "29;1m"
#define LOG_COLOR_RED       "31;1m"
#define LOG_COLOR_GREEN     "32;1m"
#define LOG_COLOR_YELLOW    "33;1m"
#define LOG_COLOR_RESET     "0m"

/* cliConnect() flags. */
#define CC_FORCE (1<<0)         /* Re-connect if already connected. */
#define CC_QUIET (1<<1)         /* Don't log connecting errors. */

/* --latency-dist palettes. */
int spectrum_palette_color_size = 19;
int spectrum_palette_color[] = {0,233,234,235,237,239,241,243,245,247,144,143,142,184,226,214,208,202,196};

int spectrum_palette_mono_size = 13;
int spectrum_palette_mono[] = {0,233,234,235,237,239,241,243,245,247,249,251,253};

/* The actual palette in use. */
int *spectrum_palette;
int spectrum_palette_size;

/* Dict Helpers */

static uint64_t dictSdsHash(const void *key);
static int dictSdsKeyCompare(void *privdata, const void *key1,
    const void *key2);
static void dictSdsDestructor(void *privdata, void *val);
static void dictListDestructor(void *privdata, void *val);

/* Cluster Manager Command Info */
typedef struct clusterManagerCommand {
    char *name;
    int argc;
    char **argv;
    int flags;
    int replicas;
    char *from;
    char *to;
    char **weight;
    int weight_argc;
    char *master_id;
    int slots;
    int timeout;
    int pipeline;
    float threshold;
    char *backup_dir;
} clusterManagerCommand;

static void createClusterManagerCommand(char *cmdname, int argc, char **argv);


static redisContext *context;
static struct config {
    char *hostip;
    int hostport;
    char *hostsocket;
    int tls;
    char *sni;
    char *cacert;
    char *cacertdir;
    char *cert;
    char *key;
    long repeat;
    long interval;
    int dbnum;
    int interactive;
    int shutdown;
    int monitor_mode;
    int pubsub_mode;
    int latency_mode;
    int latency_dist_mode;
    int latency_history;
    int lru_test_mode;
    long long lru_test_sample_size;
    int cluster_mode;
    int cluster_reissue_command;
    int slave_mode;
    int pipe_mode;
    int pipe_timeout;
    int getrdb_mode;
    int stat_mode;
    int scan_mode;
    int intrinsic_latency_mode;
    int intrinsic_latency_duration;
    char *pattern;
    char *rdb_filename;
    int bigkeys;
<<<<<<< HEAD
=======
    int memkeys;
    unsigned memkeys_samples;
>>>>>>> 7bf665f1
    int hotkeys;
    int stdinarg; /* get last arg from stdin. (-x option) */
    char *auth;
    int askpass;
    char *user;
    int output; /* output mode, see OUTPUT_* defines */
    sds mb_delim;
    char prompt[128];
    char *eval;
    int eval_ldb;
    int eval_ldb_sync;  /* Ask for synchronous mode of the Lua debugger. */
    int eval_ldb_end;   /* Lua debugging session ended. */
    int enable_ldb_on_eval; /* Handle manual SCRIPT DEBUG + EVAL commands. */
    int last_cmd_type;
    int verbose;
    clusterManagerCommand cluster_manager_command;
    int no_auth_warning;
    int resp3;
} config;

/* User preferences. */
static struct pref {
    int hints;
} pref;

static volatile sig_atomic_t force_cancel_loop = 0;
static void usage(void);
static void slaveMode(void);
char *redisGitSHA1(void);
char *redisGitDirty(void);
static int cliConnect(int force);

static char *getInfoField(char *info, char *field);
static long getLongInfoField(char *info, char *field);

/*------------------------------------------------------------------------------
 * Utility functions
 *--------------------------------------------------------------------------- */

uint16_t crc16(const char *buf, int len);

static long long ustime(void) {
    struct timeval tv;
    long long ust;

    gettimeofday(&tv, NULL);
    ust = ((long long)tv.tv_sec)*1000000;
    ust += tv.tv_usec;
    return ust;
}

static long long mstime(void) {
    return ustime()/1000;
}

static void cliRefreshPrompt(void) {
    if (config.eval_ldb) return;

    sds prompt = sdsempty();
    if (config.hostsocket != NULL) {
        prompt = sdscatfmt(prompt,"redis %s",config.hostsocket);
    } else {
        char addr[256];
        anetFormatAddr(addr, sizeof(addr), config.hostip, config.hostport);
        prompt = sdscatlen(prompt,addr,strlen(addr));
    }

    /* Add [dbnum] if needed */
    if (config.dbnum != 0)
        prompt = sdscatfmt(prompt,"[%i]",config.dbnum);

    /* Copy the prompt in the static buffer. */
    prompt = sdscatlen(prompt,"> ",2);
    snprintf(config.prompt,sizeof(config.prompt),"%s",prompt);
    sdsfree(prompt);
}

/* Return the name of the dotfile for the specified 'dotfilename'.
 * Normally it just concatenates user $HOME to the file specified
 * in 'dotfilename'. However if the environment varialbe 'envoverride'
 * is set, its value is taken as the path.
 *
 * The function returns NULL (if the file is /dev/null or cannot be
 * obtained for some error), or an SDS string that must be freed by
 * the user. */
static sds getDotfilePath(char *envoverride, char *dotfilename) {
    char *path = NULL;
    sds dotPath = NULL;

    /* Check the env for a dotfile override. */
    path = getenv(envoverride);
    if (path != NULL && *path != '\0') {
        if (!strcmp("/dev/null", path)) {
            return NULL;
        }

        /* If the env is set, return it. */
        dotPath = sdsnew(path);
    } else {
        char *home = getenv("HOME");
        if (home != NULL && *home != '\0') {
            /* If no override is set use $HOME/<dotfilename>. */
            dotPath = sdscatprintf(sdsempty(), "%s/%s", home, dotfilename);
        }
    }
    return dotPath;
}

/* URL-style percent decoding. */
#define isHexChar(c) (isdigit(c) || (c >= 'a' && c <= 'f'))
#define decodeHexChar(c) (isdigit(c) ? c - '0' : c - 'a' + 10)
#define decodeHex(h, l) ((decodeHexChar(h) << 4) + decodeHexChar(l))

static sds percentDecode(const char *pe, size_t len) {
    const char *end = pe + len;
    sds ret = sdsempty();
    const char *curr = pe;

    while (curr < end) {
        if (*curr == '%') {
            if ((end - curr) < 2) {
                fprintf(stderr, "Incomplete URI encoding\n");
                exit(1);
            }

            char h = tolower(*(++curr));
            char l = tolower(*(++curr));
            if (!isHexChar(h) || !isHexChar(l)) {
                fprintf(stderr, "Illegal character in URI encoding\n");
                exit(1);
            }
            char c = decodeHex(h, l);
            ret = sdscatlen(ret, &c, 1);
            curr++;
        } else {
            ret = sdscatlen(ret, curr++, 1);
        }
    }

    return ret;
}

/* Parse a URI and extract the server connection information.
 * URI scheme is based on the the provisional specification[1] excluding support
 * for query parameters. Valid URIs are:
 *   scheme:    "redis://"
<<<<<<< HEAD
 *   authority: [<username> ":"] <password> "@"] [<hostname> [":" <port>]]
=======
 *   authority: [[<username> ":"] <password> "@"] [<hostname> [":" <port>]]
>>>>>>> 7bf665f1
 *   path:      ["/" [<db>]]
 *
 *  [1]: https://www.iana.org/assignments/uri-schemes/prov/redis */
static void parseRedisUri(const char *uri) {

    const char *scheme = "redis://";
    const char *curr = uri;
    const char *end = uri + strlen(uri);
    const char *userinfo, *username, *port, *host, *path;

    /* URI must start with a valid scheme. */
    if (strncasecmp(scheme, curr, strlen(scheme))) {
        fprintf(stderr,"Invalid URI scheme\n");
        exit(1);
    }
    curr += strlen(scheme);
    if (curr == end) return;

    /* Extract user info. */
    if ((userinfo = strchr(curr,'@'))) {
        if ((username = strchr(curr, ':')) && username < userinfo) {
            /* If provided, username is ignored. */
            curr = username + 1;
        }

        config.auth = percentDecode(curr, userinfo - curr);
        curr = userinfo + 1;
    }
    if (curr == end) return;

    /* Extract host and port. */
    path = strchr(curr, '/');
    if (*curr != '/') {
        host = path ? path - 1 : end;
        if ((port = strchr(curr, ':'))) {
            config.hostport = atoi(port + 1);
            host = port - 1;
        }
        config.hostip = sdsnewlen(curr, host - curr + 1);
    }
    curr = path ? path + 1 : end;
    if (curr == end) return;

    /* Extract database number. */
    config.dbnum = atoi(curr);
}

<<<<<<< HEAD
=======
static uint64_t dictSdsHash(const void *key) {
    return dictGenHashFunction((unsigned char*)key, sdslen((char*)key));
}

static int dictSdsKeyCompare(void *privdata, const void *key1,
        const void *key2)
{
    int l1,l2;
    DICT_NOTUSED(privdata);

    l1 = sdslen((sds)key1);
    l2 = sdslen((sds)key2);
    if (l1 != l2) return 0;
    return memcmp(key1, key2, l1) == 0;
}

static void dictSdsDestructor(void *privdata, void *val)
{
    DICT_NOTUSED(privdata);
    sdsfree(val);
}

void dictListDestructor(void *privdata, void *val)
{
    DICT_NOTUSED(privdata);
    listRelease((list*)val);
}

/* _serverAssert is needed by dict */
void _serverAssert(const char *estr, const char *file, int line) {
    fprintf(stderr, "=== ASSERTION FAILED ===");
    fprintf(stderr, "==> %s:%d '%s' is not true",file,line,estr);
    *((char*)-1) = 'x';
}

>>>>>>> 7bf665f1
/*------------------------------------------------------------------------------
 * Help functions
 *--------------------------------------------------------------------------- */

#define CLI_HELP_COMMAND 1
#define CLI_HELP_GROUP 2

typedef struct {
    int type;
    int argc;
    sds *argv;
    sds full;

    /* Only used for help on commands */
    struct commandHelp *org;
} helpEntry;

static helpEntry *helpEntries;
static int helpEntriesLen;

static sds cliVersion(void) {
    sds version;
    version = sdscatprintf(sdsempty(), "%s", REDIS_VERSION);

    /* Add git commit and working tree status when available */
    if (strtoll(redisGitSHA1(),NULL,16)) {
        version = sdscatprintf(version, " (git:%s", redisGitSHA1());
        if (strtoll(redisGitDirty(),NULL,10))
            version = sdscatprintf(version, "-dirty");
        version = sdscat(version, ")");
    }
    return version;
}

static void cliInitHelp(void) {
    int commandslen = sizeof(commandHelp)/sizeof(struct commandHelp);
    int groupslen = sizeof(commandGroups)/sizeof(char*);
    int i, len, pos = 0;
    helpEntry tmp;

    helpEntriesLen = len = commandslen+groupslen;
    helpEntries = zmalloc(sizeof(helpEntry)*len);

    for (i = 0; i < groupslen; i++) {
        tmp.argc = 1;
        tmp.argv = zmalloc(sizeof(sds));
        tmp.argv[0] = sdscatprintf(sdsempty(),"@%s",commandGroups[i]);
        tmp.full = tmp.argv[0];
        tmp.type = CLI_HELP_GROUP;
        tmp.org = NULL;
        helpEntries[pos++] = tmp;
    }

    for (i = 0; i < commandslen; i++) {
        tmp.argv = sdssplitargs(commandHelp[i].name,&tmp.argc);
        tmp.full = sdsnew(commandHelp[i].name);
        tmp.type = CLI_HELP_COMMAND;
        tmp.org = &commandHelp[i];
        helpEntries[pos++] = tmp;
    }
}

/* cliInitHelp() setups the helpEntries array with the command and group
 * names from the help.h file. However the Redis instance we are connecting
 * to may support more commands, so this function integrates the previous
 * entries with additional entries obtained using the COMMAND command
 * available in recent versions of Redis. */
static void cliIntegrateHelp(void) {
    if (cliConnect(CC_QUIET) == REDIS_ERR) return;

    redisReply *reply = redisCommand(context, "COMMAND");
    if(reply == NULL || reply->type != REDIS_REPLY_ARRAY) return;

    /* Scan the array reported by COMMAND and fill only the entries that
     * don't already match what we have. */
    for (size_t j = 0; j < reply->elements; j++) {
        redisReply *entry = reply->element[j];
        if (entry->type != REDIS_REPLY_ARRAY || entry->elements < 4 ||
            entry->element[0]->type != REDIS_REPLY_STRING ||
            entry->element[1]->type != REDIS_REPLY_INTEGER ||
            entry->element[3]->type != REDIS_REPLY_INTEGER) return;
        char *cmdname = entry->element[0]->str;
        int i;

        for (i = 0; i < helpEntriesLen; i++) {
            helpEntry *he = helpEntries+i;
            if (!strcasecmp(he->argv[0],cmdname))
                break;
        }
        if (i != helpEntriesLen) continue;

        helpEntriesLen++;
        helpEntries = zrealloc(helpEntries,sizeof(helpEntry)*helpEntriesLen);
        helpEntry *new = helpEntries+(helpEntriesLen-1);

        new->argc = 1;
        new->argv = zmalloc(sizeof(sds));
        new->argv[0] = sdsnew(cmdname);
        new->full = new->argv[0];
        new->type = CLI_HELP_COMMAND;
        sdstoupper(new->argv[0]);

        struct commandHelp *ch = zmalloc(sizeof(*ch));
        ch->name = new->argv[0];
        ch->params = sdsempty();
        int args = llabs(entry->element[1]->integer);
        args--; /* Remove the command name itself. */
        if (entry->element[3]->integer == 1) {
            ch->params = sdscat(ch->params,"key ");
            args--;
        }
        while(args-- > 0) ch->params = sdscat(ch->params,"arg ");
        if (entry->element[1]->integer < 0)
            ch->params = sdscat(ch->params,"...options...");
        ch->summary = "Help not available";
        ch->group = 0;
        ch->since = "not known";
        new->org = ch;
    }
    freeReplyObject(reply);
}

/* Output command help to stdout. */
static void cliOutputCommandHelp(struct commandHelp *help, int group) {
    printf("\r\n  \x1b[1m%s\x1b[0m \x1b[90m%s\x1b[0m\r\n", help->name, help->params);
    printf("  \x1b[33msummary:\x1b[0m %s\r\n", help->summary);
    printf("  \x1b[33msince:\x1b[0m %s\r\n", help->since);
    if (group) {
        printf("  \x1b[33mgroup:\x1b[0m %s\r\n", commandGroups[help->group]);
    }
}

/* Print generic help. */
static void cliOutputGenericHelp(void) {
    sds version = cliVersion();
    printf(
        "redis-cli %s\n"
        "To get help about Redis commands type:\n"
        "      \"help @<group>\" to get a list of commands in <group>\n"
        "      \"help <command>\" for help on <command>\n"
        "      \"help <tab>\" to get a list of possible help topics\n"
        "      \"quit\" to exit\n"
        "\n"
        "To set redis-cli preferences:\n"
        "      \":set hints\" enable online hints\n"
        "      \":set nohints\" disable online hints\n"
        "Set your preferences in ~/.redisclirc\n",
        version
    );
    sdsfree(version);
}

/* Output all command help, filtering by group or command name. */
static void cliOutputHelp(int argc, char **argv) {
    int i, j, len;
    int group = -1;
    helpEntry *entry;
    struct commandHelp *help;

    if (argc == 0) {
        cliOutputGenericHelp();
        return;
    } else if (argc > 0 && argv[0][0] == '@') {
        len = sizeof(commandGroups)/sizeof(char*);
        for (i = 0; i < len; i++) {
            if (strcasecmp(argv[0]+1,commandGroups[i]) == 0) {
                group = i;
                break;
            }
        }
    }

    assert(argc > 0);
    for (i = 0; i < helpEntriesLen; i++) {
        entry = &helpEntries[i];
        if (entry->type != CLI_HELP_COMMAND) continue;

        help = entry->org;
        if (group == -1) {
            /* Compare all arguments */
            if (argc == entry->argc) {
                for (j = 0; j < argc; j++) {
                    if (strcasecmp(argv[j],entry->argv[j]) != 0) break;
                }
                if (j == argc) {
                    cliOutputCommandHelp(help,1);
                }
            }
        } else {
            if (group == help->group) {
                cliOutputCommandHelp(help,0);
            }
        }
    }
    printf("\r\n");
}

/* Linenoise completion callback. */
static void completionCallback(const char *buf, linenoiseCompletions *lc) {
    size_t startpos = 0;
    int mask;
    int i;
    size_t matchlen;
    sds tmp;

    if (strncasecmp(buf,"help ",5) == 0) {
        startpos = 5;
        while (isspace(buf[startpos])) startpos++;
        mask = CLI_HELP_COMMAND | CLI_HELP_GROUP;
    } else {
        mask = CLI_HELP_COMMAND;
    }

    for (i = 0; i < helpEntriesLen; i++) {
        if (!(helpEntries[i].type & mask)) continue;

        matchlen = strlen(buf+startpos);
        if (strncasecmp(buf+startpos,helpEntries[i].full,matchlen) == 0) {
            tmp = sdsnewlen(buf,startpos);
            tmp = sdscat(tmp,helpEntries[i].full);
            linenoiseAddCompletion(lc,tmp);
            sdsfree(tmp);
        }
    }
}

/* Linenoise hints callback. */
static char *hintsCallback(const char *buf, int *color, int *bold) {
    if (!pref.hints) return NULL;

    int i, argc, buflen = strlen(buf);
    sds *argv = sdssplitargs(buf,&argc);
    int endspace = buflen && isspace(buf[buflen-1]);

    /* Check if the argument list is empty and return ASAP. */
    if (argc == 0) {
        sdsfreesplitres(argv,argc);
        return NULL;
    }

    for (i = 0; i < helpEntriesLen; i++) {
        if (!(helpEntries[i].type & CLI_HELP_COMMAND)) continue;

        if (strcasecmp(argv[0],helpEntries[i].full) == 0 ||
            strcasecmp(buf,helpEntries[i].full) == 0)
        {
            *color = 90;
            *bold = 0;
            sds hint = sdsnew(helpEntries[i].org->params);

            /* Remove arguments from the returned hint to show only the
             * ones the user did not yet typed. */
            int toremove = argc-1;
            while(toremove > 0 && sdslen(hint)) {
                if (hint[0] == '[') break;
                if (hint[0] == ' ') toremove--;
                sdsrange(hint,1,-1);
            }

            /* Add an initial space if needed. */
            if (!endspace) {
                sds newhint = sdsnewlen(" ",1);
                newhint = sdscatsds(newhint,hint);
                sdsfree(hint);
                hint = newhint;
            }

            sdsfreesplitres(argv,argc);
            return hint;
        }
    }
    sdsfreesplitres(argv,argc);
    return NULL;
}

static void freeHintsCallback(void *ptr) {
    sdsfree(ptr);
}

/*------------------------------------------------------------------------------
 * Networking / parsing
 *--------------------------------------------------------------------------- */

/* Send AUTH command to the server */
static int cliAuth(void) {
    redisReply *reply;
    if (config.auth == NULL) return REDIS_OK;

    if (config.user == NULL)
        reply = redisCommand(context,"AUTH %s",config.auth);
    else
        reply = redisCommand(context,"AUTH %s %s",config.user,config.auth);
    if (reply != NULL) {
        if (reply->type == REDIS_REPLY_ERROR)
            fprintf(stderr,"Warning: AUTH failed\n");
        freeReplyObject(reply);
        return REDIS_OK;
    }
    return REDIS_ERR;
}

/* Send SELECT dbnum to the server */
static int cliSelect(void) {
    redisReply *reply;
    if (config.dbnum == 0) return REDIS_OK;

    reply = redisCommand(context,"SELECT %d",config.dbnum);
    if (reply != NULL) {
        int result = REDIS_OK;
        if (reply->type == REDIS_REPLY_ERROR) result = REDIS_ERR;
        freeReplyObject(reply);
        return result;
    }
    return REDIS_ERR;
}

/* Wrapper around redisSecureConnection to avoid hiredis_ssl dependencies if
 * not building with TLS support.
 */
static int cliSecureConnection(redisContext *c, const char **err) {
#ifdef USE_OPENSSL
    static SSL_CTX *ssl_ctx = NULL;

    if (!ssl_ctx) {
        ssl_ctx = SSL_CTX_new(SSLv23_client_method());
        if (!ssl_ctx) {
            *err = "Failed to create SSL_CTX";
            goto error;
        }

        SSL_CTX_set_options(ssl_ctx, SSL_OP_NO_SSLv2 | SSL_OP_NO_SSLv3);
        SSL_CTX_set_verify(ssl_ctx, SSL_VERIFY_PEER, NULL);

        if (config.cacert || config.cacertdir) {
            if (!SSL_CTX_load_verify_locations(ssl_ctx, config.cacert, config.cacertdir)) {
                *err = "Invalid CA Certificate File/Directory";
                goto error;
            }
        } else {
            if (!SSL_CTX_set_default_verify_paths(ssl_ctx)) {
                *err = "Failed to use default CA paths";
                goto error;
            }
        }

        if (config.cert && !SSL_CTX_use_certificate_chain_file(ssl_ctx, config.cert)) {
            *err = "Invalid client certificate";
            goto error;
        }

        if (config.key && !SSL_CTX_use_PrivateKey_file(ssl_ctx, config.key, SSL_FILETYPE_PEM)) {
            *err = "Invalid private key";
            goto error;
        }
    }

    SSL *ssl = SSL_new(ssl_ctx);
    if (!ssl) {
        *err = "Failed to create SSL object";
        return REDIS_ERR;
    }

    if (config.sni && !SSL_set_tlsext_host_name(ssl, config.sni)) {
        *err = "Failed to configure SNI";
        SSL_free(ssl);
        return REDIS_ERR;
    }

    return redisInitiateSSL(c, ssl);

error:
    SSL_CTX_free(ssl_ctx);
    ssl_ctx = NULL;
    return REDIS_ERR;
#else
    (void) c;
    (void) err;
    return REDIS_OK;
#endif
}

/* Select RESP3 mode if redis-cli was started with the -3 option.  */
static int cliSwitchProto(void) {
    redisReply *reply;
    if (config.resp3 == 0) return REDIS_OK;

    reply = redisCommand(context,"HELLO 3");
    if (reply != NULL) {
        int result = REDIS_OK;
        if (reply->type == REDIS_REPLY_ERROR) result = REDIS_ERR;
        freeReplyObject(reply);
        return result;
    }
    return REDIS_ERR;
}

/* Connect to the server. It is possible to pass certain flags to the function:
 *      CC_FORCE: The connection is performed even if there is already
 *                a connected socket.
 *      CC_QUIET: Don't print errors if connection fails. */
static int cliConnect(int flags) {
    if (context == NULL || flags & CC_FORCE) {
        if (context != NULL) {
            redisFree(context);
        }

        if (config.hostsocket == NULL) {
            context = redisConnect(config.hostip,config.hostport);
        } else {
            context = redisConnectUnix(config.hostsocket);
        }

        if (!context->err && config.tls) {
            const char *err = NULL;
            if (cliSecureConnection(context, &err) == REDIS_ERR && err) {
                fprintf(stderr, "Could not negotiate a TLS connection: %s\n", err);
                context = NULL;
                redisFree(context);
                return REDIS_ERR;
            }
        }

        if (context->err) {
            if (!(flags & CC_QUIET)) {
                fprintf(stderr,"Could not connect to Redis at ");
                if (config.hostsocket == NULL)
                    fprintf(stderr,"%s:%d: %s\n",
                        config.hostip,config.hostport,context->errstr);
                else
                    fprintf(stderr,"%s: %s\n",
                        config.hostsocket,context->errstr);
            }
            redisFree(context);
            context = NULL;
            return REDIS_ERR;
        }


        /* Set aggressive KEEP_ALIVE socket option in the Redis context socket
         * in order to prevent timeouts caused by the execution of long
         * commands. At the same time this improves the detection of real
         * errors. */
        anetKeepAlive(NULL, context->fd, REDIS_CLI_KEEPALIVE_INTERVAL);

        /* Do AUTH, select the right DB, switch to RESP3 if needed. */
        if (cliAuth() != REDIS_OK)
            return REDIS_ERR;
        if (cliSelect() != REDIS_OK)
            return REDIS_ERR;
        if (cliSwitchProto() != REDIS_OK)
            return REDIS_ERR;
    }
    return REDIS_OK;
}

static void cliPrintContextError(void) {
    if (context == NULL) return;
    fprintf(stderr,"Error: %s\n",context->errstr);
}

static sds cliFormatReplyTTY(redisReply *r, char *prefix) {
    sds out = sdsempty();
    switch (r->type) {
    case REDIS_REPLY_ERROR:
        out = sdscatprintf(out,"(error) %s\n", r->str);
    break;
    case REDIS_REPLY_STATUS:
        out = sdscat(out,r->str);
        out = sdscat(out,"\n");
    break;
    case REDIS_REPLY_INTEGER:
        out = sdscatprintf(out,"(integer) %lld\n",r->integer);
    break;
    case REDIS_REPLY_DOUBLE:
        out = sdscatprintf(out,"(double) %s\n",r->str);
    break;
    case REDIS_REPLY_STRING:
    case REDIS_REPLY_VERB:
        /* If you are producing output for the standard output we want
        * a more interesting output with quoted characters and so forth,
        * unless it's a verbatim string type. */
        if (r->type == REDIS_REPLY_STRING) {
            out = sdscatrepr(out,r->str,r->len);
            out = sdscat(out,"\n");
        } else {
            out = sdscatlen(out,r->str,r->len);
            out = sdscat(out,"\n");
        }
    break;
    case REDIS_REPLY_NIL:
        out = sdscat(out,"(nil)\n");
    break;
    case REDIS_REPLY_BOOL:
        out = sdscat(out,r->integer ? "(true)\n" : "(false)\n");
    break;
    case REDIS_REPLY_ARRAY:
    case REDIS_REPLY_MAP:
    case REDIS_REPLY_SET:
        if (r->elements == 0) {
            if (r->type == REDIS_REPLY_ARRAY)
                out = sdscat(out,"(empty array)\n");
            else if (r->type == REDIS_REPLY_MAP)
                out = sdscat(out,"(empty hash)\n");
            else if (r->type == REDIS_REPLY_SET)
                out = sdscat(out,"(empty set)\n");
            else
                out = sdscat(out,"(empty aggregate type)\n");
        } else {
            unsigned int i, idxlen = 0;
            char _prefixlen[16];
            char _prefixfmt[16];
            sds _prefix;
            sds tmp;

            /* Calculate chars needed to represent the largest index */
            i = r->elements;
            if (r->type == REDIS_REPLY_MAP) i /= 2;
            do {
                idxlen++;
                i /= 10;
            } while(i);

            /* Prefix for nested multi bulks should grow with idxlen+2 spaces */
            memset(_prefixlen,' ',idxlen+2);
            _prefixlen[idxlen+2] = '\0';
            _prefix = sdscat(sdsnew(prefix),_prefixlen);

            /* Setup prefix format for every entry */
            char numsep;
            if (r->type == REDIS_REPLY_SET) numsep = '~';
            else if (r->type == REDIS_REPLY_MAP) numsep = '#';
            else numsep = ')';
            snprintf(_prefixfmt,sizeof(_prefixfmt),"%%s%%%ud%c ",idxlen,numsep);

            for (i = 0; i < r->elements; i++) {
                unsigned int human_idx = (r->type == REDIS_REPLY_MAP) ?
                                         i/2 : i;
                human_idx++; /* Make it 1-based. */

                /* Don't use the prefix for the first element, as the parent
                 * caller already prepended the index number. */
                out = sdscatprintf(out,_prefixfmt,i == 0 ? "" : prefix,human_idx);

                /* Format the multi bulk entry */
                tmp = cliFormatReplyTTY(r->element[i],_prefix);
                out = sdscatlen(out,tmp,sdslen(tmp));
                sdsfree(tmp);

                /* For maps, format the value as well. */
                if (r->type == REDIS_REPLY_MAP) {
                    i++;
                    sdsrange(out,0,-2);
                    out = sdscat(out," => ");
                    tmp = cliFormatReplyTTY(r->element[i],_prefix);
                    out = sdscatlen(out,tmp,sdslen(tmp));
                    sdsfree(tmp);
                }
            }
            sdsfree(_prefix);
        }
    break;
    default:
        fprintf(stderr,"Unknown reply type: %d\n", r->type);
        exit(1);
    }
    return out;
}

int isColorTerm(void) {
    char *t = getenv("TERM");
    return t != NULL && strstr(t,"xterm") != NULL;
}

/* Helper  function for sdsCatColorizedLdbReply() appending colorize strings
 * to an SDS string. */
sds sdscatcolor(sds o, char *s, size_t len, char *color) {
    if (!isColorTerm()) return sdscatlen(o,s,len);

    int bold = strstr(color,"bold") != NULL;
    int ccode = 37; /* Defaults to white. */
    if (strstr(color,"red")) ccode = 31;
    else if (strstr(color,"green")) ccode = 32;
    else if (strstr(color,"yellow")) ccode = 33;
    else if (strstr(color,"blue")) ccode = 34;
    else if (strstr(color,"magenta")) ccode = 35;
    else if (strstr(color,"cyan")) ccode = 36;
    else if (strstr(color,"white")) ccode = 37;

    o = sdscatfmt(o,"\033[%i;%i;49m",bold,ccode);
    o = sdscatlen(o,s,len);
    o = sdscat(o,"\033[0m");
    return o;
}

/* Colorize Lua debugger status replies according to the prefix they
 * have. */
sds sdsCatColorizedLdbReply(sds o, char *s, size_t len) {
    char *color = "white";

    if (strstr(s,"<debug>")) color = "bold";
    if (strstr(s,"<redis>")) color = "green";
    if (strstr(s,"<reply>")) color = "cyan";
    if (strstr(s,"<error>")) color = "red";
    if (strstr(s,"<hint>")) color = "bold";
    if (strstr(s,"<value>") || strstr(s,"<retval>")) color = "magenta";
    if (len > 4 && isdigit(s[3])) {
        if (s[1] == '>') color = "yellow"; /* Current line. */
        else if (s[2] == '#') color = "bold"; /* Break point. */
    }
    return sdscatcolor(o,s,len,color);
}

static sds cliFormatReplyRaw(redisReply *r) {
    sds out = sdsempty(), tmp;
    size_t i;

    switch (r->type) {
    case REDIS_REPLY_NIL:
        /* Nothing... */
        break;
    case REDIS_REPLY_ERROR:
        out = sdscatlen(out,r->str,r->len);
        out = sdscatlen(out,"\n",1);
        break;
    case REDIS_REPLY_STATUS:
    case REDIS_REPLY_STRING:
    case REDIS_REPLY_VERB:
        if (r->type == REDIS_REPLY_STATUS && config.eval_ldb) {
            /* The Lua debugger replies with arrays of simple (status)
             * strings. We colorize the output for more fun if this
             * is a debugging session. */

            /* Detect the end of a debugging session. */
            if (strstr(r->str,"<endsession>") == r->str) {
                config.enable_ldb_on_eval = 0;
                config.eval_ldb = 0;
                config.eval_ldb_end = 1; /* Signal the caller session ended. */
                config.output = OUTPUT_STANDARD;
                cliRefreshPrompt();
            } else {
                out = sdsCatColorizedLdbReply(out,r->str,r->len);
            }
        } else {
            out = sdscatlen(out,r->str,r->len);
        }
        break;
    case REDIS_REPLY_BOOL:
        out = sdscat(out,r->integer ? "(true)" : "(false)");
    break;
    case REDIS_REPLY_INTEGER:
        out = sdscatprintf(out,"%lld",r->integer);
        break;
    case REDIS_REPLY_DOUBLE:
        out = sdscatprintf(out,"%s",r->str);
        break;
    case REDIS_REPLY_ARRAY:
        for (i = 0; i < r->elements; i++) {
            if (i > 0) out = sdscat(out,config.mb_delim);
            tmp = cliFormatReplyRaw(r->element[i]);
            out = sdscatlen(out,tmp,sdslen(tmp));
            sdsfree(tmp);
        }
        break;
    case REDIS_REPLY_MAP:
        for (i = 0; i < r->elements; i += 2) {
            if (i > 0) out = sdscat(out,config.mb_delim);
            tmp = cliFormatReplyRaw(r->element[i]);
            out = sdscatlen(out,tmp,sdslen(tmp));
            sdsfree(tmp);

            out = sdscatlen(out," ",1);
            tmp = cliFormatReplyRaw(r->element[i+1]);
            out = sdscatlen(out,tmp,sdslen(tmp));
            sdsfree(tmp);
        }
        break;
    default:
        fprintf(stderr,"Unknown reply type: %d\n", r->type);
        exit(1);
    }
    return out;
}

static sds cliFormatReplyCSV(redisReply *r) {
    unsigned int i;

    sds out = sdsempty();
    switch (r->type) {
    case REDIS_REPLY_ERROR:
        out = sdscat(out,"ERROR,");
        out = sdscatrepr(out,r->str,strlen(r->str));
    break;
    case REDIS_REPLY_STATUS:
        out = sdscatrepr(out,r->str,r->len);
    break;
    case REDIS_REPLY_INTEGER:
        out = sdscatprintf(out,"%lld",r->integer);
    break;
    case REDIS_REPLY_DOUBLE:
        out = sdscatprintf(out,"%s",r->str);
        break;
    case REDIS_REPLY_STRING:
    case REDIS_REPLY_VERB:
        out = sdscatrepr(out,r->str,r->len);
    break;
    case REDIS_REPLY_NIL:
        out = sdscat(out,"NULL");
    break;
    case REDIS_REPLY_BOOL:
        out = sdscat(out,r->integer ? "true" : "false");
    break;
    case REDIS_REPLY_ARRAY:
    case REDIS_REPLY_MAP: /* CSV has no map type, just output flat list. */
        for (i = 0; i < r->elements; i++) {
            sds tmp = cliFormatReplyCSV(r->element[i]);
            out = sdscatlen(out,tmp,sdslen(tmp));
            if (i != r->elements-1) out = sdscat(out,",");
            sdsfree(tmp);
        }
    break;
    default:
        fprintf(stderr,"Unknown reply type: %d\n", r->type);
        exit(1);
    }
    return out;
}

static int cliReadReply(int output_raw_strings) {
    void *_reply;
    redisReply *reply;
    sds out = NULL;
    int output = 1;

    if (redisGetReply(context,&_reply) != REDIS_OK) {
        if (config.shutdown) {
            redisFree(context);
            context = NULL;
            return REDIS_OK;
        }
        if (config.interactive) {
            /* Filter cases where we should reconnect */
            if (context->err == REDIS_ERR_IO &&
                (errno == ECONNRESET || errno == EPIPE))
                return REDIS_ERR;
            if (context->err == REDIS_ERR_EOF)
                return REDIS_ERR;
        }
        cliPrintContextError();
        exit(1);
        return REDIS_ERR; /* avoid compiler warning */
    }

    reply = (redisReply*)_reply;

    config.last_cmd_type = reply->type;

    /* Check if we need to connect to a different node and reissue the
     * request. */
    if (config.cluster_mode && reply->type == REDIS_REPLY_ERROR &&
        (!strncmp(reply->str,"MOVED",5) || !strcmp(reply->str,"ASK")))
    {
        char *p = reply->str, *s;
        int slot;

        output = 0;
        /* Comments show the position of the pointer as:
         *
         * [S] for pointer 's'
         * [P] for pointer 'p'
         */
        s = strchr(p,' ');      /* MOVED[S]3999 127.0.0.1:6381 */
        p = strchr(s+1,' ');    /* MOVED[S]3999[P]127.0.0.1:6381 */
        *p = '\0';
        slot = atoi(s+1);
        s = strrchr(p+1,':');    /* MOVED 3999[P]127.0.0.1[S]6381 */
        *s = '\0';
        sdsfree(config.hostip);
        config.hostip = sdsnew(p+1);
        config.hostport = atoi(s+1);
        if (config.interactive)
            printf("-> Redirected to slot [%d] located at %s:%d\n",
                slot, config.hostip, config.hostport);
        config.cluster_reissue_command = 1;
        cliRefreshPrompt();
    }

    if (output) {
        if (output_raw_strings) {
            out = cliFormatReplyRaw(reply);
        } else {
            if (config.output == OUTPUT_RAW) {
                out = cliFormatReplyRaw(reply);
                out = sdscat(out,"\n");
            } else if (config.output == OUTPUT_STANDARD) {
                out = cliFormatReplyTTY(reply,"");
            } else if (config.output == OUTPUT_CSV) {
                out = cliFormatReplyCSV(reply);
                out = sdscat(out,"\n");
            }
        }
        fwrite(out,sdslen(out),1,stdout);
        sdsfree(out);
    }
    freeReplyObject(reply);
    return REDIS_OK;
}

static int cliSendCommand(int argc, char **argv, long repeat) {
    char *command = argv[0];
    size_t *argvlen;
    int j, output_raw;

    if (!config.eval_ldb && /* In debugging mode, let's pass "help" to Redis. */
        (!strcasecmp(command,"help") || !strcasecmp(command,"?"))) {
        cliOutputHelp(--argc, ++argv);
        return REDIS_OK;
    }

    if (context == NULL) return REDIS_ERR;

    output_raw = 0;
    if (!strcasecmp(command,"info") ||
        !strcasecmp(command,"lolwut") ||
        (argc >= 2 && !strcasecmp(command,"debug") &&
                       !strcasecmp(argv[1],"htstats")) ||
        (argc >= 2 && !strcasecmp(command,"debug") &&
                       !strcasecmp(argv[1],"htstats-key")) ||
        (argc >= 2 && !strcasecmp(command,"memory") &&
                      (!strcasecmp(argv[1],"malloc-stats") ||
                       !strcasecmp(argv[1],"doctor"))) ||
        (argc == 2 && !strcasecmp(command,"cluster") &&
                      (!strcasecmp(argv[1],"nodes") ||
                       !strcasecmp(argv[1],"info"))) ||
        (argc >= 2 && !strcasecmp(command,"client") &&
                       !strcasecmp(argv[1],"list")) ||
        (argc == 3 && !strcasecmp(command,"latency") &&
                       !strcasecmp(argv[1],"graph")) ||
        (argc == 2 && !strcasecmp(command,"latency") &&
                       !strcasecmp(argv[1],"doctor")) ||
        /* Format PROXY INFO command for Redis Cluster Proxy:
         * https://github.com/artix75/redis-cluster-proxy */
        (argc >= 2 && !strcasecmp(command,"proxy") &&
                       !strcasecmp(argv[1],"info")))
    {
        output_raw = 1;
    }

    if (!strcasecmp(command,"shutdown")) config.shutdown = 1;
    if (!strcasecmp(command,"monitor")) config.monitor_mode = 1;
    if (!strcasecmp(command,"subscribe") ||
        !strcasecmp(command,"psubscribe")) config.pubsub_mode = 1;
    if (!strcasecmp(command,"sync") ||
        !strcasecmp(command,"psync")) config.slave_mode = 1;

    /* When the user manually calls SCRIPT DEBUG, setup the activation of
     * debugging mode on the next eval if needed. */
    if (argc == 3 && !strcasecmp(argv[0],"script") &&
                     !strcasecmp(argv[1],"debug"))
    {
        if (!strcasecmp(argv[2],"yes") || !strcasecmp(argv[2],"sync")) {
            config.enable_ldb_on_eval = 1;
        } else {
            config.enable_ldb_on_eval = 0;
        }
    }

    /* Actually activate LDB on EVAL if needed. */
    if (!strcasecmp(command,"eval") && config.enable_ldb_on_eval) {
        config.eval_ldb = 1;
        config.output = OUTPUT_RAW;
    }

    /* Setup argument length */
    argvlen = zmalloc(argc*sizeof(size_t));
    for (j = 0; j < argc; j++)
        argvlen[j] = sdslen(argv[j]);

<<<<<<< HEAD
    while(repeat-- > 0) {
=======
    /* Negative repeat is allowed and causes infinite loop,
       works well with the interval option. */
    while(repeat < 0 || repeat-- > 0) {
>>>>>>> 7bf665f1
        redisAppendCommandArgv(context,argc,(const char**)argv,argvlen);
        while (config.monitor_mode) {
            if (cliReadReply(output_raw) != REDIS_OK) exit(1);
            fflush(stdout);
        }

        if (config.pubsub_mode) {
            if (config.output != OUTPUT_RAW)
                printf("Reading messages... (press Ctrl-C to quit)\n");
            while (1) {
                if (cliReadReply(output_raw) != REDIS_OK) exit(1);
            }
        }

        if (config.slave_mode) {
            printf("Entering replica output mode...  (press Ctrl-C to quit)\n");
            slaveMode();
            config.slave_mode = 0;
            zfree(argvlen);
            return REDIS_ERR;  /* Error = slaveMode lost connection to master */
        }

        if (cliReadReply(output_raw) != REDIS_OK) {
            zfree(argvlen);
            return REDIS_ERR;
        } else {
            /* Store database number when SELECT was successfully executed. */
            if (!strcasecmp(command,"select") && argc == 2 && config.last_cmd_type != REDIS_REPLY_ERROR) {
                config.dbnum = atoi(argv[1]);
                cliRefreshPrompt();
            } else if (!strcasecmp(command,"auth") && (argc == 2 || argc == 3))
            {
                cliSelect();
            }
        }
        if (config.cluster_reissue_command){
            /* If we need to reissue the command, break to prevent a
               further 'repeat' number of dud interations */
            break;
        }
        if (config.interval) usleep(config.interval);
        fflush(stdout); /* Make it grep friendly */
    }

    zfree(argvlen);
    return REDIS_OK;
}

/* Send a command reconnecting the link if needed. */
static redisReply *reconnectingRedisCommand(redisContext *c, const char *fmt, ...) {
    redisReply *reply = NULL;
    int tries = 0;
    va_list ap;

    assert(!c->err);
    while(reply == NULL) {
        while (c->err & (REDIS_ERR_IO | REDIS_ERR_EOF)) {
            printf("\r\x1b[0K"); /* Cursor to left edge + clear line. */
            printf("Reconnecting... %d\r", ++tries);
            fflush(stdout);

            redisFree(c);
            c = redisConnect(config.hostip,config.hostport);
            if (!c->err && config.tls) {
                const char *err = NULL;
                if (cliSecureConnection(c, &err) == REDIS_ERR && err) {
                    fprintf(stderr, "TLS Error: %s\n", err);
                    exit(1);
                }
            }
            usleep(1000000);
        }

        va_start(ap,fmt);
        reply = redisvCommand(c,fmt,ap);
        va_end(ap);

        if (c->err && !(c->err & (REDIS_ERR_IO | REDIS_ERR_EOF))) {
            fprintf(stderr, "Error: %s\n", c->errstr);
            exit(1);
        } else if (tries > 0) {
            printf("\r\x1b[0K"); /* Cursor to left edge + clear line. */
        }
    }

    context = c;
    return reply;
}

/*------------------------------------------------------------------------------
 * User interface
 *--------------------------------------------------------------------------- */

static int parseOptions(int argc, char **argv) {
    int i;

    for (i = 1; i < argc; i++) {
        int lastarg = i==argc-1;

        if (!strcmp(argv[i],"-h") && !lastarg) {
            sdsfree(config.hostip);
            config.hostip = sdsnew(argv[++i]);
        } else if (!strcmp(argv[i],"-h") && lastarg) {
            usage();
        } else if (!strcmp(argv[i],"--help")) {
            usage();
        } else if (!strcmp(argv[i],"-x")) {
            config.stdinarg = 1;
        } else if (!strcmp(argv[i],"-p") && !lastarg) {
            config.hostport = atoi(argv[++i]);
        } else if (!strcmp(argv[i],"-s") && !lastarg) {
            config.hostsocket = argv[++i];
        } else if (!strcmp(argv[i],"-r") && !lastarg) {
            config.repeat = strtoll(argv[++i],NULL,10);
        } else if (!strcmp(argv[i],"-i") && !lastarg) {
            double seconds = atof(argv[++i]);
            config.interval = seconds*1000000;
        } else if (!strcmp(argv[i],"-n") && !lastarg) {
            config.dbnum = atoi(argv[++i]);
<<<<<<< HEAD
        } else if (!strcmp(argv[i],"-a") && !lastarg) {
            fputs("Warning: Using a password with '-a' option on the command line interface may not be safe.\n", stderr);
            config.auth = argv[++i];
=======
        } else if (!strcmp(argv[i], "--no-auth-warning")) {
            config.no_auth_warning = 1;
        } else if (!strcmp(argv[i], "--askpass")) {
            config.askpass = 1;
        } else if ((!strcmp(argv[i],"-a") || !strcmp(argv[i],"--pass"))
                   && !lastarg)
        {
            config.auth = argv[++i];
        } else if (!strcmp(argv[i],"--user") && !lastarg) {
            config.user = argv[++i];
>>>>>>> 7bf665f1
        } else if (!strcmp(argv[i],"-u") && !lastarg) {
            parseRedisUri(argv[++i]);
        } else if (!strcmp(argv[i],"--raw")) {
            config.output = OUTPUT_RAW;
        } else if (!strcmp(argv[i],"--no-raw")) {
            config.output = OUTPUT_STANDARD;
        } else if (!strcmp(argv[i],"--csv")) {
            config.output = OUTPUT_CSV;
        } else if (!strcmp(argv[i],"--latency")) {
            config.latency_mode = 1;
        } else if (!strcmp(argv[i],"--latency-dist")) {
            config.latency_dist_mode = 1;
        } else if (!strcmp(argv[i],"--mono")) {
            spectrum_palette = spectrum_palette_mono;
            spectrum_palette_size = spectrum_palette_mono_size;
        } else if (!strcmp(argv[i],"--latency-history")) {
            config.latency_mode = 1;
            config.latency_history = 1;
        } else if (!strcmp(argv[i],"--lru-test") && !lastarg) {
            config.lru_test_mode = 1;
            config.lru_test_sample_size = strtoll(argv[++i],NULL,10);
        } else if (!strcmp(argv[i],"--slave")) {
            config.slave_mode = 1;
        } else if (!strcmp(argv[i],"--replica")) {
            config.slave_mode = 1;
        } else if (!strcmp(argv[i],"--stat")) {
            config.stat_mode = 1;
        } else if (!strcmp(argv[i],"--scan")) {
            config.scan_mode = 1;
        } else if (!strcmp(argv[i],"--pattern") && !lastarg) {
            config.pattern = argv[++i];
        } else if (!strcmp(argv[i],"--intrinsic-latency") && !lastarg) {
            config.intrinsic_latency_mode = 1;
            config.intrinsic_latency_duration = atoi(argv[++i]);
        } else if (!strcmp(argv[i],"--rdb") && !lastarg) {
            config.getrdb_mode = 1;
            config.rdb_filename = argv[++i];
        } else if (!strcmp(argv[i],"--pipe")) {
            config.pipe_mode = 1;
        } else if (!strcmp(argv[i],"--pipe-timeout") && !lastarg) {
            config.pipe_timeout = atoi(argv[++i]);
        } else if (!strcmp(argv[i],"--bigkeys")) {
            config.bigkeys = 1;
<<<<<<< HEAD
=======
        } else if (!strcmp(argv[i],"--memkeys")) {
            config.memkeys = 1;
            config.memkeys_samples = 0; /* use redis default */
        } else if (!strcmp(argv[i],"--memkeys-samples")) {
            config.memkeys = 1;
            config.memkeys_samples = atoi(argv[++i]);
>>>>>>> 7bf665f1
        } else if (!strcmp(argv[i],"--hotkeys")) {
            config.hotkeys = 1;
        } else if (!strcmp(argv[i],"--eval") && !lastarg) {
            config.eval = argv[++i];
        } else if (!strcmp(argv[i],"--ldb")) {
            config.eval_ldb = 1;
            config.output = OUTPUT_RAW;
        } else if (!strcmp(argv[i],"--ldb-sync-mode")) {
            config.eval_ldb = 1;
            config.eval_ldb_sync = 1;
            config.output = OUTPUT_RAW;
        } else if (!strcmp(argv[i],"-c")) {
            config.cluster_mode = 1;
        } else if (!strcmp(argv[i],"-d") && !lastarg) {
            sdsfree(config.mb_delim);
            config.mb_delim = sdsnew(argv[++i]);
        } else if (!strcmp(argv[i],"--verbose")) {
            config.verbose = 1;
        } else if (!strcmp(argv[i],"--cluster") && !lastarg) {
            if (CLUSTER_MANAGER_MODE()) usage();
            char *cmd = argv[++i];
            int j = i;
            while (j < argc && argv[j][0] != '-') j++;
            if (j > i) j--;
            createClusterManagerCommand(cmd, j - i, argv + i + 1);
            i = j;
        } else if (!strcmp(argv[i],"--cluster") && lastarg) {
            usage();
        } else if (!strcmp(argv[i],"--cluster-replicas") && !lastarg) {
            config.cluster_manager_command.replicas = atoi(argv[++i]);
        } else if (!strcmp(argv[i],"--cluster-master-id") && !lastarg) {
            config.cluster_manager_command.master_id = argv[++i];
        } else if (!strcmp(argv[i],"--cluster-from") && !lastarg) {
            config.cluster_manager_command.from = argv[++i];
        } else if (!strcmp(argv[i],"--cluster-to") && !lastarg) {
            config.cluster_manager_command.to = argv[++i];
        } else if (!strcmp(argv[i],"--cluster-weight") && !lastarg) {
            if (config.cluster_manager_command.weight != NULL) {
                fprintf(stderr, "WARNING: you cannot use --cluster-weight "
                                "more than once.\n"
                                "You can set more weights by adding them "
                                "as a space-separated list, ie:\n"
                                "--cluster-weight n1=w n2=w\n");
                exit(1);
            }
            int widx = i + 1;
            char **weight = argv + widx;
            int wargc = 0;
            for (; widx < argc; widx++) {
                if (strstr(argv[widx], "--") == argv[widx]) break;
                if (strchr(argv[widx], '=') == NULL) break;
                wargc++;
            }
            if (wargc > 0) {
                config.cluster_manager_command.weight = weight;
                config.cluster_manager_command.weight_argc = wargc;
                i += wargc;
            }
        } else if (!strcmp(argv[i],"--cluster-slots") && !lastarg) {
            config.cluster_manager_command.slots = atoi(argv[++i]);
        } else if (!strcmp(argv[i],"--cluster-timeout") && !lastarg) {
            config.cluster_manager_command.timeout = atoi(argv[++i]);
        } else if (!strcmp(argv[i],"--cluster-pipeline") && !lastarg) {
            config.cluster_manager_command.pipeline = atoi(argv[++i]);
        } else if (!strcmp(argv[i],"--cluster-threshold") && !lastarg) {
            config.cluster_manager_command.threshold = atof(argv[++i]);
        } else if (!strcmp(argv[i],"--cluster-yes")) {
            config.cluster_manager_command.flags |=
                CLUSTER_MANAGER_CMD_FLAG_YES;
        } else if (!strcmp(argv[i],"--cluster-simulate")) {
            config.cluster_manager_command.flags |=
                CLUSTER_MANAGER_CMD_FLAG_SIMULATE;
        } else if (!strcmp(argv[i],"--cluster-replace")) {
            config.cluster_manager_command.flags |=
                CLUSTER_MANAGER_CMD_FLAG_REPLACE;
        } else if (!strcmp(argv[i],"--cluster-copy")) {
            config.cluster_manager_command.flags |=
                CLUSTER_MANAGER_CMD_FLAG_COPY;
        } else if (!strcmp(argv[i],"--cluster-slave")) {
            config.cluster_manager_command.flags |=
                CLUSTER_MANAGER_CMD_FLAG_SLAVE;
        } else if (!strcmp(argv[i],"--cluster-use-empty-masters")) {
            config.cluster_manager_command.flags |=
                CLUSTER_MANAGER_CMD_FLAG_EMPTYMASTER;
        } else if (!strcmp(argv[i],"--cluster-search-multiple-owners")) {
            config.cluster_manager_command.flags |=
                CLUSTER_MANAGER_CMD_FLAG_CHECK_OWNERS;
        } else if (!strcmp(argv[i],"--cluster-fix-with-unreachable-masters")) {
            config.cluster_manager_command.flags |=
                CLUSTER_MANAGER_CMD_FLAG_FIX_WITH_UNREACHABLE_MASTERS;
#ifdef USE_OPENSSL
        } else if (!strcmp(argv[i],"--tls")) {
            config.tls = 1;
        } else if (!strcmp(argv[i],"--sni") && !lastarg) {
            config.sni = argv[++i];
        } else if (!strcmp(argv[i],"--cacertdir") && !lastarg) {
            config.cacertdir = argv[++i];
        } else if (!strcmp(argv[i],"--cacert") && !lastarg) {
            config.cacert = argv[++i];
        } else if (!strcmp(argv[i],"--cert") && !lastarg) {
            config.cert = argv[++i];
        } else if (!strcmp(argv[i],"--key") && !lastarg) {
            config.key = argv[++i];
#endif
        } else if (!strcmp(argv[i],"-v") || !strcmp(argv[i], "--version")) {
            sds version = cliVersion();
            printf("redis-cli %s\n", version);
            sdsfree(version);
            exit(0);
        } else if (!strcmp(argv[i],"-3")) {
            config.resp3 = 1;
        } else if (CLUSTER_MANAGER_MODE() && argv[i][0] != '-') {
            if (config.cluster_manager_command.argc == 0) {
                int j = i + 1;
                while (j < argc && argv[j][0] != '-') j++;
                int cmd_argc = j - i;
                config.cluster_manager_command.argc = cmd_argc;
                config.cluster_manager_command.argv = argv + i;
                if (cmd_argc > 1) i = j - 1;
            }
        } else {
            if (argv[i][0] == '-') {
                fprintf(stderr,
                    "Unrecognized option or bad number of args for: '%s'\n",
                    argv[i]);
                exit(1);
            } else {
                /* Likely the command name, stop here. */
                break;
            }
        }
    }

    /* --ldb requires --eval. */
    if (config.eval_ldb && config.eval == NULL) {
        fprintf(stderr,"Options --ldb and --ldb-sync-mode require --eval.\n");
        fprintf(stderr,"Try %s --help for more information.\n", argv[0]);
        exit(1);
    }

    if (!config.no_auth_warning && config.auth != NULL) {
        fputs("Warning: Using a password with '-a' or '-u' option on the command"
              " line interface may not be safe.\n", stderr);
    }

    return i;
}

static void parseEnv() {
    /* Set auth from env, but do not overwrite CLI arguments if passed */
    char *auth = getenv(REDIS_CLI_AUTH_ENV);
    if (auth != NULL && config.auth == NULL) {
        config.auth = auth;
    }
}

static sds readArgFromStdin(void) {
    char buf[1024];
    sds arg = sdsempty();

    while(1) {
        int nread = read(fileno(stdin),buf,1024);

        if (nread == 0) break;
        else if (nread == -1) {
            perror("Reading from standard input");
            exit(1);
        }
        arg = sdscatlen(arg,buf,nread);
    }
    return arg;
}

static void usage(void) {
    sds version = cliVersion();
    fprintf(stderr,
"redis-cli %s\n"
"\n"
"Usage: redis-cli [OPTIONS] [cmd [arg [arg ...]]]\n"
"  -h <hostname>      Server hostname (default: 127.0.0.1).\n"
"  -p <port>          Server port (default: 6379).\n"
"  -s <socket>        Server socket (overrides hostname and port).\n"
"  -a <password>      Password to use when connecting to the server.\n"
<<<<<<< HEAD
=======
"                     You can also use the " REDIS_CLI_AUTH_ENV " environment\n"
"                     variable to pass this password more safely\n"
"                     (if both are used, this argument takes predecence).\n"
"  --user <username>  Used to send ACL style 'AUTH username pass'. Needs -a.\n"
"  --pass <password>  Alias of -a for consistency with the new --user option.\n"
"  --askpass          Force user to input password with mask from STDIN.\n"
"                     If this argument is used, '-a' and " REDIS_CLI_AUTH_ENV "\n"
"                     environment variable will be ignored.\n"
>>>>>>> 7bf665f1
"  -u <uri>           Server URI.\n"
"  -r <repeat>        Execute specified command N times.\n"
"  -i <interval>      When -r is used, waits <interval> seconds per command.\n"
"                     It is possible to specify sub-second times like -i 0.1.\n"
"  -n <db>            Database number.\n"
"  -3                 Start session in RESP3 protocol mode.\n"
"  -x                 Read last argument from STDIN.\n"
"  -d <delimiter>     Multi-bulk delimiter in for raw formatting (default: \\n).\n"
"  -c                 Enable cluster mode (follow -ASK and -MOVED redirections).\n"
#ifdef USE_OPENSSL
"  --tls              Establish a secure TLS connection.\n"
"  --sni <host>       Server name indication for TLS.\n"
"  --cacert <file>    CA Certificate file to verify with.\n"
"  --cacertdir <dir>  Directory where trusted CA certificates are stored.\n"
"                     If neither cacert nor cacertdir are specified, the default\n"
"                     system-wide trusted root certs configuration will apply.\n"
"  --cert <file>      Client certificate to authenticate with.\n"
"  --key <file>       Private key file to authenticate with.\n"
#endif
"  --raw              Use raw formatting for replies (default when STDOUT is\n"
"                     not a tty).\n"
"  --no-raw           Force formatted output even when STDOUT is not a tty.\n"
"  --csv              Output in CSV format.\n"
"  --stat             Print rolling stats about server: mem, clients, ...\n"
"  --latency          Enter a special mode continuously sampling latency.\n"
"                     If you use this mode in an interactive session it runs\n"
"                     forever displaying real-time stats. Otherwise if --raw or\n"
"                     --csv is specified, or if you redirect the output to a non\n"
"                     TTY, it samples the latency for 1 second (you can use\n"
"                     -i to change the interval), then produces a single output\n"
<<<<<<< HEAD
"                     and exits.\n"
=======
"                     and exits.\n",version);

    fprintf(stderr,
>>>>>>> 7bf665f1
"  --latency-history  Like --latency but tracking latency changes over time.\n"
"                     Default time interval is 15 sec. Change it using -i.\n"
"  --latency-dist     Shows latency as a spectrum, requires xterm 256 colors.\n"
"                     Default time interval is 1 sec. Change it using -i.\n"
"  --lru-test <keys>  Simulate a cache workload with an 80-20 distribution.\n"
"  --replica          Simulate a replica showing commands received from the master.\n"
"  --rdb <filename>   Transfer an RDB dump from remote server to local file.\n"
"  --pipe             Transfer raw Redis protocol from stdin to server.\n"
"  --pipe-timeout <n> In --pipe mode, abort with error if after sending all data.\n"
"                     no reply is received within <n> seconds.\n"
<<<<<<< HEAD
"                     Default timeout: %d. Use 0 to wait forever.\n"
"  --bigkeys          Sample Redis keys looking for big keys.\n"
=======
"                     Default timeout: %d. Use 0 to wait forever.\n",
    REDIS_CLI_DEFAULT_PIPE_TIMEOUT);
    fprintf(stderr,
"  --bigkeys          Sample Redis keys looking for keys with many elements (complexity).\n"
"  --memkeys          Sample Redis keys looking for keys consuming a lot of memory.\n"
"  --memkeys-samples <n> Sample Redis keys looking for keys consuming a lot of memory.\n"
"                     And define number of key elements to sample\n"
>>>>>>> 7bf665f1
"  --hotkeys          Sample Redis keys looking for hot keys.\n"
"                     only works when maxmemory-policy is *lfu.\n"
"  --scan             List all keys using the SCAN command.\n"
"  --pattern <pat>    Useful with --scan to specify a SCAN pattern.\n"
"  --intrinsic-latency <sec> Run a test to measure intrinsic system latency.\n"
"                     The test will run for the specified amount of seconds.\n"
"  --eval <file>      Send an EVAL command using the Lua script at <file>.\n"
"  --ldb              Used with --eval enable the Redis Lua debugger.\n"
"  --ldb-sync-mode    Like --ldb but uses the synchronous Lua debugger, in\n"
"                     this mode the server is blocked and script changes are\n"
"                     not rolled back from the server memory.\n"
"  --cluster <command> [args...] [opts...]\n"
"                     Cluster Manager command and arguments (see below).\n"
"  --verbose          Verbose mode.\n"
"  --no-auth-warning  Don't show warning message when using password on command\n"
"                     line interface.\n"
"  --help             Output this help and exit.\n"
"  --version          Output version and exit.\n"
"\n");
    /* Using another fprintf call to avoid -Woverlength-strings compile warning */
    fprintf(stderr,
"Cluster Manager Commands:\n"
"  Use --cluster help to list all available cluster manager commands.\n"
"\n"
"Examples:\n"
"  cat /etc/passwd | redis-cli -x set mypasswd\n"
"  redis-cli get mypasswd\n"
"  redis-cli -r 100 lpush mylist x\n"
"  redis-cli -r 100 -i 1 info | grep used_memory_human:\n"
"  redis-cli --eval myscript.lua key1 key2 , arg1 arg2 arg3\n"
"  redis-cli --scan --pattern '*:12345*'\n"
"\n"
"  (Note: when using --eval the comma separates KEYS[] from ARGV[] items)\n"
"\n"
"When no command is given, redis-cli starts in interactive mode.\n"
"Type \"help\" in interactive mode for information on available commands\n"
"and settings.\n"
"\n");
    sdsfree(version);
    exit(1);
}

static int confirmWithYes(char *msg, int force) {
    /* if force is true and --cluster-yes option is on,
     * do not prompt for an answer */
    if (force &&
        (config.cluster_manager_command.flags & CLUSTER_MANAGER_CMD_FLAG_YES)) {
        return 1;
    }

    printf("%s (type 'yes' to accept): ", msg);
    fflush(stdout);
    char buf[4];
    int nread = read(fileno(stdin),buf,4);
    buf[3] = '\0';
    return (nread != 0 && !strcmp("yes", buf));
}

/* Turn the plain C strings into Sds strings */
static char **convertToSds(int count, char** args) {
  int j;
  char **sds = zmalloc(sizeof(char*)*count);

  for(j = 0; j < count; j++)
    sds[j] = sdsnew(args[j]);

  return sds;
}

static int issueCommandRepeat(int argc, char **argv, long repeat) {
    while (1) {
        config.cluster_reissue_command = 0;
        if (cliSendCommand(argc,argv,repeat) != REDIS_OK) {
            cliConnect(CC_FORCE);

            /* If we still cannot send the command print error.
             * We'll try to reconnect the next time. */
            if (cliSendCommand(argc,argv,repeat) != REDIS_OK) {
                cliPrintContextError();
                return REDIS_ERR;
            }
        }
        /* Issue the command again if we got redirected in cluster mode */
        if (config.cluster_mode && config.cluster_reissue_command) {
            cliConnect(CC_FORCE);
        } else {
            break;
        }
    }
    return REDIS_OK;
}

static int issueCommand(int argc, char **argv) {
    return issueCommandRepeat(argc, argv, config.repeat);
}

/* Split the user provided command into multiple SDS arguments.
 * This function normally uses sdssplitargs() from sds.c which is able
 * to understand "quoted strings", escapes and so forth. However when
 * we are in Lua debugging mode and the "eval" command is used, we want
 * the remaining Lua script (after "e " or "eval ") to be passed verbatim
 * as a single big argument. */
static sds *cliSplitArgs(char *line, int *argc) {
    if (config.eval_ldb && (strstr(line,"eval ") == line ||
                            strstr(line,"e ") == line))
    {
        sds *argv = sds_malloc(sizeof(sds)*2);
        *argc = 2;
        int len = strlen(line);
        int elen = line[1] == ' ' ? 2 : 5; /* "e " or "eval "? */
        argv[0] = sdsnewlen(line,elen-1);
        argv[1] = sdsnewlen(line+elen,len-elen);
        return argv;
    } else {
        return sdssplitargs(line,argc);
    }
}

/* Set the CLI preferences. This function is invoked when an interactive
 * ":command" is called, or when reading ~/.redisclirc file, in order to
 * set user preferences. */
void cliSetPreferences(char **argv, int argc, int interactive) {
    if (!strcasecmp(argv[0],":set") && argc >= 2) {
        if (!strcasecmp(argv[1],"hints")) pref.hints = 1;
        else if (!strcasecmp(argv[1],"nohints")) pref.hints = 0;
        else {
            printf("%sunknown redis-cli preference '%s'\n",
                interactive ? "" : ".redisclirc: ",
                argv[1]);
        }
    } else {
        printf("%sunknown redis-cli internal command '%s'\n",
            interactive ? "" : ".redisclirc: ",
            argv[0]);
    }
}

/* Load the ~/.redisclirc file if any. */
void cliLoadPreferences(void) {
    sds rcfile = getDotfilePath(REDIS_CLI_RCFILE_ENV,REDIS_CLI_RCFILE_DEFAULT);
    if (rcfile == NULL) return;
    FILE *fp = fopen(rcfile,"r");
    char buf[1024];

    if (fp) {
        while(fgets(buf,sizeof(buf),fp) != NULL) {
            sds *argv;
            int argc;

            argv = sdssplitargs(buf,&argc);
            if (argc > 0) cliSetPreferences(argv,argc,0);
            sdsfreesplitres(argv,argc);
        }
        fclose(fp);
    }
    sdsfree(rcfile);
}

static void repl(void) {
    sds historyfile = NULL;
    int history = 0;
    char *line;
    int argc;
    sds *argv;

    /* Initialize the help and, if possible, use the COMMAND command in order
     * to retrieve missing entries. */
    cliInitHelp();
    cliIntegrateHelp();

    config.interactive = 1;
    linenoiseSetMultiLine(1);
    linenoiseSetCompletionCallback(completionCallback);
    linenoiseSetHintsCallback(hintsCallback);
    linenoiseSetFreeHintsCallback(freeHintsCallback);

    /* Only use history and load the rc file when stdin is a tty. */
    if (isatty(fileno(stdin))) {
        historyfile = getDotfilePath(REDIS_CLI_HISTFILE_ENV,REDIS_CLI_HISTFILE_DEFAULT);
        //keep in-memory history always regardless if history file can be determined
        history = 1;
        if (historyfile != NULL) {
            linenoiseHistoryLoad(historyfile);
        }
        cliLoadPreferences();
    }

    cliRefreshPrompt();
    while((line = linenoise(context ? config.prompt : "not connected> ")) != NULL) {
        if (line[0] != '\0') {
            long repeat = 1;
            int skipargs = 0;
            char *endptr = NULL;

            argv = cliSplitArgs(line,&argc);

            /* check if we have a repeat command option and
             * need to skip the first arg */
            if (argv && argc > 0) {
                errno = 0;
                repeat = strtol(argv[0], &endptr, 10);
                if (argc > 1 && *endptr == '\0') {
                    if (errno == ERANGE || errno == EINVAL || repeat <= 0) {
                        fputs("Invalid redis-cli repeat command option value.\n", stdout);
                        sdsfreesplitres(argv, argc);
                        linenoiseFree(line);
                        continue;
                    }
                    skipargs = 1;
                } else {
                    repeat = 1;
                }
            }

<<<<<<< HEAD
            /* Won't save auth command in history file */
            if (!(argv && argc > 0 && !strcasecmp(argv[0+skipargs], "auth"))) {
=======
            /* Won't save auth or acl setuser commands in history file */
            int dangerous = 0;
            if (argv && argc > 0) {
                if (!strcasecmp(argv[skipargs], "auth")) {
                    dangerous = 1;
                } else if (skipargs+1 < argc &&
                           !strcasecmp(argv[skipargs], "acl") &&
                           !strcasecmp(argv[skipargs+1], "setuser"))
                {
                    dangerous = 1;
                }
            }

            if (!dangerous) {
>>>>>>> 7bf665f1
                if (history) linenoiseHistoryAdd(line);
                if (historyfile) linenoiseHistorySave(historyfile);
            }

            if (argv == NULL) {
                printf("Invalid argument(s)\n");
                fflush(stdout);
                linenoiseFree(line);
                continue;
            } else if (argc > 0) {
                if (strcasecmp(argv[0],"quit") == 0 ||
                    strcasecmp(argv[0],"exit") == 0)
                {
                    exit(0);
                } else if (argv[0][0] == ':') {
                    cliSetPreferences(argv,argc,1);
                    sdsfreesplitres(argv,argc);
                    linenoiseFree(line);
                    continue;
                } else if (strcasecmp(argv[0],"restart") == 0) {
                    if (config.eval) {
                        config.eval_ldb = 1;
                        config.output = OUTPUT_RAW;
                        sdsfreesplitres(argv,argc);
                        linenoiseFree(line);
                        return; /* Return to evalMode to restart the session. */
                    } else {
                        printf("Use 'restart' only in Lua debugging mode.");
                    }
                } else if (argc == 3 && !strcasecmp(argv[0],"connect")) {
                    sdsfree(config.hostip);
                    config.hostip = sdsnew(argv[1]);
                    config.hostport = atoi(argv[2]);
                    cliRefreshPrompt();
                    cliConnect(CC_FORCE);
                } else if (argc == 1 && !strcasecmp(argv[0],"clear")) {
                    linenoiseClearScreen();
                } else {
                    long long start_time = mstime(), elapsed;

                    issueCommandRepeat(argc-skipargs, argv+skipargs, repeat);

                    /* If our debugging session ended, show the EVAL final
                     * reply. */
                    if (config.eval_ldb_end) {
                        config.eval_ldb_end = 0;
                        cliReadReply(0);
                        printf("\n(Lua debugging session ended%s)\n\n",
                            config.eval_ldb_sync ? "" :
                            " -- dataset changes rolled back");
                    }

                    elapsed = mstime()-start_time;
                    if (elapsed >= 500 &&
                        config.output == OUTPUT_STANDARD)
                    {
                        printf("(%.2fs)\n",(double)elapsed/1000);
                    }
                }
            }
            /* Free the argument vector */
            sdsfreesplitres(argv,argc);
        }
        /* linenoise() returns malloc-ed lines like readline() */
        linenoiseFree(line);
    }
    exit(0);
}

static int noninteractive(int argc, char **argv) {
    int retval = 0;
    if (config.stdinarg) {
        argv = zrealloc(argv, (argc+1)*sizeof(char*));
        argv[argc] = readArgFromStdin();
        retval = issueCommand(argc+1, argv);
    } else {
        retval = issueCommand(argc, argv);
    }
    return retval;
}

/*------------------------------------------------------------------------------
 * Eval mode
 *--------------------------------------------------------------------------- */

static int evalMode(int argc, char **argv) {
    sds script = NULL;
    FILE *fp;
    char buf[1024];
    size_t nread;
    char **argv2;
    int j, got_comma, keys;
    int retval = REDIS_OK;

    while(1) {
        if (config.eval_ldb) {
            printf(
            "Lua debugging session started, please use:\n"
            "quit    -- End the session.\n"
            "restart -- Restart the script in debug mode again.\n"
            "help    -- Show Lua script debugging commands.\n\n"
            );
        }

        sdsfree(script);
        script = sdsempty();
        got_comma = 0;
        keys = 0;

        /* Load the script from the file, as an sds string. */
        fp = fopen(config.eval,"r");
        if (!fp) {
            fprintf(stderr,
                "Can't open file '%s': %s\n", config.eval, strerror(errno));
            exit(1);
        }
        while((nread = fread(buf,1,sizeof(buf),fp)) != 0) {
            script = sdscatlen(script,buf,nread);
        }
        fclose(fp);

        /* If we are debugging a script, enable the Lua debugger. */
        if (config.eval_ldb) {
            redisReply *reply = redisCommand(context,
                    config.eval_ldb_sync ?
                    "SCRIPT DEBUG sync": "SCRIPT DEBUG yes");
            if (reply) freeReplyObject(reply);
        }

        /* Create our argument vector */
        argv2 = zmalloc(sizeof(sds)*(argc+3));
        argv2[0] = sdsnew("EVAL");
        argv2[1] = script;
        for (j = 0; j < argc; j++) {
            if (!got_comma && argv[j][0] == ',' && argv[j][1] == 0) {
                got_comma = 1;
                continue;
            }
            argv2[j+3-got_comma] = sdsnew(argv[j]);
            if (!got_comma) keys++;
        }
        argv2[2] = sdscatprintf(sdsempty(),"%d",keys);

        /* Call it */
        int eval_ldb = config.eval_ldb; /* Save it, may be reverteed. */
        retval = issueCommand(argc+3-got_comma, argv2);
        if (eval_ldb) {
            if (!config.eval_ldb) {
                /* If the debugging session ended immediately, there was an
                 * error compiling the script. Show it and they don't enter
                 * the REPL at all. */
                printf("Eval debugging session can't start:\n");
                cliReadReply(0);
                break; /* Return to the caller. */
            } else {
                strncpy(config.prompt,"lua debugger> ",sizeof(config.prompt));
                repl();
                /* Restart the session if repl() returned. */
                cliConnect(CC_FORCE);
                printf("\n");
            }
        } else {
            break; /* Return to the caller. */
        }
    }
    return retval;
}

/*------------------------------------------------------------------------------
 * Cluster Manager
 *--------------------------------------------------------------------------- */

<<<<<<< HEAD
static void latencyModePrint(long long min, long long max, double avg, long long count) {
    if (config.output == OUTPUT_STANDARD) {
        printf("min: %lld, max: %lld, avg: %.2f (%lld samples)",
                min, max, avg, count);
        fflush(stdout);
    } else if (config.output == OUTPUT_CSV) {
        printf("%lld,%lld,%.2f,%lld\n", min, max, avg, count);
    } else if (config.output == OUTPUT_RAW) {
        printf("%lld %lld %.2f %lld\n", min, max, avg, count);
    }
}

#define LATENCY_SAMPLE_RATE 10 /* milliseconds. */
#define LATENCY_HISTORY_DEFAULT_INTERVAL 15000 /* milliseconds. */
static void latencyMode(void) {
    redisReply *reply;
    long long start, latency, min = 0, max = 0, tot = 0, count = 0;
    long long history_interval =
        config.interval ? config.interval/1000 :
                          LATENCY_HISTORY_DEFAULT_INTERVAL;
    double avg;
    long long history_start = mstime();

    /* Set a default for the interval in case of --latency option
     * with --raw, --csv or when it is redirected to non tty. */
    if (config.interval == 0) {
        config.interval = 1000;
    } else {
        config.interval /= 1000; /* We need to convert to milliseconds. */
    }

    if (!context) exit(1);
    while(1) {
        start = mstime();
        reply = reconnectingRedisCommand(context,"PING");
        if (reply == NULL) {
            fprintf(stderr,"\nI/O error\n");
            exit(1);
        }
        latency = mstime()-start;
        freeReplyObject(reply);
        count++;
        if (count == 1) {
            min = max = tot = latency;
            avg = (double) latency;
        } else {
            if (latency < min) min = latency;
            if (latency > max) max = latency;
            tot += latency;
            avg = (double) tot/count;
        }

        if (config.output == OUTPUT_STANDARD) {
            printf("\x1b[0G\x1b[2K"); /* Clear the line. */
            latencyModePrint(min,max,avg,count);
        } else {
            if (config.latency_history) {
                latencyModePrint(min,max,avg,count);
            } else if (mstime()-history_start > config.interval) {
                latencyModePrint(min,max,avg,count);
                exit(0);
            }
        }

        if (config.latency_history && mstime()-history_start > history_interval)
        {
            printf(" -- %.2f seconds range\n", (float)(mstime()-history_start)/1000);
            history_start = mstime();
            min = max = tot = count = 0;
=======
/* The Cluster Manager global structure */
static struct clusterManager {
    list *nodes;    /* List of nodes in the configuration. */
    list *errors;
    int unreachable_masters;    /* Masters we are not able to reach. */
} cluster_manager;

/* Used by clusterManagerFixSlotsCoverage */
dict *clusterManagerUncoveredSlots = NULL;

typedef struct clusterManagerNode {
    redisContext *context;
    sds name;
    char *ip;
    int port;
    uint64_t current_epoch;
    time_t ping_sent;
    time_t ping_recv;
    int flags;
    list *flags_str; /* Flags string representations */
    sds replicate;  /* Master ID if node is a slave */
    int dirty;      /* Node has changes that can be flushed */
    uint8_t slots[CLUSTER_MANAGER_SLOTS];
    int slots_count;
    int replicas_count;
    list *friends;
    sds *migrating; /* An array of sds where even strings are slots and odd
                     * strings are the destination node IDs. */
    sds *importing; /* An array of sds where even strings are slots and odd
                     * strings are the source node IDs. */
    int migrating_count; /* Length of the migrating array (migrating slots*2) */
    int importing_count; /* Length of the importing array (importing slots*2) */
    float weight;   /* Weight used by rebalance */
    int balance;    /* Used by rebalance */
} clusterManagerNode;

/* Data structure used to represent a sequence of cluster nodes. */
typedef struct clusterManagerNodeArray {
    clusterManagerNode **nodes; /* Actual nodes array */
    clusterManagerNode **alloc; /* Pointer to the allocated memory */
    int len;                    /* Actual length of the array */
    int count;                  /* Non-NULL nodes count */
} clusterManagerNodeArray;

/* Used for the reshard table. */
typedef struct clusterManagerReshardTableItem {
    clusterManagerNode *source;
    int slot;
} clusterManagerReshardTableItem;

/* Info about a cluster internal link. */

typedef struct clusterManagerLink {
    sds node_name;
    sds node_addr;
    int connected;
    int handshaking;
} clusterManagerLink;

static dictType clusterManagerDictType = {
    dictSdsHash,               /* hash function */
    NULL,                      /* key dup */
    NULL,                      /* val dup */
    dictSdsKeyCompare,         /* key compare */
    NULL,                      /* key destructor */
    dictSdsDestructor          /* val destructor */
};

static dictType clusterManagerLinkDictType = {
    dictSdsHash,               /* hash function */
    NULL,                      /* key dup */
    NULL,                      /* val dup */
    dictSdsKeyCompare,         /* key compare */
    dictSdsDestructor,         /* key destructor */
    dictListDestructor         /* val destructor */
};

typedef int clusterManagerCommandProc(int argc, char **argv);
typedef int (*clusterManagerOnReplyError)(redisReply *reply,
    clusterManagerNode *n, int bulk_idx);

/* Cluster Manager helper functions */

static clusterManagerNode *clusterManagerNewNode(char *ip, int port);
static clusterManagerNode *clusterManagerNodeByName(const char *name);
static clusterManagerNode *clusterManagerNodeByAbbreviatedName(const char *n);
static void clusterManagerNodeResetSlots(clusterManagerNode *node);
static int clusterManagerNodeIsCluster(clusterManagerNode *node, char **err);
static void clusterManagerPrintNotClusterNodeError(clusterManagerNode *node,
                                                   char *err);
static int clusterManagerNodeLoadInfo(clusterManagerNode *node, int opts,
                                      char **err);
static int clusterManagerLoadInfoFromNode(clusterManagerNode *node, int opts);
static int clusterManagerNodeIsEmpty(clusterManagerNode *node, char **err);
static int clusterManagerGetAntiAffinityScore(clusterManagerNodeArray *ipnodes,
    int ip_count, clusterManagerNode ***offending, int *offending_len);
static void clusterManagerOptimizeAntiAffinity(clusterManagerNodeArray *ipnodes,
    int ip_count);
static sds clusterManagerNodeInfo(clusterManagerNode *node, int indent);
static void clusterManagerShowNodes(void);
static void clusterManagerShowClusterInfo(void);
static int clusterManagerFlushNodeConfig(clusterManagerNode *node, char **err);
static void clusterManagerWaitForClusterJoin(void);
static int clusterManagerCheckCluster(int quiet);
static void clusterManagerLog(int level, const char* fmt, ...);
static int clusterManagerIsConfigConsistent(void);
static dict *clusterManagerGetLinkStatus(void);
static void clusterManagerOnError(sds err);
static void clusterManagerNodeArrayInit(clusterManagerNodeArray *array,
                                        int len);
static void clusterManagerNodeArrayReset(clusterManagerNodeArray *array);
static void clusterManagerNodeArrayShift(clusterManagerNodeArray *array,
                                         clusterManagerNode **nodeptr);
static void clusterManagerNodeArrayAdd(clusterManagerNodeArray *array,
                                       clusterManagerNode *node);

/* Cluster Manager commands. */

static int clusterManagerCommandCreate(int argc, char **argv);
static int clusterManagerCommandAddNode(int argc, char **argv);
static int clusterManagerCommandDeleteNode(int argc, char **argv);
static int clusterManagerCommandInfo(int argc, char **argv);
static int clusterManagerCommandCheck(int argc, char **argv);
static int clusterManagerCommandFix(int argc, char **argv);
static int clusterManagerCommandReshard(int argc, char **argv);
static int clusterManagerCommandRebalance(int argc, char **argv);
static int clusterManagerCommandSetTimeout(int argc, char **argv);
static int clusterManagerCommandImport(int argc, char **argv);
static int clusterManagerCommandCall(int argc, char **argv);
static int clusterManagerCommandHelp(int argc, char **argv);
static int clusterManagerCommandBackup(int argc, char **argv);

typedef struct clusterManagerCommandDef {
    char *name;
    clusterManagerCommandProc *proc;
    int arity;
    char *args;
    char *options;
} clusterManagerCommandDef;

clusterManagerCommandDef clusterManagerCommands[] = {
    {"create", clusterManagerCommandCreate, -2, "host1:port1 ... hostN:portN",
     "replicas <arg>"},
    {"check", clusterManagerCommandCheck, -1, "host:port",
     "search-multiple-owners"},
    {"info", clusterManagerCommandInfo, -1, "host:port", NULL},
    {"fix", clusterManagerCommandFix, -1, "host:port",
     "search-multiple-owners,fix-with-unreachable-masters"},
    {"reshard", clusterManagerCommandReshard, -1, "host:port",
     "from <arg>,to <arg>,slots <arg>,yes,timeout <arg>,pipeline <arg>,"
     "replace"},
    {"rebalance", clusterManagerCommandRebalance, -1, "host:port",
     "weight <node1=w1...nodeN=wN>,use-empty-masters,"
     "timeout <arg>,simulate,pipeline <arg>,threshold <arg>,replace"},
    {"add-node", clusterManagerCommandAddNode, 2,
     "new_host:new_port existing_host:existing_port", "slave,master-id <arg>"},
    {"del-node", clusterManagerCommandDeleteNode, 2, "host:port node_id",NULL},
    {"call", clusterManagerCommandCall, -2,
        "host:port command arg arg .. arg", NULL},
    {"set-timeout", clusterManagerCommandSetTimeout, 2,
     "host:port milliseconds", NULL},
    {"import", clusterManagerCommandImport, 1, "host:port",
     "from <arg>,copy,replace"},
    {"backup", clusterManagerCommandBackup, 2,  "host:port backup_directory",
     NULL},
    {"help", clusterManagerCommandHelp, 0, NULL, NULL}
};

static void getRDB(clusterManagerNode *node);

static void createClusterManagerCommand(char *cmdname, int argc, char **argv) {
    clusterManagerCommand *cmd = &config.cluster_manager_command;
    cmd->name = cmdname;
    cmd->argc = argc;
    cmd->argv = argc ? argv : NULL;
    if (isColorTerm()) cmd->flags |= CLUSTER_MANAGER_CMD_FLAG_COLOR;
}


static clusterManagerCommandProc *validateClusterManagerCommand(void) {
    int i, commands_count = sizeof(clusterManagerCommands) /
                            sizeof(clusterManagerCommandDef);
    clusterManagerCommandProc *proc = NULL;
    char *cmdname = config.cluster_manager_command.name;
    int argc = config.cluster_manager_command.argc;
    for (i = 0; i < commands_count; i++) {
        clusterManagerCommandDef cmddef = clusterManagerCommands[i];
        if (!strcmp(cmddef.name, cmdname)) {
            if ((cmddef.arity > 0 && argc != cmddef.arity) ||
                (cmddef.arity < 0 && argc < (cmddef.arity * -1))) {
                fprintf(stderr, "[ERR] Wrong number of arguments for "
                                "specified --cluster sub command\n");
                return NULL;
            }
            proc = cmddef.proc;
        }
    }
    if (!proc) fprintf(stderr, "Unknown --cluster subcommand\n");
    return proc;
}

static int parseClusterNodeAddress(char *addr, char **ip_ptr, int *port_ptr,
                                   int *bus_port_ptr)
{
    char *c = strrchr(addr, '@');
    if (c != NULL) {
        *c = '\0';
        if (bus_port_ptr != NULL)
            *bus_port_ptr = atoi(c + 1);
    }
    c = strrchr(addr, ':');
    if (c != NULL) {
        *c = '\0';
        *ip_ptr = addr;
        *port_ptr = atoi(++c);
    } else return 0;
    return 1;
}

/* Get host ip and port from command arguments. If only one argument has
 * been provided it must be in the form of 'ip:port', elsewhere
 * the first argument must be the ip and the second one the port.
 * If host and port can be detected, it returns 1 and it stores host and
 * port into variables referenced by'ip_ptr' and 'port_ptr' pointers,
 * elsewhere it returns 0. */
static int getClusterHostFromCmdArgs(int argc, char **argv,
                                     char **ip_ptr, int *port_ptr) {
    int port = 0;
    char *ip = NULL;
    if (argc == 1) {
        char *addr = argv[0];
        if (!parseClusterNodeAddress(addr, &ip, &port, NULL)) return 0;
    } else {
        ip = argv[0];
        port = atoi(argv[1]);
    }
    if (!ip || !port) return 0;
    else {
        *ip_ptr = ip;
        *port_ptr = port;
    }
    return 1;
}

static void freeClusterManagerNodeFlags(list *flags) {
    listIter li;
    listNode *ln;
    listRewind(flags, &li);
    while ((ln = listNext(&li)) != NULL) {
        sds flag = ln->value;
        sdsfree(flag);
    }
    listRelease(flags);
}

static void freeClusterManagerNode(clusterManagerNode *node) {
    if (node->context != NULL) redisFree(node->context);
    if (node->friends != NULL) {
        listIter li;
        listNode *ln;
        listRewind(node->friends,&li);
        while ((ln = listNext(&li)) != NULL) {
            clusterManagerNode *fn = ln->value;
            freeClusterManagerNode(fn);
>>>>>>> 7bf665f1
        }
        listRelease(node->friends);
        node->friends = NULL;
    }
    if (node->name != NULL) sdsfree(node->name);
    if (node->replicate != NULL) sdsfree(node->replicate);
    if ((node->flags & CLUSTER_MANAGER_FLAG_FRIEND) && node->ip)
        sdsfree(node->ip);
    int i;
    if (node->migrating != NULL) {
        for (i = 0; i < node->migrating_count; i++) sdsfree(node->migrating[i]);
        zfree(node->migrating);
    }
    if (node->importing != NULL) {
        for (i = 0; i < node->importing_count; i++) sdsfree(node->importing[i]);
        zfree(node->importing);
    }
    if (node->flags_str != NULL) {
        freeClusterManagerNodeFlags(node->flags_str);
        node->flags_str = NULL;
    }
    zfree(node);
}

static void freeClusterManager(void) {
    listIter li;
    listNode *ln;
    if (cluster_manager.nodes != NULL) {
        listRewind(cluster_manager.nodes,&li);
        while ((ln = listNext(&li)) != NULL) {
            clusterManagerNode *n = ln->value;
            freeClusterManagerNode(n);
        }
        listRelease(cluster_manager.nodes);
        cluster_manager.nodes = NULL;
    }
    if (cluster_manager.errors != NULL) {
        listRewind(cluster_manager.errors,&li);
        while ((ln = listNext(&li)) != NULL) {
            sds err = ln->value;
            sdsfree(err);
        }
        listRelease(cluster_manager.errors);
        cluster_manager.errors = NULL;
    }
    if (clusterManagerUncoveredSlots != NULL)
        dictRelease(clusterManagerUncoveredSlots);
}

static clusterManagerNode *clusterManagerNewNode(char *ip, int port) {
    clusterManagerNode *node = zmalloc(sizeof(*node));
    node->context = NULL;
    node->name = NULL;
    node->ip = ip;
    node->port = port;
    node->current_epoch = 0;
    node->ping_sent = 0;
    node->ping_recv = 0;
    node->flags = 0;
    node->flags_str = NULL;
    node->replicate = NULL;
    node->dirty = 0;
    node->friends = NULL;
    node->migrating = NULL;
    node->importing = NULL;
    node->migrating_count = 0;
    node->importing_count = 0;
    node->replicas_count = 0;
    node->weight = 1.0f;
    node->balance = 0;
    clusterManagerNodeResetSlots(node);
    return node;
}

static sds clusterManagerGetNodeRDBFilename(clusterManagerNode *node) {
    assert(config.cluster_manager_command.backup_dir);
    sds filename = sdsnew(config.cluster_manager_command.backup_dir);
    if (filename[sdslen(filename) - 1] != '/')
        filename = sdscat(filename, "/");
    filename = sdscatprintf(filename, "redis-node-%s-%d-%s.rdb", node->ip,
                            node->port, node->name);
    return filename;
}

/* Check whether reply is NULL or its type is REDIS_REPLY_ERROR. In the
 * latest case, if the 'err' arg is not NULL, it gets allocated with a copy
 * of reply error (it's up to the caller function to free it), elsewhere
 * the error is directly printed. */
static int clusterManagerCheckRedisReply(clusterManagerNode *n,
                                         redisReply *r, char **err)
{
    int is_err = 0;
    if (!r || (is_err = (r->type == REDIS_REPLY_ERROR))) {
        if (is_err) {
            if (err != NULL) {
                *err = zmalloc((r->len + 1) * sizeof(char));
                strcpy(*err, r->str);
            } else CLUSTER_MANAGER_PRINT_REPLY_ERROR(n, r->str);
        }
        return 0;
    }
    return 1;
}

/* Call MULTI command on a cluster node. */
static int clusterManagerStartTransaction(clusterManagerNode *node) {
    redisReply *reply = CLUSTER_MANAGER_COMMAND(node, "MULTI");
    int success = clusterManagerCheckRedisReply(node, reply, NULL);
    if (reply) freeReplyObject(reply);
    return success;
}

/* Call EXEC command on a cluster node. */
static int clusterManagerExecTransaction(clusterManagerNode *node,
                                         clusterManagerOnReplyError onerror)
{
    redisReply *reply = CLUSTER_MANAGER_COMMAND(node, "EXEC");
    int success = clusterManagerCheckRedisReply(node, reply, NULL);
    if (success) {
        if (reply->type != REDIS_REPLY_ARRAY) {
            success = 0;
            goto cleanup;
        }
        size_t i;
        for (i = 0; i < reply->elements; i++) {
            redisReply *r = reply->element[i];
            char *err = NULL;
            success = clusterManagerCheckRedisReply(node, r, &err);
            if (!success && onerror) success = onerror(r, node, i);
            if (err) {
                if (!success)
                    CLUSTER_MANAGER_PRINT_REPLY_ERROR(node, err);
                zfree(err);
            }
            if (!success) break;
        }
    }
cleanup:
    if (reply) freeReplyObject(reply);
    return success;
}

static int clusterManagerNodeConnect(clusterManagerNode *node) {
    if (node->context) redisFree(node->context);
    node->context = redisConnect(node->ip, node->port);
    if (!node->context->err && config.tls) {
        const char *err = NULL;
        if (cliSecureConnection(node->context, &err) == REDIS_ERR && err) {
            fprintf(stderr,"TLS Error: %s\n", err);
            redisFree(node->context);
            node->context = NULL;
            return 0;
        }
    }
    if (node->context->err) {
        fprintf(stderr,"Could not connect to Redis at ");
        fprintf(stderr,"%s:%d: %s\n", node->ip, node->port,
                node->context->errstr);
        redisFree(node->context);
        node->context = NULL;
        return 0;
    }
    /* Set aggressive KEEP_ALIVE socket option in the Redis context socket
     * in order to prevent timeouts caused by the execution of long
     * commands. At the same time this improves the detection of real
     * errors. */
    anetKeepAlive(NULL, node->context->fd, REDIS_CLI_KEEPALIVE_INTERVAL);
    if (config.auth) {
        redisReply *reply;
        if (config.user == NULL)
            reply = redisCommand(node->context,"AUTH %s", config.auth);
        else
            reply = redisCommand(node->context,"AUTH %s %s",
                                 config.user,config.auth);
        int ok = clusterManagerCheckRedisReply(node, reply, NULL);
        if (reply != NULL) freeReplyObject(reply);
        if (!ok) return 0;
    }
    return 1;
}

static void clusterManagerRemoveNodeFromList(list *nodelist,
                                             clusterManagerNode *node) {
    listIter li;
    listNode *ln;
    listRewind(nodelist, &li);
    while ((ln = listNext(&li)) != NULL) {
        if (node == ln->value) {
            listDelNode(nodelist, ln);
            break;
        }
    }
}

/* Return the node with the specified name (ID) or NULL. */
static clusterManagerNode *clusterManagerNodeByName(const char *name) {
    if (cluster_manager.nodes == NULL) return NULL;
    clusterManagerNode *found = NULL;
    sds lcname = sdsempty();
    lcname = sdscpy(lcname, name);
    sdstolower(lcname);
    listIter li;
    listNode *ln;
    listRewind(cluster_manager.nodes, &li);
    while ((ln = listNext(&li)) != NULL) {
        clusterManagerNode *n = ln->value;
        if (n->name && !sdscmp(n->name, lcname)) {
            found = n;
            break;
        }
    }
    sdsfree(lcname);
    return found;
}

/* Like clusterManagerNodeByName but the specified name can be just the first
 * part of the node ID as long as the prefix in unique across the
 * cluster.
 */
static clusterManagerNode *clusterManagerNodeByAbbreviatedName(const char*name)
{
    if (cluster_manager.nodes == NULL) return NULL;
    clusterManagerNode *found = NULL;
    sds lcname = sdsempty();
    lcname = sdscpy(lcname, name);
    sdstolower(lcname);
    listIter li;
    listNode *ln;
    listRewind(cluster_manager.nodes, &li);
    while ((ln = listNext(&li)) != NULL) {
        clusterManagerNode *n = ln->value;
        if (n->name &&
            strstr(n->name, lcname) == n->name) {
            found = n;
            break;
        }
    }
    sdsfree(lcname);
    return found;
}

static void clusterManagerNodeResetSlots(clusterManagerNode *node) {
    memset(node->slots, 0, sizeof(node->slots));
    node->slots_count = 0;
}

/* Call "INFO" redis command on the specified node and return the reply. */
static redisReply *clusterManagerGetNodeRedisInfo(clusterManagerNode *node,
                                                  char **err)
{
    redisReply *info = CLUSTER_MANAGER_COMMAND(node, "INFO");
    if (err != NULL) *err = NULL;
    if (info == NULL) return NULL;
    if (info->type == REDIS_REPLY_ERROR) {
        if (err != NULL) {
            *err = zmalloc((info->len + 1) * sizeof(char));
            strcpy(*err, info->str);
        }
        freeReplyObject(info);
        return  NULL;
    }
    return info;
}

static int clusterManagerNodeIsCluster(clusterManagerNode *node, char **err) {
    redisReply *info = clusterManagerGetNodeRedisInfo(node, err);
    if (info == NULL) return 0;
    int is_cluster = (int) getLongInfoField(info->str, "cluster_enabled");
    freeReplyObject(info);
    return is_cluster;
}

/* Checks whether the node is empty. Node is considered not-empty if it has
 * some key or if it already knows other nodes */
static int clusterManagerNodeIsEmpty(clusterManagerNode *node, char **err) {
    redisReply *info = clusterManagerGetNodeRedisInfo(node, err);
    int is_empty = 1;
    if (info == NULL) return 0;
    if (strstr(info->str, "db0:") != NULL) {
        is_empty = 0;
        goto result;
    }
    freeReplyObject(info);
    info = CLUSTER_MANAGER_COMMAND(node, "CLUSTER INFO");
    if (err != NULL) *err = NULL;
    if (!clusterManagerCheckRedisReply(node, info, err)) {
        is_empty = 0;
        goto result;
    }
    long known_nodes = getLongInfoField(info->str, "cluster_known_nodes");
    is_empty = (known_nodes == 1);
result:
    freeReplyObject(info);
    return is_empty;
}

/* Return the anti-affinity score, which is a measure of the amount of
 * violations of anti-affinity in the current cluster layout, that is, how
 * badly the masters and slaves are distributed in the different IP
 * addresses so that slaves of the same master are not in the master
 * host and are also in different hosts.
 *
 * The score is calculated as follows:
 *
 * SAME_AS_MASTER = 10000 * each slave in the same IP of its master.
 * SAME_AS_SLAVE  = 1 * each slave having the same IP as another slave
                      of the same master.
 * FINAL_SCORE = SAME_AS_MASTER + SAME_AS_SLAVE
 *
 * So a greater score means a worse anti-affinity level, while zero
 * means perfect anti-affinity.
 *
 * The anti affinity optimizator will try to get a score as low as
 * possible. Since we do not want to sacrifice the fact that slaves should
 * not be in the same host as the master, we assign 10000 times the score
 * to this violation, so that we'll optimize for the second factor only
 * if it does not impact the first one.
 *
 * The ipnodes argument is an array of clusterManagerNodeArray, one for
 * each IP, while ip_count is the total number of IPs in the configuration.
 *
 * The function returns the above score, and the list of
 * offending slaves can be stored into the 'offending' argument,
 * so that the optimizer can try changing the configuration of the
 * slaves violating the anti-affinity goals. */
static int clusterManagerGetAntiAffinityScore(clusterManagerNodeArray *ipnodes,
    int ip_count, clusterManagerNode ***offending, int *offending_len)
{
    int score = 0, i, j;
    int node_len = cluster_manager.nodes->len;
    clusterManagerNode **offending_p = NULL;
    if (offending != NULL) {
        *offending = zcalloc(node_len * sizeof(clusterManagerNode*));
        offending_p = *offending;
    }
    /* For each set of nodes in the same host, split by
     * related nodes (masters and slaves which are involved in
     * replication of each other) */
    for (i = 0; i < ip_count; i++) {
        clusterManagerNodeArray *node_array = &(ipnodes[i]);
        dict *related = dictCreate(&clusterManagerDictType, NULL);
        char *ip = NULL;
        for (j = 0; j < node_array->len; j++) {
            clusterManagerNode *node = node_array->nodes[j];
            if (node == NULL) continue;
            if (!ip) ip = node->ip;
            sds types;
            /* We always use the Master ID as key. */
            sds key = (!node->replicate ? node->name : node->replicate);
            assert(key != NULL);
            dictEntry *entry = dictFind(related, key);
            if (entry) types = sdsdup((sds) dictGetVal(entry));
            else types = sdsempty();
            /* Master type 'm' is always set as the first character of the
             * types string. */
            if (!node->replicate) types = sdscatprintf(types, "m%s", types);
            else types = sdscat(types, "s");
            dictReplace(related, key, types);
        }
        /* Now it's trivial to check, for each related group having the
         * same host, what is their local score. */
        dictIterator *iter = dictGetIterator(related);
        dictEntry *entry;
        while ((entry = dictNext(iter)) != NULL) {
            sds types = (sds) dictGetVal(entry);
            sds name = (sds) dictGetKey(entry);
            int typeslen = sdslen(types);
            if (typeslen < 2) continue;
            if (types[0] == 'm') score += (10000 * (typeslen - 1));
            else score += (1 * typeslen);
            if (offending == NULL) continue;
            /* Populate the list of offending nodes. */
            listIter li;
            listNode *ln;
            listRewind(cluster_manager.nodes, &li);
            while ((ln = listNext(&li)) != NULL) {
                clusterManagerNode *n = ln->value;
                if (n->replicate == NULL) continue;
                if (!strcmp(n->replicate, name) && !strcmp(n->ip, ip)) {
                    *(offending_p++) = n;
                    if (offending_len != NULL) (*offending_len)++;
                    break;
                }
            }
        }
        //if (offending_len != NULL) *offending_len = offending_p - *offending;
        dictReleaseIterator(iter);
        dictRelease(related);
    }
    return score;
}

static void clusterManagerOptimizeAntiAffinity(clusterManagerNodeArray *ipnodes,
    int ip_count)
{
    clusterManagerNode **offenders = NULL;
    int score = clusterManagerGetAntiAffinityScore(ipnodes, ip_count,
                                                   NULL, NULL);
    if (score == 0) goto cleanup;
    clusterManagerLogInfo(">>> Trying to optimize slaves allocation "
                          "for anti-affinity\n");
    int node_len = cluster_manager.nodes->len;
    int maxiter = 500 * node_len; // Effort is proportional to cluster size...
    srand(time(NULL));
    while (maxiter > 0) {
        int offending_len = 0;
        if (offenders != NULL) {
            zfree(offenders);
            offenders = NULL;
        }
        score = clusterManagerGetAntiAffinityScore(ipnodes,
                                                   ip_count,
                                                   &offenders,
                                                   &offending_len);
        if (score == 0) break; // Optimal anti affinity reached
        /* We'll try to randomly swap a slave's assigned master causing
         * an affinity problem with another random slave, to see if we
         * can improve the affinity. */
        int rand_idx = rand() % offending_len;
        clusterManagerNode *first = offenders[rand_idx],
                           *second = NULL;
        clusterManagerNode **other_replicas = zcalloc((node_len - 1) *
                                                      sizeof(*other_replicas));
        int other_replicas_count = 0;
        listIter li;
        listNode *ln;
        listRewind(cluster_manager.nodes, &li);
        while ((ln = listNext(&li)) != NULL) {
            clusterManagerNode *n = ln->value;
            if (n != first && n->replicate != NULL)
                other_replicas[other_replicas_count++] = n;
        }
        if (other_replicas_count == 0) {
            zfree(other_replicas);
            break;
        }
        rand_idx = rand() % other_replicas_count;
        second = other_replicas[rand_idx];
        char *first_master = first->replicate,
             *second_master = second->replicate;
        first->replicate = second_master, first->dirty = 1;
        second->replicate = first_master, second->dirty = 1;
        int new_score = clusterManagerGetAntiAffinityScore(ipnodes,
                                                           ip_count,
                                                           NULL, NULL);
        /* If the change actually makes thing worse, revert. Otherwise
         * leave as it is because the best solution may need a few
         * combined swaps. */
        if (new_score > score) {
            first->replicate = first_master;
            second->replicate = second_master;
        }
        zfree(other_replicas);
        maxiter--;
    }
    score = clusterManagerGetAntiAffinityScore(ipnodes, ip_count, NULL, NULL);
    char *msg;
    int perfect = (score == 0);
    int log_level = (perfect ? CLUSTER_MANAGER_LOG_LVL_SUCCESS :
                               CLUSTER_MANAGER_LOG_LVL_WARN);
    if (perfect) msg = "[OK] Perfect anti-affinity obtained!";
    else if (score >= 10000)
        msg = ("[WARNING] Some slaves are in the same host as their master");
    else
        msg=("[WARNING] Some slaves of the same master are in the same host");
    clusterManagerLog(log_level, "%s\n", msg);
cleanup:
    zfree(offenders);
}

/* Return a representable string of the node's flags */
static sds clusterManagerNodeFlagString(clusterManagerNode *node) {
    sds flags = sdsempty();
    if (!node->flags_str) return flags;
    int empty = 1;
    listIter li;
    listNode *ln;
    listRewind(node->flags_str, &li);
    while ((ln = listNext(&li)) != NULL) {
        sds flag = ln->value;
        if (strcmp(flag, "myself") == 0) continue;
        if (!empty) flags = sdscat(flags, ",");
        flags = sdscatfmt(flags, "%S", flag);
        empty = 0;
    }
    return flags;
}

/* Return a representable string of the node's slots */
static sds clusterManagerNodeSlotsString(clusterManagerNode *node) {
    sds slots = sdsempty();
    int first_range_idx = -1, last_slot_idx = -1, i;
    for (i = 0; i < CLUSTER_MANAGER_SLOTS; i++) {
        int has_slot = node->slots[i];
        if (has_slot) {
            if (first_range_idx == -1) {
                if (sdslen(slots)) slots = sdscat(slots, ",");
                first_range_idx = i;
                slots = sdscatfmt(slots, "[%u", i);
            }
            last_slot_idx = i;
        } else {
            if (last_slot_idx >= 0) {
                if (first_range_idx == last_slot_idx)
                    slots = sdscat(slots, "]");
                else slots = sdscatfmt(slots, "-%u]", last_slot_idx);
            }
            last_slot_idx = -1;
            first_range_idx = -1;
        }
    }
    if (last_slot_idx >= 0) {
        if (first_range_idx == last_slot_idx) slots = sdscat(slots, "]");
        else slots = sdscatfmt(slots, "-%u]", last_slot_idx);
    }
    return slots;
}

static sds clusterManagerNodeGetJSON(clusterManagerNode *node,
                                     unsigned long error_count)
{
    sds json = sdsempty();
    sds replicate = sdsempty();
    if (node->replicate)
        replicate = sdscatprintf(replicate, "\"%s\"", node->replicate);
    else
        replicate = sdscat(replicate, "null");
    sds slots = clusterManagerNodeSlotsString(node);
    sds flags = clusterManagerNodeFlagString(node);
    char *p = slots;
    while ((p = strchr(p, '-')) != NULL)
        *(p++) = ',';
    json = sdscatprintf(json,
        "  {\n"
        "    \"name\": \"%s\",\n"
        "    \"host\": \"%s\",\n"
        "    \"port\": %d,\n"
        "    \"replicate\": %s,\n"
        "    \"slots\": [%s],\n"
        "    \"slots_count\": %d,\n"
        "    \"flags\": \"%s\",\n"
        "    \"current_epoch\": %llu",
        node->name,
        node->ip,
        node->port,
        replicate,
        slots,
        node->slots_count,
        flags,
        (unsigned long long)node->current_epoch
    );
    if (error_count > 0) {
        json = sdscatprintf(json, ",\n    \"cluster_errors\": %lu",
                            error_count);
    }
    if (node->migrating_count > 0 && node->migrating != NULL) {
        int i = 0;
        sds migrating = sdsempty();
        for (; i < node->migrating_count; i += 2) {
            sds slot = node->migrating[i];
            sds dest = node->migrating[i + 1];
            if (slot && dest) {
                if (sdslen(migrating) > 0) migrating = sdscat(migrating, ",");
                migrating = sdscatfmt(migrating, "\"%S\": \"%S\"", slot, dest);
            }
        }
        if (sdslen(migrating) > 0)
            json = sdscatfmt(json, ",\n    \"migrating\": {%S}", migrating);
        sdsfree(migrating);
    }
    if (node->importing_count > 0 && node->importing != NULL) {
        int i = 0;
        sds importing = sdsempty();
        for (; i < node->importing_count; i += 2) {
            sds slot = node->importing[i];
            sds from = node->importing[i + 1];
            if (slot && from) {
                if (sdslen(importing) > 0) importing = sdscat(importing, ",");
                importing = sdscatfmt(importing, "\"%S\": \"%S\"", slot, from);
            }
        }
        if (sdslen(importing) > 0)
            json = sdscatfmt(json, ",\n    \"importing\": {%S}", importing);
        sdsfree(importing);
    }
    json = sdscat(json, "\n  }");
    sdsfree(replicate);
    sdsfree(slots);
    sdsfree(flags);
    return json;
}


/* -----------------------------------------------------------------------------
 * Key space handling
 * -------------------------------------------------------------------------- */

/* We have 16384 hash slots. The hash slot of a given key is obtained
 * as the least significant 14 bits of the crc16 of the key.
 *
 * However if the key contains the {...} pattern, only the part between
 * { and } is hashed. This may be useful in the future to force certain
 * keys to be in the same node (assuming no resharding is in progress). */
static unsigned int clusterManagerKeyHashSlot(char *key, int keylen) {
    int s, e; /* start-end indexes of { and } */

    for (s = 0; s < keylen; s++)
        if (key[s] == '{') break;

    /* No '{' ? Hash the whole key. This is the base case. */
    if (s == keylen) return crc16(key,keylen) & 0x3FFF;

    /* '{' found? Check if we have the corresponding '}'. */
    for (e = s+1; e < keylen; e++)
        if (key[e] == '}') break;

    /* No '}' or nothing between {} ? Hash the whole key. */
    if (e == keylen || e == s+1) return crc16(key,keylen) & 0x3FFF;

    /* If we are here there is both a { and a } on its right. Hash
     * what is in the middle between { and }. */
    return crc16(key+s+1,e-s-1) & 0x3FFF;
}

/* Return a string representation of the cluster node. */
static sds clusterManagerNodeInfo(clusterManagerNode *node, int indent) {
    sds info = sdsempty();
    sds spaces = sdsempty();
    int i;
    for (i = 0; i < indent; i++) spaces = sdscat(spaces, " ");
    if (indent) info = sdscat(info, spaces);
    int is_master = !(node->flags & CLUSTER_MANAGER_FLAG_SLAVE);
    char *role = (is_master ? "M" : "S");
    sds slots = NULL;
    if (node->dirty && node->replicate != NULL)
        info = sdscatfmt(info, "S: %S %s:%u", node->name, node->ip, node->port);
    else {
        slots = clusterManagerNodeSlotsString(node);
        sds flags = clusterManagerNodeFlagString(node);
        info = sdscatfmt(info, "%s: %S %s:%u\n"
                               "%s   slots:%S (%u slots) "
                               "%S",
                               role, node->name, node->ip, node->port, spaces,
                               slots, node->slots_count, flags);
        sdsfree(slots);
        sdsfree(flags);
    }
    if (node->replicate != NULL)
        info = sdscatfmt(info, "\n%s   replicates %S", spaces, node->replicate);
    else if (node->replicas_count)
        info = sdscatfmt(info, "\n%s   %U additional replica(s)",
                         spaces, node->replicas_count);
    sdsfree(spaces);
    return info;
}

static void clusterManagerShowNodes(void) {
    listIter li;
    listNode *ln;
    listRewind(cluster_manager.nodes, &li);
    while ((ln = listNext(&li)) != NULL) {
        clusterManagerNode *node = ln->value;
        sds info = clusterManagerNodeInfo(node, 0);
        printf("%s\n", (char *) info);
        sdsfree(info);
    }
}

static void clusterManagerShowClusterInfo(void) {
    int masters = 0;
    int keys = 0;
    listIter li;
    listNode *ln;
    listRewind(cluster_manager.nodes, &li);
    while ((ln = listNext(&li)) != NULL) {
        clusterManagerNode *node = ln->value;
        if (!(node->flags & CLUSTER_MANAGER_FLAG_SLAVE)) {
            if (!node->name) continue;
            int replicas = 0;
            int dbsize = -1;
            char name[9];
            memcpy(name, node->name, 8);
            name[8] = '\0';
            listIter ri;
            listNode *rn;
            listRewind(cluster_manager.nodes, &ri);
            while ((rn = listNext(&ri)) != NULL) {
                clusterManagerNode *n = rn->value;
                if (n == node || !(n->flags & CLUSTER_MANAGER_FLAG_SLAVE))
                    continue;
                if (n->replicate && !strcmp(n->replicate, node->name))
                    replicas++;
            }
            redisReply *reply = CLUSTER_MANAGER_COMMAND(node, "DBSIZE");
            if (reply != NULL && reply->type == REDIS_REPLY_INTEGER)
                dbsize = reply->integer;
            if (dbsize < 0) {
                char *err = "";
                if (reply != NULL && reply->type == REDIS_REPLY_ERROR)
                    err = reply->str;
                CLUSTER_MANAGER_PRINT_REPLY_ERROR(node, err);
                if (reply != NULL) freeReplyObject(reply);
                return;
            };
            if (reply != NULL) freeReplyObject(reply);
            printf("%s:%d (%s...) -> %d keys | %d slots | %d slaves.\n",
                   node->ip, node->port, name, dbsize,
                   node->slots_count, replicas);
            masters++;
            keys += dbsize;
        }
    }
    clusterManagerLogOk("[OK] %d keys in %d masters.\n", keys, masters);
    float keys_per_slot = keys / (float) CLUSTER_MANAGER_SLOTS;
    printf("%.2f keys per slot on average.\n", keys_per_slot);
}

/* Flush dirty slots configuration of the node by calling CLUSTER ADDSLOTS */
static int clusterManagerAddSlots(clusterManagerNode *node, char**err)
{
    redisReply *reply = NULL;
    void *_reply = NULL;
    int success = 1;
    /* First two args are used for the command itself. */
    int argc = node->slots_count + 2;
    sds *argv = zmalloc(argc * sizeof(*argv));
    size_t *argvlen = zmalloc(argc * sizeof(*argvlen));
    argv[0] = "CLUSTER";
    argv[1] = "ADDSLOTS";
    argvlen[0] = 7;
    argvlen[1] = 8;
    *err = NULL;
    int i, argv_idx = 2;
    for (i = 0; i < CLUSTER_MANAGER_SLOTS; i++) {
        if (argv_idx >= argc) break;
        if (node->slots[i]) {
            argv[argv_idx] = sdsfromlonglong((long long) i);
            argvlen[argv_idx] = sdslen(argv[argv_idx]);
            argv_idx++;
        }
    }
    if (!argv_idx) {
        success = 0;
        goto cleanup;
    }
    redisAppendCommandArgv(node->context,argc,(const char**)argv,argvlen);
    if (redisGetReply(node->context, &_reply) != REDIS_OK) {
        success = 0;
        goto cleanup;
    }
    reply = (redisReply*) _reply;
    success = clusterManagerCheckRedisReply(node, reply, err);
cleanup:
    zfree(argvlen);
    if (argv != NULL) {
        for (i = 2; i < argc; i++) sdsfree(argv[i]);
        zfree(argv);
    }
    if (reply != NULL) freeReplyObject(reply);
    return success;
}

/* Get the node the slot is assigned to from the point of view of node *n.
 * If the slot is unassigned or if the reply is an error, return NULL.
 * Use the **err argument in order to check wether the slot is unassigned
 * or the reply resulted in an error. */
static clusterManagerNode *clusterManagerGetSlotOwner(clusterManagerNode *n,
                                                      int slot, char **err)
{
    assert(slot >= 0 && slot < CLUSTER_MANAGER_SLOTS);
    clusterManagerNode *owner = NULL;
    redisReply *reply = CLUSTER_MANAGER_COMMAND(n, "CLUSTER SLOTS");
    if (clusterManagerCheckRedisReply(n, reply, err)) {
        assert(reply->type == REDIS_REPLY_ARRAY);
        size_t i;
        for (i = 0; i < reply->elements; i++) {
            redisReply *r = reply->element[i];
            assert(r->type == REDIS_REPLY_ARRAY && r->elements >= 3);
            int from, to;
            from = r->element[0]->integer;
            to = r->element[1]->integer;
            if (slot < from || slot > to) continue;
            redisReply *nr =  r->element[2];
            assert(nr->type == REDIS_REPLY_ARRAY && nr->elements >= 2);
            char *name = NULL;
            if (nr->elements >= 3)
                name =  nr->element[2]->str;
            if (name != NULL)
                owner = clusterManagerNodeByName(name);
            else {
                char *ip = nr->element[0]->str;
                assert(ip != NULL);
                int port = (int) nr->element[1]->integer;
                listIter li;
                listNode *ln;
                listRewind(cluster_manager.nodes, &li);
                while ((ln = listNext(&li)) != NULL) {
                    clusterManagerNode *nd = ln->value;
                    if (strcmp(nd->ip, ip) == 0 && port == nd->port) {
                        owner = nd;
                        break;
                    }
                }
            }
            if (owner) break;
        }
    }
    if (reply) freeReplyObject(reply);
    return owner;
}

/* Set slot status to "importing" or "migrating" */
static int clusterManagerSetSlot(clusterManagerNode *node1,
                                 clusterManagerNode *node2,
                                 int slot, const char *status, char **err) {
    redisReply *reply = CLUSTER_MANAGER_COMMAND(node1, "CLUSTER "
                                                "SETSLOT %d %s %s",
                                                slot, status,
                                                (char *) node2->name);
    if (err != NULL) *err = NULL;
    if (!reply) return 0;
    int success = 1;
    if (reply->type == REDIS_REPLY_ERROR) {
        success = 0;
        if (err != NULL) {
            *err = zmalloc((reply->len + 1) * sizeof(char));
            strcpy(*err, reply->str);
        } else CLUSTER_MANAGER_PRINT_REPLY_ERROR(node1, reply->str);
        goto cleanup;
    }
cleanup:
    freeReplyObject(reply);
    return success;
}

static int clusterManagerClearSlotStatus(clusterManagerNode *node, int slot) {
    redisReply *reply = CLUSTER_MANAGER_COMMAND(node,
        "CLUSTER SETSLOT %d %s", slot, "STABLE");
    int success = clusterManagerCheckRedisReply(node, reply, NULL);
    if (reply) freeReplyObject(reply);
    return success;
}

static int clusterManagerDelSlot(clusterManagerNode *node, int slot,
                                 int ignore_unassigned_err)
{
    redisReply *reply = CLUSTER_MANAGER_COMMAND(node,
        "CLUSTER DELSLOTS %d", slot);
    char *err = NULL;
    int success = clusterManagerCheckRedisReply(node, reply, &err);
    if (!success && reply && reply->type == REDIS_REPLY_ERROR &&
        ignore_unassigned_err)
    {
        char *get_owner_err = NULL;
        clusterManagerNode *assigned_to =
            clusterManagerGetSlotOwner(node, slot, &get_owner_err);
        if (!assigned_to) {
            if (get_owner_err == NULL) success = 1;
            else {
                CLUSTER_MANAGER_PRINT_REPLY_ERROR(node, get_owner_err);
                zfree(get_owner_err);
            }
        }
    }
    if (!success && err != NULL) {
        CLUSTER_MANAGER_PRINT_REPLY_ERROR(node, err);
        zfree(err);
    }
    if (reply) freeReplyObject(reply);
    return success;
}

static int clusterManagerAddSlot(clusterManagerNode *node, int slot) {
    redisReply *reply = CLUSTER_MANAGER_COMMAND(node,
        "CLUSTER ADDSLOTS %d", slot);
    int success = clusterManagerCheckRedisReply(node, reply, NULL);
    if (reply) freeReplyObject(reply);
    return success;
}

static signed int clusterManagerCountKeysInSlot(clusterManagerNode *node,
                                                int slot)
{
    redisReply *reply = CLUSTER_MANAGER_COMMAND(node,
        "CLUSTER COUNTKEYSINSLOT %d", slot);
    int count = -1;
    int success = clusterManagerCheckRedisReply(node, reply, NULL);
    if (success && reply->type == REDIS_REPLY_INTEGER) count = reply->integer;
    if (reply) freeReplyObject(reply);
    return count;
}

static int clusterManagerBumpEpoch(clusterManagerNode *node) {
    redisReply *reply = CLUSTER_MANAGER_COMMAND(node, "CLUSTER BUMPEPOCH");
    int success = clusterManagerCheckRedisReply(node, reply, NULL);
    if (reply) freeReplyObject(reply);
    return success;
}

/* Callback used by clusterManagerSetSlotOwner transaction. It should ignore
 * errors except for ADDSLOTS errors.
 * Return 1 if the error should be ignored. */
static int clusterManagerOnSetOwnerErr(redisReply *reply,
    clusterManagerNode *n, int bulk_idx)
{
    UNUSED(reply);
    UNUSED(n);
    /* Only raise error when ADDSLOTS fail (bulk_idx == 1). */
    return (bulk_idx != 1);
}

static int clusterManagerSetSlotOwner(clusterManagerNode *owner,
                                      int slot,
                                      int do_clear)
{
    int success = clusterManagerStartTransaction(owner);
    if (!success) return 0;
    /* Ensure the slot is not already assigned. */
    clusterManagerDelSlot(owner, slot, 1);
    /* Add the slot and bump epoch. */
    clusterManagerAddSlot(owner, slot);
    if (do_clear) clusterManagerClearSlotStatus(owner, slot);
    clusterManagerBumpEpoch(owner);
    success = clusterManagerExecTransaction(owner, clusterManagerOnSetOwnerErr);
    return success;
}

/* Get the hash for the values of the specified keys in *keys_reply for the
 * specified nodes *n1 and *n2, by calling DEBUG DIGEST-VALUE redis command
 * on both nodes. Every key with same name on both nodes but having different
 * values will be added to the *diffs list. Return 0 in case of reply
 * error. */
static int clusterManagerCompareKeysValues(clusterManagerNode *n1,
                                          clusterManagerNode *n2,
                                          redisReply *keys_reply,
                                          list *diffs)
{
    size_t i, argc = keys_reply->elements + 2;
    static const char *hash_zero = "0000000000000000000000000000000000000000";
    char **argv = zcalloc(argc * sizeof(char *));
    size_t  *argv_len = zcalloc(argc * sizeof(size_t));
    argv[0] = "DEBUG";
    argv_len[0] = 5;
    argv[1] = "DIGEST-VALUE";
    argv_len[1] = 12;
    for (i = 0; i < keys_reply->elements; i++) {
        redisReply *entry = keys_reply->element[i];
        int idx = i + 2;
        argv[idx] = entry->str;
        argv_len[idx] = entry->len;
    }
    int success = 0;
    void *_reply1 = NULL, *_reply2 = NULL;
    redisReply *r1 = NULL, *r2 = NULL;
    redisAppendCommandArgv(n1->context,argc, (const char**)argv,argv_len);
    success = (redisGetReply(n1->context, &_reply1) == REDIS_OK);
    if (!success) goto cleanup;
    r1 = (redisReply *) _reply1;
    redisAppendCommandArgv(n2->context,argc, (const char**)argv,argv_len);
    success = (redisGetReply(n2->context, &_reply2) == REDIS_OK);
    if (!success) goto cleanup;
    r2 = (redisReply *) _reply2;
    success = (r1->type != REDIS_REPLY_ERROR && r2->type != REDIS_REPLY_ERROR);
    if (r1->type == REDIS_REPLY_ERROR) {
        CLUSTER_MANAGER_PRINT_REPLY_ERROR(n1, r1->str);
        success = 0;
    }
    if (r2->type == REDIS_REPLY_ERROR) {
        CLUSTER_MANAGER_PRINT_REPLY_ERROR(n2, r2->str);
        success = 0;
    }
    if (!success) goto cleanup;
    assert(keys_reply->elements == r1->elements &&
           keys_reply->elements == r2->elements);
    for (i = 0; i < keys_reply->elements; i++) {
        char *key = keys_reply->element[i]->str;
        char *hash1 = r1->element[i]->str;
        char *hash2 = r2->element[i]->str;
        /* Ignore keys that don't exist in both nodes. */
        if (strcmp(hash1, hash_zero) == 0 || strcmp(hash2, hash_zero) == 0)
            continue;
        if (strcmp(hash1, hash2) != 0) listAddNodeTail(diffs, key);
    }
cleanup:
    if (r1) freeReplyObject(r1);
    if (r2) freeReplyObject(r2);
    zfree(argv);
    zfree(argv_len);
    return success;
}

/* Migrate keys taken from reply->elements. It returns the reply from the
 * MIGRATE command, or NULL if something goes wrong. If the argument 'dots'
 * is not NULL, a dot will be printed for every migrated key. */
static redisReply *clusterManagerMigrateKeysInReply(clusterManagerNode *source,
                                                    clusterManagerNode *target,
                                                    redisReply *reply,
                                                    int replace, int timeout,
                                                    char *dots)
{
    redisReply *migrate_reply = NULL;
    char **argv = NULL;
    size_t *argv_len = NULL;
    int c = (replace ? 8 : 7);
    if (config.auth) c += 2;
    if (config.user) c += 1;
    size_t argc = c + reply->elements;
    size_t i, offset = 6; // Keys Offset
    argv = zcalloc(argc * sizeof(char *));
    argv_len = zcalloc(argc * sizeof(size_t));
    char portstr[255];
    char timeoutstr[255];
    snprintf(portstr, 10, "%d", target->port);
    snprintf(timeoutstr, 10, "%d", timeout);
    argv[0] = "MIGRATE";
    argv_len[0] = 7;
    argv[1] = target->ip;
    argv_len[1] = strlen(target->ip);
    argv[2] = portstr;
    argv_len[2] = strlen(portstr);
    argv[3] = "";
    argv_len[3] = 0;
    argv[4] = "0";
    argv_len[4] = 1;
    argv[5] = timeoutstr;
    argv_len[5] = strlen(timeoutstr);
    if (replace) {
        argv[offset] = "REPLACE";
        argv_len[offset] = 7;
        offset++;
    }
    if (config.auth) {
        if (config.user) {
            argv[offset] = "AUTH2";
            argv_len[offset] = 5;
            offset++;
            argv[offset] = config.user;
            argv_len[offset] = strlen(config.user);
            offset++;
            argv[offset] = config.auth;
            argv_len[offset] = strlen(config.auth);
            offset++;
        } else {
            argv[offset] = "AUTH";
            argv_len[offset] = 4;
            offset++;
            argv[offset] = config.auth;
            argv_len[offset] = strlen(config.auth);
            offset++;
        }
    }
    argv[offset] = "KEYS";
    argv_len[offset] = 4;
    offset++;
    for (i = 0; i < reply->elements; i++) {
        redisReply *entry = reply->element[i];
        size_t idx = i + offset;
        assert(entry->type == REDIS_REPLY_STRING);
        argv[idx] = (char *) sdsnewlen(entry->str, entry->len);
        argv_len[idx] = entry->len;
        if (dots) dots[i] = '.';
    }
    if (dots) dots[reply->elements] = '\0';
    void *_reply = NULL;
    redisAppendCommandArgv(source->context,argc,
                           (const char**)argv,argv_len);
    int success = (redisGetReply(source->context, &_reply) == REDIS_OK);
    for (i = 0; i < reply->elements; i++) sdsfree(argv[i + offset]);
    if (!success) goto cleanup;
    migrate_reply = (redisReply *) _reply;
cleanup:
    zfree(argv);
    zfree(argv_len);
    return migrate_reply;
}

/* Migrate all keys in the given slot from source to target.*/
static int clusterManagerMigrateKeysInSlot(clusterManagerNode *source,
                                           clusterManagerNode *target,
                                           int slot, int timeout,
                                           int pipeline, int verbose,
                                           char **err)
{
    int success = 1;
    int do_fix = config.cluster_manager_command.flags &
                 CLUSTER_MANAGER_CMD_FLAG_FIX;
    int do_replace = config.cluster_manager_command.flags &
                     CLUSTER_MANAGER_CMD_FLAG_REPLACE;
    while (1) {
        char *dots = NULL;
        redisReply *reply = NULL, *migrate_reply = NULL;
        reply = CLUSTER_MANAGER_COMMAND(source, "CLUSTER "
                                        "GETKEYSINSLOT %d %d", slot,
                                        pipeline);
        success = (reply != NULL);
        if (!success) return 0;
        if (reply->type == REDIS_REPLY_ERROR) {
            success = 0;
            if (err != NULL) {
                *err = zmalloc((reply->len + 1) * sizeof(char));
                strcpy(*err, reply->str);
                CLUSTER_MANAGER_PRINT_REPLY_ERROR(source, *err);
            }
            goto next;
        }
        assert(reply->type == REDIS_REPLY_ARRAY);
        size_t count = reply->elements;
        if (count == 0) {
            freeReplyObject(reply);
            break;
        }
        if (verbose) dots = zmalloc((count+1) * sizeof(char));
        /* Calling MIGRATE command. */
        migrate_reply = clusterManagerMigrateKeysInReply(source, target,
                                                         reply, 0, timeout,
                                                         dots);
        if (migrate_reply == NULL) goto next;
        if (migrate_reply->type == REDIS_REPLY_ERROR) {
            int is_busy = strstr(migrate_reply->str, "BUSYKEY") != NULL;
            int not_served = 0;
            if (!is_busy) {
                /* Check if the slot is unassigned (not served) in the
                 * source node's configuration. */
                char *get_owner_err = NULL;
                clusterManagerNode *served_by =
                    clusterManagerGetSlotOwner(source, slot, &get_owner_err);
                if (!served_by) {
                    if (get_owner_err == NULL) not_served = 1;
                    else {
                        CLUSTER_MANAGER_PRINT_REPLY_ERROR(source,
                                                          get_owner_err);
                        zfree(get_owner_err);
                    }
                }
            }
            /* Try to handle errors. */
            if (is_busy || not_served) {
                /* If the key's slot is not served, try to assign slot
                 * to the target node. */
                if (do_fix && not_served) {
                    clusterManagerLogWarn("*** Slot was not served, setting "
                                          "owner to node %s:%d.\n",
                                          target->ip, target->port);
                    clusterManagerSetSlot(source, target, slot, "node", NULL);
                }
                /* If the key already exists in the target node (BUSYKEY),
                 * check whether its value is the same in both nodes.
                 * In case of equal values, retry migration with the
                 * REPLACE option.
                 * In case of different values:
                 *  - If the migration is requested by the fix command, stop
                 *    and warn the user.
                 *  - In other cases (ie. reshard), proceed only if the user
                 *    launched the command with the --cluster-replace option.*/
                if (is_busy) {
                    clusterManagerLogWarn("\n*** Target key exists\n");
                    if (!do_replace) {
                        clusterManagerLogWarn("*** Checking key values on "
                                              "both nodes...\n");
                        list *diffs = listCreate();
                        success = clusterManagerCompareKeysValues(source,
                            target, reply, diffs);
                        if (!success) {
                            clusterManagerLogErr("*** Value check failed!\n");
                            listRelease(diffs);
                            goto next;
                        }
                        if (listLength(diffs) > 0) {
                            success = 0;
                            clusterManagerLogErr(
                                "*** Found %d key(s) in both source node and "
                                "target node having different values.\n"
                                "    Source node: %s:%d\n"
                                "    Target node: %s:%d\n"
                                "    Keys(s):\n",
                                listLength(diffs),
                                source->ip, source->port,
                                target->ip, target->port);
                            listIter dli;
                            listNode *dln;
                            listRewind(diffs, &dli);
                            while((dln = listNext(&dli)) != NULL) {
                                char *k = dln->value;
                                clusterManagerLogErr("    - %s\n", k);
                            }
                            clusterManagerLogErr("Please fix the above key(s) "
                                                 "manually and try again "
                                                 "or relaunch the command \n"
                                                 "with --cluster-replace "
                                                 "option to force key "
                                                 "overriding.\n");
                            listRelease(diffs);
                            goto next;
                        }
                        listRelease(diffs);
                    }
                    clusterManagerLogWarn("*** Replacing target keys...\n");
                }
                freeReplyObject(migrate_reply);
                migrate_reply = clusterManagerMigrateKeysInReply(source,
                                                                 target,
                                                                 reply,
                                                                 is_busy,
                                                                 timeout,
                                                                 NULL);
                success = (migrate_reply != NULL &&
                           migrate_reply->type != REDIS_REPLY_ERROR);
            } else success = 0;
            if (!success) {
                if (migrate_reply != NULL) {
                    if (err) {
                        *err = zmalloc((migrate_reply->len + 1) * sizeof(char));
                        strcpy(*err, migrate_reply->str);
                    }
                    printf("\n");
                    CLUSTER_MANAGER_PRINT_REPLY_ERROR(source,
                                                      migrate_reply->str);
                }
                goto next;
            }
        }
        if (verbose) {
            printf("%s", dots);
            fflush(stdout);
        }
next:
        if (reply != NULL) freeReplyObject(reply);
        if (migrate_reply != NULL) freeReplyObject(migrate_reply);
        if (dots) zfree(dots);
        if (!success) break;
    }
    return success;
}

/* Move slots between source and target nodes using MIGRATE.
 *
 * Options:
 * CLUSTER_MANAGER_OPT_VERBOSE -- Print a dot for every moved key.
 * CLUSTER_MANAGER_OPT_COLD    -- Move keys without opening slots /
 *                                reconfiguring the nodes.
 * CLUSTER_MANAGER_OPT_UPDATE  -- Update node->slots for source/target nodes.
 * CLUSTER_MANAGER_OPT_QUIET   -- Don't print info messages.
*/
static int clusterManagerMoveSlot(clusterManagerNode *source,
                                  clusterManagerNode *target,
                                  int slot, int opts,  char**err)
{
    if (!(opts & CLUSTER_MANAGER_OPT_QUIET)) {
        printf("Moving slot %d from %s:%d to %s:%d: ", slot, source->ip,
               source->port, target->ip, target->port);
        fflush(stdout);
    }
    if (err != NULL) *err = NULL;
    int pipeline = config.cluster_manager_command.pipeline,
        timeout = config.cluster_manager_command.timeout,
        print_dots = (opts & CLUSTER_MANAGER_OPT_VERBOSE),
        option_cold = (opts & CLUSTER_MANAGER_OPT_COLD),
        success = 1;
    if (!option_cold) {
        success = clusterManagerSetSlot(target, source, slot,
                                        "importing", err);
        if (!success) return 0;
        success = clusterManagerSetSlot(source, target, slot,
                                        "migrating", err);
        if (!success) return 0;
    }
    success = clusterManagerMigrateKeysInSlot(source, target, slot, timeout,
                                              pipeline, print_dots, err);
    if (!(opts & CLUSTER_MANAGER_OPT_QUIET)) printf("\n");
    if (!success) return 0;
    /* Set the new node as the owner of the slot in all the known nodes. */
    if (!option_cold) {
        listIter li;
        listNode *ln;
        listRewind(cluster_manager.nodes, &li);
        while ((ln = listNext(&li)) != NULL) {
            clusterManagerNode *n = ln->value;
            if (n->flags & CLUSTER_MANAGER_FLAG_SLAVE) continue;
            redisReply *r = CLUSTER_MANAGER_COMMAND(n, "CLUSTER "
                                                    "SETSLOT %d %s %s",
                                                    slot, "node",
                                                    target->name);
            success = (r != NULL);
            if (!success) return 0;
            if (r->type == REDIS_REPLY_ERROR) {
                success = 0;
                if (err != NULL) {
                    *err = zmalloc((r->len + 1) * sizeof(char));
                    strcpy(*err, r->str);
                    CLUSTER_MANAGER_PRINT_REPLY_ERROR(n, *err);
                }
            }
            freeReplyObject(r);
            if (!success) return 0;
        }
    }
    /* Update the node logical config */
    if (opts & CLUSTER_MANAGER_OPT_UPDATE) {
        source->slots[slot] = 0;
        target->slots[slot] = 1;
    }
    return 1;
}

/* Flush the dirty node configuration by calling replicate for slaves or
 * adding the slots defined in the masters. */
static int clusterManagerFlushNodeConfig(clusterManagerNode *node, char **err) {
    if (!node->dirty) return 0;
    redisReply *reply = NULL;
    int is_err = 0, success = 1;
    if (err != NULL) *err = NULL;
    if (node->replicate != NULL) {
        reply = CLUSTER_MANAGER_COMMAND(node, "CLUSTER REPLICATE %s",
                                        node->replicate);
        if (reply == NULL || (is_err = (reply->type == REDIS_REPLY_ERROR))) {
            if (is_err && err != NULL) {
                *err = zmalloc((reply->len + 1) * sizeof(char));
                strcpy(*err, reply->str);
            }
            success = 0;
            /* If the cluster did not already joined it is possible that
             * the slave does not know the master node yet. So on errors
             * we return ASAP leaving the dirty flag set, to flush the
             * config later. */
            goto cleanup;
        }
    } else {
        int added = clusterManagerAddSlots(node, err);
        if (!added || *err != NULL) success = 0;
    }
    node->dirty = 0;
cleanup:
    if (reply != NULL) freeReplyObject(reply);
    return success;
}

/* Wait until the cluster configuration is consistent. */
static void clusterManagerWaitForClusterJoin(void) {
    printf("Waiting for the cluster to join\n");
    int counter = 0,
        check_after = CLUSTER_JOIN_CHECK_AFTER +
                      (int)(listLength(cluster_manager.nodes) * 0.15f);
    while(!clusterManagerIsConfigConsistent()) {
        printf(".");
        fflush(stdout);
        sleep(1);
        if (++counter > check_after) {
            dict *status = clusterManagerGetLinkStatus();
            dictIterator *iter = NULL;
            if (status != NULL && dictSize(status) > 0) {
                printf("\n");
                clusterManagerLogErr("Warning: %d node(s) may "
                                     "be unreachable\n", dictSize(status));
                iter = dictGetIterator(status);
                dictEntry *entry;
                while ((entry = dictNext(iter)) != NULL) {
                    sds nodeaddr = (sds) dictGetKey(entry);
                    char *node_ip = NULL;
                    int node_port = 0, node_bus_port = 0;
                    list *from = (list *) dictGetVal(entry);
                    if (parseClusterNodeAddress(nodeaddr, &node_ip,
                        &node_port, &node_bus_port) && node_bus_port) {
                        clusterManagerLogErr(" - The port %d of node %s may "
                                             "be unreachable from:\n",
                                             node_bus_port, node_ip);
                    } else {
                        clusterManagerLogErr(" - Node %s may be unreachable "
                                             "from:\n", nodeaddr);
                    }
                    listIter li;
                    listNode *ln;
                    listRewind(from, &li);
                    while ((ln = listNext(&li)) != NULL) {
                        sds from_addr = ln->value;
                        clusterManagerLogErr("   %s\n", from_addr);
                        sdsfree(from_addr);
                    }
                    clusterManagerLogErr("Cluster bus ports must be reachable "
                                         "by every node.\nRemember that "
                                         "cluster bus ports are different "
                                         "from standard instance ports.\n");
                    listEmpty(from);
                }
            }
            if (iter != NULL) dictReleaseIterator(iter);
            if (status != NULL) dictRelease(status);
            counter = 0;
        }
    }
    printf("\n");
}

/* Load node's cluster configuration by calling "CLUSTER NODES" command.
 * Node's configuration (name, replicate, slots, ...) is then updated.
 * If CLUSTER_MANAGER_OPT_GETFRIENDS flag is set into 'opts' argument,
 * and node already knows other nodes, the node's friends list is populated
 * with the other nodes info. */
static int clusterManagerNodeLoadInfo(clusterManagerNode *node, int opts,
                                      char **err)
{
    redisReply *reply = CLUSTER_MANAGER_COMMAND(node, "CLUSTER NODES");
    int success = 1;
    *err = NULL;
    if (!clusterManagerCheckRedisReply(node, reply, err)) {
        success = 0;
        goto cleanup;
    }
    int getfriends = (opts & CLUSTER_MANAGER_OPT_GETFRIENDS);
    char *lines = reply->str, *p, *line;
    while ((p = strstr(lines, "\n")) != NULL) {
        *p = '\0';
        line = lines;
        lines = p + 1;
        char *name = NULL, *addr = NULL, *flags = NULL, *master_id = NULL,
             *ping_sent = NULL, *ping_recv = NULL, *config_epoch = NULL,
             *link_status = NULL;
        UNUSED(link_status);
        int i = 0;
        while ((p = strchr(line, ' ')) != NULL) {
            *p = '\0';
            char *token = line;
            line = p + 1;
            switch(i++){
            case 0: name = token; break;
            case 1: addr = token; break;
            case 2: flags = token; break;
            case 3: master_id = token; break;
            case 4: ping_sent = token; break;
            case 5: ping_recv = token; break;
            case 6: config_epoch = token; break;
            case 7: link_status = token; break;
            }
            if (i == 8) break; // Slots
        }
        if (!flags) {
            success = 0;
            goto cleanup;
        }
        int myself = (strstr(flags, "myself") != NULL);
        clusterManagerNode *currentNode = NULL;
        if (myself) {
            node->flags |= CLUSTER_MANAGER_FLAG_MYSELF;
            currentNode = node;
            clusterManagerNodeResetSlots(node);
            if (i == 8) {
                int remaining = strlen(line);
                while (remaining > 0) {
                    p = strchr(line, ' ');
                    if (p == NULL) p = line + remaining;
                    remaining -= (p - line);

                    char *slotsdef = line;
                    *p = '\0';
                    if (remaining) {
                        line = p + 1;
                        remaining--;
                    } else line = p;
                    char *dash = NULL;
                    if (slotsdef[0] == '[') {
                        slotsdef++;
                        if ((p = strstr(slotsdef, "->-"))) { // Migrating
                            *p = '\0';
                            p += 3;
                            char *closing_bracket = strchr(p, ']');
                            if (closing_bracket) *closing_bracket = '\0';
                            sds slot = sdsnew(slotsdef);
                            sds dst = sdsnew(p);
                            node->migrating_count += 2;
                            node->migrating = zrealloc(node->migrating,
                                (node->migrating_count * sizeof(sds)));
                            node->migrating[node->migrating_count - 2] =
                                slot;
                            node->migrating[node->migrating_count - 1] =
                                dst;
                        }  else if ((p = strstr(slotsdef, "-<-"))) {//Importing
                            *p = '\0';
                            p += 3;
                            char *closing_bracket = strchr(p, ']');
                            if (closing_bracket) *closing_bracket = '\0';
                            sds slot = sdsnew(slotsdef);
                            sds src = sdsnew(p);
                            node->importing_count += 2;
                            node->importing = zrealloc(node->importing,
                                (node->importing_count * sizeof(sds)));
                            node->importing[node->importing_count - 2] =
                                slot;
                            node->importing[node->importing_count - 1] =
                                src;
                        }
                    } else if ((dash = strchr(slotsdef, '-')) != NULL) {
                        p = dash;
                        int start, stop;
                        *p = '\0';
                        start = atoi(slotsdef);
                        stop = atoi(p + 1);
                        node->slots_count += (stop - (start - 1));
                        while (start <= stop) node->slots[start++] = 1;
                    } else if (p > slotsdef) {
                        node->slots[atoi(slotsdef)] = 1;
                        node->slots_count++;
                    }
                }
            }
            node->dirty = 0;
        } else if (!getfriends) {
            if (!(node->flags & CLUSTER_MANAGER_FLAG_MYSELF)) continue;
            else break;
        } else {
            if (addr == NULL) {
                fprintf(stderr, "Error: invalid CLUSTER NODES reply\n");
                success = 0;
                goto cleanup;
            }
            char *c = strrchr(addr, '@');
            if (c != NULL) *c = '\0';
            c = strrchr(addr, ':');
            if (c == NULL) {
                fprintf(stderr, "Error: invalid CLUSTER NODES reply\n");
                success = 0;
                goto cleanup;
            }
            *c = '\0';
            int port = atoi(++c);
            currentNode = clusterManagerNewNode(sdsnew(addr), port);
            currentNode->flags |= CLUSTER_MANAGER_FLAG_FRIEND;
            if (node->friends == NULL) node->friends = listCreate();
            listAddNodeTail(node->friends, currentNode);
        }
        if (name != NULL) {
            if (currentNode->name) sdsfree(currentNode->name);
            currentNode->name = sdsnew(name);
        }
        if (currentNode->flags_str != NULL)
            freeClusterManagerNodeFlags(currentNode->flags_str);
        currentNode->flags_str = listCreate();
        int flag_len;
        while ((flag_len = strlen(flags)) > 0) {
            sds flag = NULL;
            char *fp = strchr(flags, ',');
            if (fp) {
                *fp = '\0';
                flag = sdsnew(flags);
                flags = fp + 1;
            } else {
                flag = sdsnew(flags);
                flags += flag_len;
            }
            if (strcmp(flag, "noaddr") == 0)
                currentNode->flags |= CLUSTER_MANAGER_FLAG_NOADDR;
            else if (strcmp(flag, "disconnected") == 0)
                currentNode->flags |= CLUSTER_MANAGER_FLAG_DISCONNECT;
            else if (strcmp(flag, "fail") == 0)
                currentNode->flags |= CLUSTER_MANAGER_FLAG_FAIL;
            else if (strcmp(flag, "slave") == 0) {
                currentNode->flags |= CLUSTER_MANAGER_FLAG_SLAVE;
                if (master_id != NULL) {
                    if (currentNode->replicate) sdsfree(currentNode->replicate);
                    currentNode->replicate = sdsnew(master_id);
                }
            }
            listAddNodeTail(currentNode->flags_str, flag);
        }
        if (config_epoch != NULL)
            currentNode->current_epoch = atoll(config_epoch);
        if (ping_sent != NULL) currentNode->ping_sent = atoll(ping_sent);
        if (ping_recv != NULL) currentNode->ping_recv = atoll(ping_recv);
        if (!getfriends && myself) break;
    }
cleanup:
    if (reply) freeReplyObject(reply);
    return success;
}

/* Retrieves info about the cluster using argument 'node' as the starting
 * point. All nodes will be loaded inside the cluster_manager.nodes list.
 * Warning: if something goes wrong, it will free the starting node before
 * returning 0. */
static int clusterManagerLoadInfoFromNode(clusterManagerNode *node, int opts) {
    if (node->context == NULL && !clusterManagerNodeConnect(node)) {
        freeClusterManagerNode(node);
        return 0;
    }
    opts |= CLUSTER_MANAGER_OPT_GETFRIENDS;
    char *e = NULL;
    if (!clusterManagerNodeIsCluster(node, &e)) {
        clusterManagerPrintNotClusterNodeError(node, e);
        if (e) zfree(e);
        freeClusterManagerNode(node);
        return 0;
    }
    e = NULL;
    if (!clusterManagerNodeLoadInfo(node, opts, &e)) {
        if (e) {
            CLUSTER_MANAGER_PRINT_REPLY_ERROR(node, e);
            zfree(e);
        }
        freeClusterManagerNode(node);
        return 0;
    }
    listIter li;
    listNode *ln;
    if (cluster_manager.nodes != NULL) {
        listRewind(cluster_manager.nodes, &li);
        while ((ln = listNext(&li)) != NULL)
            freeClusterManagerNode((clusterManagerNode *) ln->value);
        listRelease(cluster_manager.nodes);
    }
    cluster_manager.nodes = listCreate();
    listAddNodeTail(cluster_manager.nodes, node);
    if (node->friends != NULL) {
        listRewind(node->friends, &li);
        while ((ln = listNext(&li)) != NULL) {
            clusterManagerNode *friend = ln->value;
            if (!friend->ip || !friend->port) goto invalid_friend;
            if (!friend->context && !clusterManagerNodeConnect(friend))
                goto invalid_friend;
            e = NULL;
            if (clusterManagerNodeLoadInfo(friend, 0, &e)) {
                if (friend->flags & (CLUSTER_MANAGER_FLAG_NOADDR |
                                     CLUSTER_MANAGER_FLAG_DISCONNECT |
                                     CLUSTER_MANAGER_FLAG_FAIL))
                {
                    goto invalid_friend;
                }
                listAddNodeTail(cluster_manager.nodes, friend);
            } else {
                clusterManagerLogErr("[ERR] Unable to load info for "
                                     "node %s:%d\n",
                                     friend->ip, friend->port);
                goto invalid_friend;
            }
            continue;
invalid_friend:
            if (!(friend->flags & CLUSTER_MANAGER_FLAG_SLAVE))
                cluster_manager.unreachable_masters++;
            freeClusterManagerNode(friend);
        }
        listRelease(node->friends);
        node->friends = NULL;
    }
    // Count replicas for each node
    listRewind(cluster_manager.nodes, &li);
    while ((ln = listNext(&li)) != NULL) {
        clusterManagerNode *n = ln->value;
        if (n->replicate != NULL) {
            clusterManagerNode *master = clusterManagerNodeByName(n->replicate);
            if (master == NULL) {
                clusterManagerLogWarn("*** WARNING: %s:%d claims to be "
                                      "slave of unknown node ID %s.\n",
                                      n->ip, n->port, n->replicate);
            } else master->replicas_count++;
        }
    }
    return 1;
}

/* Compare functions used by various sorting operations. */
int clusterManagerSlotCompare(const void *slot1, const void *slot2) {
    const char **i1 = (const char **)slot1;
    const char **i2 = (const char **)slot2;
    return strcmp(*i1, *i2);
}

int clusterManagerSlotCountCompareDesc(const void *n1, const void *n2) {
    clusterManagerNode *node1 = *((clusterManagerNode **) n1);
    clusterManagerNode *node2 = *((clusterManagerNode **) n2);
    return node2->slots_count - node1->slots_count;
}

int clusterManagerCompareNodeBalance(const void *n1, const void *n2) {
    clusterManagerNode *node1 = *((clusterManagerNode **) n1);
    clusterManagerNode *node2 = *((clusterManagerNode **) n2);
    return node1->balance - node2->balance;
}

static sds clusterManagerGetConfigSignature(clusterManagerNode *node) {
    sds signature = NULL;
    int node_count = 0, i = 0, name_len = 0;
    char **node_configs = NULL;
    redisReply *reply = CLUSTER_MANAGER_COMMAND(node, "CLUSTER NODES");
    if (reply == NULL || reply->type == REDIS_REPLY_ERROR)
        goto cleanup;
    char *lines = reply->str, *p, *line;
    while ((p = strstr(lines, "\n")) != NULL) {
        i = 0;
        *p = '\0';
        line = lines;
        lines = p + 1;
        char *nodename = NULL;
        int tot_size = 0;
        while ((p = strchr(line, ' ')) != NULL) {
            *p = '\0';
            char *token = line;
            line = p + 1;
            if (i == 0) {
                nodename = token;
                tot_size = (p - token);
                name_len = tot_size++; // Make room for ':' in tot_size
            }
            if (++i == 8) break;
        }
        if (i != 8) continue;
        if (nodename == NULL) continue;
        int remaining = strlen(line);
        if (remaining == 0) continue;
        char **slots = NULL;
        int c = 0;
        while (remaining > 0) {
            p = strchr(line, ' ');
            if (p == NULL) p = line + remaining;
            int size = (p - line);
            remaining -= size;
            tot_size += size;
            char *slotsdef = line;
            *p = '\0';
            if (remaining) {
                line = p + 1;
                remaining--;
            } else line = p;
            if (slotsdef[0] != '[') {
                c++;
                slots = zrealloc(slots, (c * sizeof(char *)));
                slots[c - 1] = slotsdef;
            }
        }
        if (c > 0) {
            if (c > 1)
                qsort(slots, c, sizeof(char *), clusterManagerSlotCompare);
            node_count++;
            node_configs =
                zrealloc(node_configs, (node_count * sizeof(char *)));
            /* Make room for '|' separators. */
            tot_size += (sizeof(char) * (c - 1));
            char *cfg = zmalloc((sizeof(char) * tot_size) + 1);
            memcpy(cfg, nodename, name_len);
            char *sp = cfg + name_len;
            *(sp++) = ':';
            for (i = 0; i < c; i++) {
                if (i > 0) *(sp++) = ',';
                int slen = strlen(slots[i]);
                memcpy(sp, slots[i], slen);
                sp += slen;
            }
            *(sp++) = '\0';
            node_configs[node_count - 1] = cfg;
        }
        zfree(slots);
    }
    if (node_count > 0) {
        if (node_count > 1) {
            qsort(node_configs, node_count, sizeof(char *),
                  clusterManagerSlotCompare);
        }
        signature = sdsempty();
        for (i = 0; i < node_count; i++) {
            if (i > 0) signature = sdscatprintf(signature, "%c", '|');
            signature = sdscatfmt(signature, "%s", node_configs[i]);
        }
    }
cleanup:
    if (reply != NULL) freeReplyObject(reply);
    if (node_configs != NULL) {
        for (i = 0; i < node_count; i++) zfree(node_configs[i]);
        zfree(node_configs);
    }
    return signature;
}

static int clusterManagerIsConfigConsistent(void) {
    if (cluster_manager.nodes == NULL) return 0;
    int consistent = (listLength(cluster_manager.nodes) <= 1);
    // If the Cluster has only one node, it's always consistent
    if (consistent) return 1;
    sds first_cfg = NULL;
    listIter li;
    listNode *ln;
    listRewind(cluster_manager.nodes, &li);
    while ((ln = listNext(&li)) != NULL) {
        clusterManagerNode *node = ln->value;
        sds cfg = clusterManagerGetConfigSignature(node);
        if (cfg == NULL) {
            consistent = 0;
            break;
        }
        if (first_cfg == NULL) first_cfg = cfg;
        else {
            consistent = !sdscmp(first_cfg, cfg);
            sdsfree(cfg);
            if (!consistent) break;
        }
    }
    if (first_cfg != NULL) sdsfree(first_cfg);
    return consistent;
}

static list *clusterManagerGetDisconnectedLinks(clusterManagerNode *node) {
    list *links = NULL;
    redisReply *reply = CLUSTER_MANAGER_COMMAND(node, "CLUSTER NODES");
    if (!clusterManagerCheckRedisReply(node, reply, NULL)) goto cleanup;
    links = listCreate();
    char *lines = reply->str, *p, *line;
    while ((p = strstr(lines, "\n")) != NULL) {
        int i = 0;
        *p = '\0';
        line = lines;
        lines = p + 1;
        char *nodename = NULL, *addr = NULL, *flags = NULL, *link_status = NULL;
        while ((p = strchr(line, ' ')) != NULL) {
            *p = '\0';
            char *token = line;
            line = p + 1;
            if (i == 0) nodename = token;
            else if (i == 1) addr = token;
            else if (i == 2) flags = token;
            else if (i == 7) link_status = token;
            else if (i == 8) break;
            i++;
        }
        if (i == 7) link_status = line;
        if (nodename == NULL || addr == NULL || flags == NULL ||
            link_status == NULL) continue;
        if (strstr(flags, "myself") != NULL) continue;
        int disconnected = ((strstr(flags, "disconnected") != NULL) ||
                            (strstr(link_status, "disconnected")));
        int handshaking = (strstr(flags, "handshake") != NULL);
        if (disconnected || handshaking) {
            clusterManagerLink *link = zmalloc(sizeof(*link));
            link->node_name = sdsnew(nodename);
            link->node_addr = sdsnew(addr);
            link->connected = 0;
            link->handshaking = handshaking;
            listAddNodeTail(links, link);
        }
    }
cleanup:
    if (reply != NULL) freeReplyObject(reply);
    return links;
}

/* Check for disconnected cluster links. It returns a dict whose keys
 * are the unreachable node addresses and the values are lists of
 * node addresses that cannot reach the unreachable node. */
static dict *clusterManagerGetLinkStatus(void) {
    if (cluster_manager.nodes == NULL) return NULL;
    dict *status = dictCreate(&clusterManagerLinkDictType, NULL);
    listIter li;
    listNode *ln;
    listRewind(cluster_manager.nodes, &li);
    while ((ln = listNext(&li)) != NULL) {
        clusterManagerNode *node = ln->value;
        list *links = clusterManagerGetDisconnectedLinks(node);
        if (links) {
            listIter lli;
            listNode *lln;
            listRewind(links, &lli);
            while ((lln = listNext(&lli)) != NULL) {
                clusterManagerLink *link = lln->value;
                list *from = NULL;
                dictEntry *entry = dictFind(status, link->node_addr);
                if (entry) from = dictGetVal(entry);
                else {
                    from = listCreate();
                    dictAdd(status, sdsdup(link->node_addr), from);
                }
                sds myaddr = sdsempty();
                myaddr = sdscatfmt(myaddr, "%s:%u", node->ip, node->port);
                listAddNodeTail(from, myaddr);
                sdsfree(link->node_name);
                sdsfree(link->node_addr);
                zfree(link);
            }
            listRelease(links);
        }
    }
    return status;
}

/* Add the error string to cluster_manager.errors and print it. */
static void clusterManagerOnError(sds err) {
    if (cluster_manager.errors == NULL)
        cluster_manager.errors = listCreate();
    listAddNodeTail(cluster_manager.errors, err);
    clusterManagerLogErr("%s\n", (char *) err);
}

/* Check the slots coverage of the cluster. The 'all_slots' argument must be
 * and array of 16384 bytes. Every covered slot will be set to 1 in the
 * 'all_slots' array. The function returns the total number if covered slots.*/
static int clusterManagerGetCoveredSlots(char *all_slots) {
    if (cluster_manager.nodes == NULL) return 0;
    listIter li;
    listNode *ln;
    listRewind(cluster_manager.nodes, &li);
    int totslots = 0, i;
    while ((ln = listNext(&li)) != NULL) {
        clusterManagerNode *node = ln->value;
        for (i = 0; i < CLUSTER_MANAGER_SLOTS; i++) {
            if (node->slots[i] && !all_slots[i]) {
                all_slots[i] = 1;
                totslots++;
            }
        }
    }
    return totslots;
}

static void clusterManagerPrintSlotsList(list *slots) {
    clusterManagerNode n = {0};
    listIter li;
    listNode *ln;
    listRewind(slots, &li);
    while ((ln = listNext(&li)) != NULL) {
        int slot = atoi(ln->value);
        if (slot >= 0 && slot < CLUSTER_MANAGER_SLOTS)
            n.slots[slot] = 1;
    }
    sds nodeslist = clusterManagerNodeSlotsString(&n);
    printf("%s\n", nodeslist);
    sdsfree(nodeslist);
}

/* Return the node, among 'nodes' with the greatest number of keys
 * in the specified slot. */
static clusterManagerNode * clusterManagerGetNodeWithMostKeysInSlot(list *nodes,
                                                                    int slot,
                                                                    char **err)
{
    clusterManagerNode *node = NULL;
    int numkeys = 0;
    listIter li;
    listNode *ln;
    listRewind(nodes, &li);
    if (err) *err = NULL;
    while ((ln = listNext(&li)) != NULL) {
        clusterManagerNode *n = ln->value;
        if (n->flags & CLUSTER_MANAGER_FLAG_SLAVE || n->replicate)
            continue;
        redisReply *r =
            CLUSTER_MANAGER_COMMAND(n, "CLUSTER COUNTKEYSINSLOT %d", slot);
        int success = clusterManagerCheckRedisReply(n, r, err);
        if (success) {
            if (r->integer > numkeys || node == NULL) {
                numkeys = r->integer;
                node = n;
            }
        }
        if (r != NULL) freeReplyObject(r);
        /* If the reply contains errors */
        if (!success) {
            if (err != NULL && *err != NULL)
                CLUSTER_MANAGER_PRINT_REPLY_ERROR(n, err);
            node = NULL;
            break;
        }
    }
    return node;
}

/* This function returns the master that has the least number of replicas
 * in the cluster. If there are multiple masters with the same smaller
 * number of replicas, one at random is returned. */

static clusterManagerNode *clusterManagerNodeWithLeastReplicas() {
    clusterManagerNode *node = NULL;
    int lowest_count = 0;
    listIter li;
    listNode *ln;
    listRewind(cluster_manager.nodes, &li);
    while ((ln = listNext(&li)) != NULL) {
        clusterManagerNode *n = ln->value;
        if (n->flags & CLUSTER_MANAGER_FLAG_SLAVE) continue;
        if (node == NULL || n->replicas_count < lowest_count) {
            node = n;
            lowest_count = n->replicas_count;
        }
    }
    return node;
}

/* This function returns a random master node, return NULL if none */

static clusterManagerNode *clusterManagerNodeMasterRandom() {
    int master_count = 0;
    int idx;
    listIter li;
    listNode *ln;
    listRewind(cluster_manager.nodes, &li);
    while ((ln = listNext(&li)) != NULL) {
        clusterManagerNode *n = ln->value;
        if (n->flags & CLUSTER_MANAGER_FLAG_SLAVE) continue;
        master_count++;
    }

    srand(time(NULL));
    idx = rand() % master_count;
    listRewind(cluster_manager.nodes, &li);
    while ((ln = listNext(&li)) != NULL) {
        clusterManagerNode *n = ln->value;
        if (n->flags & CLUSTER_MANAGER_FLAG_SLAVE) continue;
        if (!idx--) {
            return n;
        }
    }
    /* Can not be reached */
    return NULL;
}

static int clusterManagerFixSlotsCoverage(char *all_slots) {
    int force_fix = config.cluster_manager_command.flags &
                    CLUSTER_MANAGER_CMD_FLAG_FIX_WITH_UNREACHABLE_MASTERS;

    if (cluster_manager.unreachable_masters > 0 && !force_fix) {
        clusterManagerLogWarn("*** Fixing slots coverage with %d unreachable masters is dangerous: redis-cli will assume that slots about masters that are not reachable are not covered, and will try to reassign them to the reachable nodes. This can cause data loss and is rarely what you want to do. If you really want to proceed use the --cluster-fix-with-unreachable-masters option.\n", cluster_manager.unreachable_masters);
        exit(1);
    }

    int i, fixed = 0;
    list *none = NULL, *single = NULL, *multi = NULL;
    clusterManagerLogInfo(">>> Fixing slots coverage...\n");
    for (i = 0; i < CLUSTER_MANAGER_SLOTS; i++) {
        int covered = all_slots[i];
        if (!covered) {
            sds slot = sdsfromlonglong((long long) i);
            list *slot_nodes = listCreate();
            sds slot_nodes_str = sdsempty();
            listIter li;
            listNode *ln;
            listRewind(cluster_manager.nodes, &li);
            while ((ln = listNext(&li)) != NULL) {
                clusterManagerNode *n = ln->value;
                if (n->flags & CLUSTER_MANAGER_FLAG_SLAVE || n->replicate)
                    continue;
                redisReply *reply = CLUSTER_MANAGER_COMMAND(n,
                    "CLUSTER GETKEYSINSLOT %d %d", i, 1);
                if (!clusterManagerCheckRedisReply(n, reply, NULL)) {
                    fixed = -1;
                    if (reply) freeReplyObject(reply);
                    goto cleanup;
                }
                assert(reply->type == REDIS_REPLY_ARRAY);
                if (reply->elements > 0) {
                    listAddNodeTail(slot_nodes, n);
                    if (listLength(slot_nodes) > 1)
                        slot_nodes_str = sdscat(slot_nodes_str, ", ");
                    slot_nodes_str = sdscatfmt(slot_nodes_str,
                                               "%s:%u", n->ip, n->port);
                }
                freeReplyObject(reply);
            }
            sdsfree(slot_nodes_str);
            dictAdd(clusterManagerUncoveredSlots, slot, slot_nodes);
        }
    }

    /* For every slot, take action depending on the actual condition:
     * 1) No node has keys for this slot.
     * 2) A single node has keys for this slot.
     * 3) Multiple nodes have keys for this slot. */
    none = listCreate();
    single = listCreate();
    multi = listCreate();
    dictIterator *iter = dictGetIterator(clusterManagerUncoveredSlots);
    dictEntry *entry;
    while ((entry = dictNext(iter)) != NULL) {
        sds slot = (sds) dictGetKey(entry);
        list *nodes = (list *) dictGetVal(entry);
        switch (listLength(nodes)){
        case 0: listAddNodeTail(none, slot); break;
        case 1: listAddNodeTail(single, slot); break;
        default: listAddNodeTail(multi, slot); break;
        }
    }
    dictReleaseIterator(iter);

    /* we want explicit manual confirmation from users for all the fix cases */
    int force = 0;

    /*  Handle case "1": keys in no node. */
    if (listLength(none) > 0) {
        printf("The following uncovered slots have no keys "
               "across the cluster:\n");
        clusterManagerPrintSlotsList(none);
        if (confirmWithYes("Fix these slots by covering with a random node?",
                           force)) {
            listIter li;
            listNode *ln;
            listRewind(none, &li);
            while ((ln = listNext(&li)) != NULL) {
                sds slot = ln->value;
                int s = atoi(slot);
                clusterManagerNode *n = clusterManagerNodeMasterRandom();
                clusterManagerLogInfo(">>> Covering slot %s with %s:%d\n",
                                      slot, n->ip, n->port);
                if (!clusterManagerSetSlotOwner(n, s, 0)) {
                    fixed = -1;
                    goto cleanup;
                }
                /* Since CLUSTER ADDSLOTS succeeded, we also update the slot
                 * info into the node struct, in order to keep it synced */
                n->slots[s] = 1;
                fixed++;
            }
        }
    }

    /*  Handle case "2": keys only in one node. */
    if (listLength(single) > 0) {
        printf("The following uncovered slots have keys in just one node:\n");
        clusterManagerPrintSlotsList(single);
        if (confirmWithYes("Fix these slots by covering with those nodes?",
                           force)) {
            listIter li;
            listNode *ln;
            listRewind(single, &li);
            while ((ln = listNext(&li)) != NULL) {
                sds slot = ln->value;
                int s = atoi(slot);
                dictEntry *entry = dictFind(clusterManagerUncoveredSlots, slot);
                assert(entry != NULL);
                list *nodes = (list *) dictGetVal(entry);
                listNode *fn = listFirst(nodes);
                assert(fn != NULL);
                clusterManagerNode *n = fn->value;
                clusterManagerLogInfo(">>> Covering slot %s with %s:%d\n",
                                      slot, n->ip, n->port);
                if (!clusterManagerSetSlotOwner(n, s, 0)) {
                    fixed = -1;
                    goto cleanup;
                }
                /* Since CLUSTER ADDSLOTS succeeded, we also update the slot
                 * info into the node struct, in order to keep it synced */
                n->slots[atoi(slot)] = 1;
                fixed++;
            }
        }
    }

    /* Handle case "3": keys in multiple nodes. */
    if (listLength(multi) > 0) {
        printf("The following uncovered slots have keys in multiple nodes:\n");
        clusterManagerPrintSlotsList(multi);
        if (confirmWithYes("Fix these slots by moving keys "
                           "into a single node?", force)) {
            listIter li;
            listNode *ln;
            listRewind(multi, &li);
            while ((ln = listNext(&li)) != NULL) {
                sds slot = ln->value;
                dictEntry *entry = dictFind(clusterManagerUncoveredSlots, slot);
                assert(entry != NULL);
                list *nodes = (list *) dictGetVal(entry);
                int s = atoi(slot);
                clusterManagerNode *target =
                    clusterManagerGetNodeWithMostKeysInSlot(nodes, s, NULL);
                if (target == NULL) {
                    fixed = -1;
                    goto cleanup;
                }
                clusterManagerLogInfo(">>> Covering slot %s moving keys "
                                      "to %s:%d\n", slot,
                                      target->ip, target->port);
                if (!clusterManagerSetSlotOwner(target, s, 1)) {
                    fixed = -1;
                    goto cleanup;
                }
                /* Since CLUSTER ADDSLOTS succeeded, we also update the slot
                 * info into the node struct, in order to keep it synced */
                target->slots[atoi(slot)] = 1;
                listIter nli;
                listNode *nln;
                listRewind(nodes, &nli);
                while ((nln = listNext(&nli)) != NULL) {
                    clusterManagerNode *src = nln->value;
                    if (src == target) continue;
                    /* Assign the slot to target node in the source node. */
                    if (!clusterManagerSetSlot(src, target, s, "NODE", NULL))
                        fixed = -1;
                    if (fixed < 0) goto cleanup;
                    /* Set the source node in 'importing' state
                     * (even if we will actually migrate keys away)
                     * in order to avoid receiving redirections
                     * for MIGRATE. */
                    if (!clusterManagerSetSlot(src, target, s,
                                               "IMPORTING", NULL)) fixed = -1;
                    if (fixed < 0) goto cleanup;
                    int opts = CLUSTER_MANAGER_OPT_VERBOSE |
                               CLUSTER_MANAGER_OPT_COLD;
                    if (!clusterManagerMoveSlot(src, target, s, opts, NULL)) {
                        fixed = -1;
                        goto cleanup;
                    }
                    if (!clusterManagerClearSlotStatus(src, s))
                        fixed = -1;
                    if (fixed < 0) goto cleanup;
                }
                fixed++;
            }
        }
    }
cleanup:
    if (none) listRelease(none);
    if (single) listRelease(single);
    if (multi) listRelease(multi);
    return fixed;
}

/* Slot 'slot' was found to be in importing or migrating state in one or
 * more nodes. This function fixes this condition by migrating keys where
 * it seems more sensible. */
static int clusterManagerFixOpenSlot(int slot) {
    int force_fix = config.cluster_manager_command.flags &
                    CLUSTER_MANAGER_CMD_FLAG_FIX_WITH_UNREACHABLE_MASTERS;

    if (cluster_manager.unreachable_masters > 0 && !force_fix) {
        clusterManagerLogWarn("*** Fixing open slots with %d unreachable masters is dangerous: redis-cli will assume that slots about masters that are not reachable are not covered, and will try to reassign them to the reachable nodes. This can cause data loss and is rarely what you want to do. If you really want to proceed use the --cluster-fix-with-unreachable-masters option.\n", cluster_manager.unreachable_masters);
        exit(1);
    }

    clusterManagerLogInfo(">>> Fixing open slot %d\n", slot);
    /* Try to obtain the current slot owner, according to the current
     * nodes configuration. */
    int success = 1;
    list *owners = listCreate();    /* List of nodes claiming some ownership.
                                       it could be stating in the configuration
                                       to have the node ownership, or just
                                       holding keys for such slot. */
    list *migrating = listCreate();
    list *importing = listCreate();
    sds migrating_str = sdsempty();
    sds importing_str = sdsempty();
    clusterManagerNode *owner = NULL; /* The obvious slot owner if any. */

    /* Iterate all the nodes, looking for potential owners of this slot. */
    listIter li;
    listNode *ln;
    listRewind(cluster_manager.nodes, &li);
    while ((ln = listNext(&li)) != NULL) {
        clusterManagerNode *n = ln->value;
        if (n->flags & CLUSTER_MANAGER_FLAG_SLAVE) continue;
        if (n->slots[slot]) {
            listAddNodeTail(owners, n);
        } else {
            redisReply *r = CLUSTER_MANAGER_COMMAND(n,
                "CLUSTER COUNTKEYSINSLOT %d", slot);
            success = clusterManagerCheckRedisReply(n, r, NULL);
            if (success && r->integer > 0) {
                clusterManagerLogWarn("*** Found keys about slot %d "
                                      "in non-owner node %s:%d!\n", slot,
                                      n->ip, n->port);
                listAddNodeTail(owners, n);
            }
            if (r) freeReplyObject(r);
            if (!success) goto cleanup;
        }
    }

    /* If we have only a single potential owner for this slot,
     * set it as "owner". */
    if (listLength(owners) == 1) owner = listFirst(owners)->value;

    /* Scan the list of nodes again, in order to populate the
     * list of nodes in importing or migrating state for
     * this slot. */
    listRewind(cluster_manager.nodes, &li);
    while ((ln = listNext(&li)) != NULL) {
        clusterManagerNode *n = ln->value;
        if (n->flags & CLUSTER_MANAGER_FLAG_SLAVE) continue;
        int is_migrating = 0, is_importing = 0;
        if (n->migrating) {
            for (int i = 0; i < n->migrating_count; i += 2) {
                sds migrating_slot = n->migrating[i];
                if (atoi(migrating_slot) == slot) {
                    char *sep = (listLength(migrating) == 0 ? "" : ",");
                    migrating_str = sdscatfmt(migrating_str, "%s%s:%u",
                                              sep, n->ip, n->port);
                    listAddNodeTail(migrating, n);
                    is_migrating = 1;
                    break;
                }
            }
        }
        if (!is_migrating && n->importing) {
            for (int i = 0; i < n->importing_count; i += 2) {
                sds importing_slot = n->importing[i];
                if (atoi(importing_slot) == slot) {
                    char *sep = (listLength(importing) == 0 ? "" : ",");
                    importing_str = sdscatfmt(importing_str, "%s%s:%u",
                                              sep, n->ip, n->port);
                    listAddNodeTail(importing, n);
                    is_importing = 1;
                    break;
                }
            }
        }

        /* If the node is neither migrating nor importing and it's not
         * the owner, then is added to the importing list in case
         * it has keys in the slot. */
        if (!is_migrating && !is_importing && n != owner) {
            redisReply *r = CLUSTER_MANAGER_COMMAND(n,
                "CLUSTER COUNTKEYSINSLOT %d", slot);
            success = clusterManagerCheckRedisReply(n, r, NULL);
            if (success && r->integer > 0) {
                clusterManagerLogWarn("*** Found keys about slot %d "
                                      "in node %s:%d!\n", slot, n->ip,
                                      n->port);
                char *sep = (listLength(importing) == 0 ? "" : ",");
                importing_str = sdscatfmt(importing_str, "%s%S:%u",
                                          sep, n->ip, n->port);
                listAddNodeTail(importing, n);
            }
            if (r) freeReplyObject(r);
            if (!success) goto cleanup;
        }
    }
    if (sdslen(migrating_str) > 0)
        printf("Set as migrating in: %s\n", migrating_str);
    if (sdslen(importing_str) > 0)
        printf("Set as importing in: %s\n", importing_str);

    /* If there is no slot owner, set as owner the node with the biggest
     * number of keys, among the set of migrating / importing nodes. */
    if (owner == NULL) {
        clusterManagerLogInfo(">>> No single clear owner for the slot, "
                              "selecting an owner by # of keys...\n");
        owner = clusterManagerGetNodeWithMostKeysInSlot(cluster_manager.nodes,
                                                        slot, NULL);
        // If we still don't have an owner, we can't fix it.
        if (owner == NULL) {
            clusterManagerLogErr("[ERR] Can't select a slot owner. "
                                 "Impossible to fix.\n");
            success = 0;
            goto cleanup;
        }

        // Use ADDSLOTS to assign the slot.
        clusterManagerLogWarn("*** Configuring %s:%d as the slot owner\n",
                              owner->ip, owner->port);
        success = clusterManagerClearSlotStatus(owner, slot);
        if (!success) goto cleanup;
        success = clusterManagerSetSlotOwner(owner, slot, 0);
        if (!success) goto cleanup;
        /* Since CLUSTER ADDSLOTS succeeded, we also update the slot
         * info into the node struct, in order to keep it synced */
        owner->slots[slot] = 1;
        /* Make sure this information will propagate. Not strictly needed
         * since there is no past owner, so all the other nodes will accept
         * whatever epoch this node will claim the slot with. */
        success = clusterManagerBumpEpoch(owner);
        if (!success) goto cleanup;
        /* Remove the owner from the list of migrating/importing
         * nodes. */
        clusterManagerRemoveNodeFromList(migrating, owner);
        clusterManagerRemoveNodeFromList(importing, owner);
    }

    /* If there are multiple owners of the slot, we need to fix it
     * so that a single node is the owner and all the other nodes
     * are in importing state. Later the fix can be handled by one
     * of the base cases above.
     *
     * Note that this case also covers multiple nodes having the slot
     * in migrating state, since migrating is a valid state only for
     * slot owners. */
    if (listLength(owners) > 1) {
        /* Owner cannot be NULL at this point, since if there are more owners,
         * the owner has been set in the previous condition (owner == NULL). */
        assert(owner != NULL);
        listRewind(owners, &li);
        while ((ln = listNext(&li)) != NULL) {
            clusterManagerNode *n = ln->value;
            if (n == owner) continue;
            success = clusterManagerDelSlot(n, slot, 1);
            if (!success) goto cleanup;
            n->slots[slot] = 0;
            /* Assign the slot to the owner in the node 'n' configuration.' */
            success = clusterManagerSetSlot(n, owner, slot, "node", NULL);
            if (!success) goto cleanup;
            success = clusterManagerSetSlot(n, owner, slot, "importing", NULL);
            if (!success) goto cleanup;
            /* Avoid duplicates. */
            clusterManagerRemoveNodeFromList(importing, n);
            listAddNodeTail(importing, n);
            /* Ensure that the node is not in the migrating list. */
            clusterManagerRemoveNodeFromList(migrating, n);
        }
    }
    int move_opts = CLUSTER_MANAGER_OPT_VERBOSE;

    /* Case 1: The slot is in migrating state in one node, and in
     *         importing state in 1 node. That's trivial to address. */
    if (listLength(migrating) == 1 && listLength(importing) == 1) {
        clusterManagerNode *src = listFirst(migrating)->value;
        clusterManagerNode *dst = listFirst(importing)->value;
        clusterManagerLogInfo(">>> Case 1: Moving slot %d from "
                              "%s:%d to %s:%d\n", slot,
                              src->ip, src->port, dst->ip, dst->port);
        move_opts |= CLUSTER_MANAGER_OPT_UPDATE;
        success = clusterManagerMoveSlot(src, dst, slot, move_opts, NULL);
    }

    /* Case 2: There are multiple nodes that claim the slot as importing,
     * they probably got keys about the slot after a restart so opened
     * the slot. In this case we just move all the keys to the owner
     * according to the configuration. */
    else if (listLength(migrating) == 0 && listLength(importing) > 0) {
        clusterManagerLogInfo(">>> Case 2: Moving all the %d slot keys to its "
                              "owner %s:%d\n", slot, owner->ip, owner->port);
        move_opts |= CLUSTER_MANAGER_OPT_COLD;
        listRewind(importing, &li);
        while ((ln = listNext(&li)) != NULL) {
            clusterManagerNode *n = ln->value;
            if (n == owner) continue;
            success = clusterManagerMoveSlot(n, owner, slot, move_opts, NULL);
            if (!success) goto cleanup;
            clusterManagerLogInfo(">>> Setting %d as STABLE in "
                                  "%s:%d\n", slot, n->ip, n->port);
            success = clusterManagerClearSlotStatus(n, slot);
            if (!success) goto cleanup;
        }
        /* Since the slot has been moved in "cold" mode, ensure that all the
         * other nodes update their own configuration about the slot itself. */
        listRewind(cluster_manager.nodes, &li);
        while ((ln = listNext(&li)) != NULL) {
            clusterManagerNode *n = ln->value;
            if (n == owner) continue;
            if (n->flags & CLUSTER_MANAGER_FLAG_SLAVE) continue;
            success = clusterManagerSetSlot(n, owner, slot, "NODE", NULL);
            if (!success) goto cleanup;
        }
    }

    /* Case 3: The slot is in migrating state in one node but multiple
     * other nodes claim to be in importing state and don't have any key in
     * the slot. We search for the importing node having the same ID as
     * the destination node of the migrating node.
     * In that case we move the slot from the migrating node to this node and
     * we close the importing states on all the other importing nodes.
     * If no importing node has the same ID as the destination node of the
     * migrating node, the slot's state is closed on both the migrating node
     * and the importing nodes. */
    else if (listLength(migrating) == 1 && listLength(importing) > 1) {
        int try_to_fix = 1;
        clusterManagerNode *src = listFirst(migrating)->value;
        clusterManagerNode *dst = NULL;
        sds target_id = NULL;
        for (int i = 0; i < src->migrating_count; i += 2) {
            sds migrating_slot = src->migrating[i];
            if (atoi(migrating_slot) == slot) {
                target_id = src->migrating[i + 1];
                break;
            }
        }
        assert(target_id != NULL);
        listIter li;
        listNode *ln;
        listRewind(importing, &li);
        while ((ln = listNext(&li)) != NULL) {
            clusterManagerNode *n = ln->value;
            int count = clusterManagerCountKeysInSlot(n, slot);
            if (count > 0) {
                try_to_fix = 0;
                break;
            }
            if (strcmp(n->name, target_id) == 0) dst = n;
        }
        if (!try_to_fix) goto unhandled_case;
        if (dst != NULL) {
            clusterManagerLogInfo(">>> Case 3: Moving slot %d from %s:%d to "
                                  "%s:%d and closing it on all the other "
                                  "importing nodes.\n",
                                  slot, src->ip, src->port,
                                  dst->ip, dst->port);
            /* Move the slot to the destination node. */
            success = clusterManagerMoveSlot(src, dst, slot, move_opts, NULL);
            if (!success) goto cleanup;
            /* Close slot on all the other importing nodes. */
            listRewind(importing, &li);
            while ((ln = listNext(&li)) != NULL) {
                clusterManagerNode *n = ln->value;
                if (dst == n) continue;
                success = clusterManagerClearSlotStatus(n, slot);
                if (!success) goto cleanup;
            }
        } else {
            clusterManagerLogInfo(">>> Case 3: Closing slot %d on both "
                                  "migrating and importing nodes.\n", slot);
            /* Close the slot on both the migrating node and the importing
             * nodes. */
            success = clusterManagerClearSlotStatus(src, slot);
            if (!success) goto cleanup;
            listRewind(importing, &li);
            while ((ln = listNext(&li)) != NULL) {
                clusterManagerNode *n = ln->value;
                success = clusterManagerClearSlotStatus(n, slot);
                if (!success) goto cleanup;
            }
        }
    } else {
        int try_to_close_slot = (listLength(importing) == 0 &&
                                 listLength(migrating) == 1);
        if (try_to_close_slot) {
            clusterManagerNode *n = listFirst(migrating)->value;
            if (!owner || owner != n) {
                redisReply *r = CLUSTER_MANAGER_COMMAND(n,
                    "CLUSTER GETKEYSINSLOT %d %d", slot, 10);
                success = clusterManagerCheckRedisReply(n, r, NULL);
                if (r) {
                    if (success) try_to_close_slot = (r->elements == 0);
                    freeReplyObject(r);
                }
                if (!success) goto cleanup;
            }
        }
        /* Case 4: There are no slots claiming to be in importing state, but
         * there is a migrating node that actually don't have any key or is the
         * slot owner. We can just close the slot, probably a reshard
         * interrupted in the middle. */
        if (try_to_close_slot) {
            clusterManagerNode *n = listFirst(migrating)->value;
            clusterManagerLogInfo(">>> Case 4: Closing slot %d on %s:%d\n",
                                  slot, n->ip, n->port);
            redisReply *r = CLUSTER_MANAGER_COMMAND(n, "CLUSTER SETSLOT %d %s",
                                                    slot, "STABLE");
            success = clusterManagerCheckRedisReply(n, r, NULL);
            if (r) freeReplyObject(r);
            if (!success) goto cleanup;
        } else {
unhandled_case:
            success = 0;
            clusterManagerLogErr("[ERR] Sorry, redis-cli can't fix this slot "
                                 "yet (work in progress). Slot is set as "
                                 "migrating in %s, as importing in %s, "
                                 "owner is %s:%d\n", migrating_str,
                                 importing_str, owner->ip, owner->port);
        }
    }
cleanup:
    listRelease(owners);
    listRelease(migrating);
    listRelease(importing);
    sdsfree(migrating_str);
    sdsfree(importing_str);
    return success;
}

static int clusterManagerFixMultipleSlotOwners(int slot, list *owners) {
    clusterManagerLogInfo(">>> Fixing multiple owners for slot %d...\n", slot);
    int success = 0;
    assert(listLength(owners) > 1);
    clusterManagerNode *owner = clusterManagerGetNodeWithMostKeysInSlot(owners,
                                                                        slot,
                                                                        NULL);
    if (!owner) owner = listFirst(owners)->value;
    clusterManagerLogInfo(">>> Setting slot %d owner: %s:%d\n",
                          slot, owner->ip, owner->port);
    /* Set the slot owner. */
    if (!clusterManagerSetSlotOwner(owner, slot, 0)) return 0;
    listIter li;
    listNode *ln;
    listRewind(cluster_manager.nodes, &li);
    /* Update configuration in all the other master nodes by assigning the slot
     * itself to the new owner, and by eventually migrating keys if the node
     * has keys for the slot. */
    while ((ln = listNext(&li)) != NULL) {
        clusterManagerNode *n = ln->value;
        if (n == owner) continue;
        if (n->flags & CLUSTER_MANAGER_FLAG_SLAVE) continue;
        int count = clusterManagerCountKeysInSlot(n, slot);
        success = (count >= 0);
        if (!success) break;
        clusterManagerDelSlot(n, slot, 1);
        if (!clusterManagerSetSlot(n, owner, slot, "node", NULL)) return 0;
        if (count > 0) {
            int opts = CLUSTER_MANAGER_OPT_VERBOSE |
                       CLUSTER_MANAGER_OPT_COLD;
            success = clusterManagerMoveSlot(n, owner, slot, opts, NULL);
            if (!success) break;
        }
    }
    return success;
}

static int clusterManagerCheckCluster(int quiet) {
    listNode *ln = listFirst(cluster_manager.nodes);
    if (!ln) return 0;
    clusterManagerNode *node = ln->value;
    clusterManagerLogInfo(">>> Performing Cluster Check (using node %s:%d)\n",
                          node->ip, node->port);
    int result = 1, consistent = 0;
    int do_fix = config.cluster_manager_command.flags &
                 CLUSTER_MANAGER_CMD_FLAG_FIX;
    if (!quiet) clusterManagerShowNodes();
    consistent = clusterManagerIsConfigConsistent();
    if (!consistent) {
        sds err = sdsnew("[ERR] Nodes don't agree about configuration!");
        clusterManagerOnError(err);
        result = 0;
    } else {
        clusterManagerLogOk("[OK] All nodes agree about slots "
                            "configuration.\n");
    }
    /* Check open slots */
    clusterManagerLogInfo(">>> Check for open slots...\n");
    listIter li;
    listRewind(cluster_manager.nodes, &li);
    int i;
    dict *open_slots = NULL;
    while ((ln = listNext(&li)) != NULL) {
        clusterManagerNode *n = ln->value;
        if (n->migrating != NULL) {
            if (open_slots == NULL)
                open_slots = dictCreate(&clusterManagerDictType, NULL);
            sds errstr = sdsempty();
            errstr = sdscatprintf(errstr,
                                "[WARNING] Node %s:%d has slots in "
                                "migrating state ",
                                n->ip,
                                n->port);
            for (i = 0; i < n->migrating_count; i += 2) {
                sds slot = n->migrating[i];
                dictReplace(open_slots, slot, sdsdup(n->migrating[i + 1]));
                char *fmt = (i > 0 ? ",%S" : "%S");
                errstr = sdscatfmt(errstr, fmt, slot);
            }
            errstr = sdscat(errstr, ".");
            clusterManagerOnError(errstr);
        }
        if (n->importing != NULL) {
            if (open_slots == NULL)
                open_slots = dictCreate(&clusterManagerDictType, NULL);
            sds errstr = sdsempty();
            errstr = sdscatprintf(errstr,
                                "[WARNING] Node %s:%d has slots in "
                                "importing state ",
                                n->ip,
                                n->port);
            for (i = 0; i < n->importing_count; i += 2) {
                sds slot = n->importing[i];
                dictReplace(open_slots, slot, sdsdup(n->importing[i + 1]));
                char *fmt = (i > 0 ? ",%S" : "%S");
                errstr = sdscatfmt(errstr, fmt, slot);
            }
            errstr = sdscat(errstr, ".");
            clusterManagerOnError(errstr);
        }
    }
    if (open_slots != NULL) {
        result = 0;
        dictIterator *iter = dictGetIterator(open_slots);
        dictEntry *entry;
        sds errstr = sdsnew("[WARNING] The following slots are open: ");
        i = 0;
        while ((entry = dictNext(iter)) != NULL) {
            sds slot = (sds) dictGetKey(entry);
            char *fmt = (i++ > 0 ? ",%S" : "%S");
            errstr = sdscatfmt(errstr, fmt, slot);
        }
        clusterManagerLogErr("%s.\n", (char *) errstr);
        sdsfree(errstr);
        if (do_fix) {
            /* Fix open slots. */
            dictReleaseIterator(iter);
            iter = dictGetIterator(open_slots);
            while ((entry = dictNext(iter)) != NULL) {
                sds slot = (sds) dictGetKey(entry);
                result = clusterManagerFixOpenSlot(atoi(slot));
                if (!result) break;
            }
        }
        dictReleaseIterator(iter);
        dictRelease(open_slots);
    }
    clusterManagerLogInfo(">>> Check slots coverage...\n");
    char slots[CLUSTER_MANAGER_SLOTS];
    memset(slots, 0, CLUSTER_MANAGER_SLOTS);
    int coverage = clusterManagerGetCoveredSlots(slots);
    if (coverage == CLUSTER_MANAGER_SLOTS) {
        clusterManagerLogOk("[OK] All %d slots covered.\n",
                            CLUSTER_MANAGER_SLOTS);
    } else {
        sds err = sdsempty();
        err = sdscatprintf(err, "[ERR] Not all %d slots are "
                                "covered by nodes.\n",
                                CLUSTER_MANAGER_SLOTS);
        clusterManagerOnError(err);
        result = 0;
        if (do_fix/* && result*/) {
            dictType dtype = clusterManagerDictType;
            dtype.keyDestructor = dictSdsDestructor;
            dtype.valDestructor = dictListDestructor;
            clusterManagerUncoveredSlots = dictCreate(&dtype, NULL);
            int fixed = clusterManagerFixSlotsCoverage(slots);
            if (fixed > 0) result = 1;
        }
    }
    int search_multiple_owners = config.cluster_manager_command.flags &
                                 CLUSTER_MANAGER_CMD_FLAG_CHECK_OWNERS;
    if (search_multiple_owners) {
        /* Check whether there are multiple owners, even when slots are
         * fully covered and there are no open slots. */
        clusterManagerLogInfo(">>> Check for multiple slot owners...\n");
        int slot = 0, slots_with_multiple_owners = 0;
        for (; slot < CLUSTER_MANAGER_SLOTS; slot++) {
            listIter li;
            listNode *ln;
            listRewind(cluster_manager.nodes, &li);
            list *owners = listCreate();
            while ((ln = listNext(&li)) != NULL) {
                clusterManagerNode *n = ln->value;
                if (n->flags & CLUSTER_MANAGER_FLAG_SLAVE) continue;
                if (n->slots[slot]) listAddNodeTail(owners, n);
                else {
                    /* Nodes having keys for the slot will be considered
                     * owners too. */
                    int count = clusterManagerCountKeysInSlot(n, slot);
                    if (count > 0) listAddNodeTail(owners, n);
                }
            }
            if (listLength(owners) > 1) {
                result = 0;
                clusterManagerLogErr("[WARNING] Slot %d has %d owners:\n",
                                     slot, listLength(owners));
                listRewind(owners, &li);
                while ((ln = listNext(&li)) != NULL) {
                    clusterManagerNode *n = ln->value;
                    clusterManagerLogErr("    %s:%d\n", n->ip, n->port);
                }
                slots_with_multiple_owners++;
                if (do_fix) {
                    result = clusterManagerFixMultipleSlotOwners(slot, owners);
                    if (!result) {
                        clusterManagerLogErr("Failed to fix multiple owners "
                                             "for slot %d\n", slot);
                        listRelease(owners);
                        break;
                    } else slots_with_multiple_owners--;
                }
            }
            listRelease(owners);
        }
        if (slots_with_multiple_owners == 0)
            clusterManagerLogOk("[OK] No multiple owners found.\n");
    }
    return result;
}

static clusterManagerNode *clusterNodeForResharding(char *id,
                                                    clusterManagerNode *target,
                                                    int *raise_err)
{
    clusterManagerNode *node = NULL;
    const char *invalid_node_msg = "*** The specified node (%s) is not known "
                                   "or not a master, please retry.\n";
    node = clusterManagerNodeByName(id);
    *raise_err = 0;
    if (!node || node->flags & CLUSTER_MANAGER_FLAG_SLAVE) {
        clusterManagerLogErr(invalid_node_msg, id);
        *raise_err = 1;
        return NULL;
    } else if (node != NULL && target != NULL) {
        if (!strcmp(node->name, target->name)) {
            clusterManagerLogErr( "*** It is not possible to use "
                                  "the target node as "
                                  "source node.\n");
            return NULL;
        }
    }
    return node;
}

static list *clusterManagerComputeReshardTable(list *sources, int numslots) {
    list *moved = listCreate();
    int src_count = listLength(sources), i = 0, tot_slots = 0, j;
    clusterManagerNode **sorted = zmalloc(src_count * sizeof(*sorted));
    listIter li;
    listNode *ln;
    listRewind(sources, &li);
    while ((ln = listNext(&li)) != NULL) {
        clusterManagerNode *node = ln->value;
        tot_slots += node->slots_count;
        sorted[i++] = node;
    }
    qsort(sorted, src_count, sizeof(clusterManagerNode *),
          clusterManagerSlotCountCompareDesc);
    for (i = 0; i < src_count; i++) {
        clusterManagerNode *node = sorted[i];
        float n = ((float) numslots / tot_slots * node->slots_count);
        if (i == 0) n = ceil(n);
        else n = floor(n);
        int max = (int) n, count = 0;
        for (j = 0; j < CLUSTER_MANAGER_SLOTS; j++) {
            int slot = node->slots[j];
            if (!slot) continue;
            if (count >= max || (int)listLength(moved) >= numslots) break;
            clusterManagerReshardTableItem *item = zmalloc(sizeof(*item));
            item->source = node;
            item->slot = j;
            listAddNodeTail(moved, item);
            count++;
        }
    }
    zfree(sorted);
    return moved;
}

static void clusterManagerShowReshardTable(list *table) {
    listIter li;
    listNode *ln;
    listRewind(table, &li);
    while ((ln = listNext(&li)) != NULL) {
        clusterManagerReshardTableItem *item = ln->value;
        clusterManagerNode *n = item->source;
        printf("    Moving slot %d from %s\n", item->slot, (char *) n->name);
    }
}

static void clusterManagerReleaseReshardTable(list *table) {
    if (table != NULL) {
        listIter li;
        listNode *ln;
        listRewind(table, &li);
        while ((ln = listNext(&li)) != NULL) {
            clusterManagerReshardTableItem *item = ln->value;
            zfree(item);
        }
        listRelease(table);
    }
}

static void clusterManagerLog(int level, const char* fmt, ...) {
    int use_colors =
        (config.cluster_manager_command.flags & CLUSTER_MANAGER_CMD_FLAG_COLOR);
    if (use_colors) {
        printf("\033[");
        switch (level) {
        case CLUSTER_MANAGER_LOG_LVL_INFO: printf(LOG_COLOR_BOLD); break;
        case CLUSTER_MANAGER_LOG_LVL_WARN: printf(LOG_COLOR_YELLOW); break;
        case CLUSTER_MANAGER_LOG_LVL_ERR: printf(LOG_COLOR_RED); break;
        case CLUSTER_MANAGER_LOG_LVL_SUCCESS: printf(LOG_COLOR_GREEN); break;
        default: printf(LOG_COLOR_RESET); break;
        }
    }
    va_list ap;
    va_start(ap, fmt);
    vprintf(fmt, ap);
    va_end(ap);
    if (use_colors) printf("\033[" LOG_COLOR_RESET);
}

static void clusterManagerNodeArrayInit(clusterManagerNodeArray *array,
                                        int alloc_len)
{
    array->nodes = zcalloc(alloc_len * sizeof(clusterManagerNode*));
    array->alloc = array->nodes;
    array->len = alloc_len;
    array->count = 0;
}

/* Reset array->nodes to the original array allocation and re-count non-NULL
 * nodes. */
static void clusterManagerNodeArrayReset(clusterManagerNodeArray *array) {
    if (array->nodes > array->alloc) {
        array->len = array->nodes - array->alloc;
        array->nodes = array->alloc;
        array->count = 0;
        int i = 0;
        for(; i < array->len; i++) {
            if (array->nodes[i] != NULL) array->count++;
        }
    }
}

/* Shift array->nodes and store the shifted node into 'nodeptr'. */
static void clusterManagerNodeArrayShift(clusterManagerNodeArray *array,
                                         clusterManagerNode **nodeptr)
{
    assert(array->nodes < (array->nodes + array->len));
    /* If the first node to be shifted is not NULL, decrement count. */
    if (*array->nodes != NULL) array->count--;
    /* Store the first node to be shifted into 'nodeptr'. */
    *nodeptr = *array->nodes;
    /* Shift the nodes array and decrement length. */
    array->nodes++;
    array->len--;
}

static void clusterManagerNodeArrayAdd(clusterManagerNodeArray *array,
                                       clusterManagerNode *node)
{
    assert(array->nodes < (array->nodes + array->len));
    assert(node != NULL);
    assert(array->count < array->len);
    array->nodes[array->count++] = node;
}

static void clusterManagerPrintNotEmptyNodeError(clusterManagerNode *node,
                                                 char *err)
{
    char *msg;
    if (err) msg = err;
    else {
        msg = "is not empty. Either the node already knows other "
              "nodes (check with CLUSTER NODES) or contains some "
              "key in database 0.";
    }
    clusterManagerLogErr("[ERR] Node %s:%d %s\n", node->ip, node->port, msg);
}

static void clusterManagerPrintNotClusterNodeError(clusterManagerNode *node,
                                                   char *err)
{
    char *msg = (err ? err : "is not configured as a cluster node.");
    clusterManagerLogErr("[ERR] Node %s:%d %s\n", node->ip, node->port, msg);
}

/* Execute redis-cli in Cluster Manager mode */
static void clusterManagerMode(clusterManagerCommandProc *proc) {
    int argc = config.cluster_manager_command.argc;
    char **argv = config.cluster_manager_command.argv;
    cluster_manager.nodes = NULL;
    if (!proc(argc, argv)) goto cluster_manager_err;
    freeClusterManager();
    exit(0);
cluster_manager_err:
    freeClusterManager();
    sdsfree(config.hostip);
    sdsfree(config.mb_delim);
    exit(1);
}

/* Cluster Manager Commands */

static int clusterManagerCommandCreate(int argc, char **argv) {
    int i, j, success = 1;
    cluster_manager.nodes = listCreate();
    for (i = 0; i < argc; i++) {
        char *addr = argv[i];
        char *c = strrchr(addr, '@');
        if (c != NULL) *c = '\0';
        c = strrchr(addr, ':');
        if (c == NULL) {
            fprintf(stderr, "Invalid address format: %s\n", addr);
            return 0;
        }
        *c = '\0';
        char *ip = addr;
        int port = atoi(++c);
        clusterManagerNode *node = clusterManagerNewNode(ip, port);
        if (!clusterManagerNodeConnect(node)) {
            freeClusterManagerNode(node);
            return 0;
        }
        char *err = NULL;
        if (!clusterManagerNodeIsCluster(node, &err)) {
            clusterManagerPrintNotClusterNodeError(node, err);
            if (err) zfree(err);
            freeClusterManagerNode(node);
            return 0;
        }
        err = NULL;
        if (!clusterManagerNodeLoadInfo(node, 0, &err)) {
            if (err) {
                CLUSTER_MANAGER_PRINT_REPLY_ERROR(node, err);
                zfree(err);
            }
            freeClusterManagerNode(node);
            return 0;
        }
        err = NULL;
        if (!clusterManagerNodeIsEmpty(node, &err)) {
            clusterManagerPrintNotEmptyNodeError(node, err);
            if (err) zfree(err);
            freeClusterManagerNode(node);
            return 0;
        }
        listAddNodeTail(cluster_manager.nodes, node);
    }
    int node_len = cluster_manager.nodes->len;
    int replicas = config.cluster_manager_command.replicas;
    int masters_count = CLUSTER_MANAGER_MASTERS_COUNT(node_len, replicas);
    if (masters_count < 3) {
        clusterManagerLogErr(
            "*** ERROR: Invalid configuration for cluster creation.\n"
            "*** Redis Cluster requires at least 3 master nodes.\n"
            "*** This is not possible with %d nodes and %d replicas per node.",
            node_len, replicas);
        clusterManagerLogErr("\n*** At least %d nodes are required.\n",
                             3 * (replicas + 1));
        return 0;
    }
    clusterManagerLogInfo(">>> Performing hash slots allocation "
                          "on %d nodes...\n", node_len);
    int interleaved_len = 0, ip_count = 0;
    clusterManagerNode **interleaved = zcalloc(node_len*sizeof(**interleaved));
    char **ips = zcalloc(node_len * sizeof(char*));
    clusterManagerNodeArray *ip_nodes = zcalloc(node_len * sizeof(*ip_nodes));
    listIter li;
    listNode *ln;
    listRewind(cluster_manager.nodes, &li);
    while ((ln = listNext(&li)) != NULL) {
        clusterManagerNode *n = ln->value;
        int found = 0;
        for (i = 0; i < ip_count; i++) {
            char *ip = ips[i];
            if (!strcmp(ip, n->ip)) {
                found = 1;
                break;
            }
        }
        if (!found) {
            ips[ip_count++] = n->ip;
        }
        clusterManagerNodeArray *node_array = &(ip_nodes[i]);
        if (node_array->nodes == NULL)
            clusterManagerNodeArrayInit(node_array, node_len);
        clusterManagerNodeArrayAdd(node_array, n);
    }
    while (interleaved_len < node_len) {
        for (i = 0; i < ip_count; i++) {
            clusterManagerNodeArray *node_array = &(ip_nodes[i]);
            if (node_array->count > 0) {
                clusterManagerNode *n = NULL;
                clusterManagerNodeArrayShift(node_array, &n);
                interleaved[interleaved_len++] = n;
            }
        }
    }
    clusterManagerNode **masters = interleaved;
    interleaved += masters_count;
    interleaved_len -= masters_count;
    float slots_per_node = CLUSTER_MANAGER_SLOTS / (float) masters_count;
    long first = 0;
    float cursor = 0.0f;
    for (i = 0; i < masters_count; i++) {
        clusterManagerNode *master = masters[i];
        long last = lround(cursor + slots_per_node - 1);
        if (last > CLUSTER_MANAGER_SLOTS || i == (masters_count - 1))
            last = CLUSTER_MANAGER_SLOTS - 1;
        if (last < first) last = first;
        printf("Master[%d] -> Slots %lu - %lu\n", i, first, last);
        master->slots_count = 0;
        for (j = first; j <= last; j++) {
            master->slots[j] = 1;
            master->slots_count++;
        }
        master->dirty = 1;
        first = last + 1;
        cursor += slots_per_node;
    }

    /* Rotating the list sometimes helps to get better initial
     * anti-affinity before the optimizer runs. */
    clusterManagerNode *first_node = interleaved[0];
    for (i = 0; i < (interleaved_len - 1); i++)
        interleaved[i] = interleaved[i + 1];
    interleaved[interleaved_len - 1] = first_node;
    int assign_unused = 0, available_count = interleaved_len;
assign_replicas:
    for (i = 0; i < masters_count; i++) {
        clusterManagerNode *master = masters[i];
        int assigned_replicas = 0;
        while (assigned_replicas < replicas) {
            if (available_count == 0) break;
            clusterManagerNode *found = NULL, *slave = NULL;
            int firstNodeIdx = -1;
            for (j = 0; j < interleaved_len; j++) {
                clusterManagerNode *n = interleaved[j];
                if (n == NULL) continue;
                if (strcmp(n->ip, master->ip)) {
                    found = n;
                    interleaved[j] = NULL;
                    break;
                }
                if (firstNodeIdx < 0) firstNodeIdx = j;
            }
            if (found) slave = found;
            else if (firstNodeIdx >= 0) {
                slave = interleaved[firstNodeIdx];
                interleaved_len -= (interleaved - (interleaved + firstNodeIdx));
                interleaved += (firstNodeIdx + 1);
            }
            if (slave != NULL) {
                assigned_replicas++;
                available_count--;
                if (slave->replicate) sdsfree(slave->replicate);
                slave->replicate = sdsnew(master->name);
                slave->dirty = 1;
            } else break;
            printf("Adding replica %s:%d to %s:%d\n", slave->ip, slave->port,
                   master->ip, master->port);
            if (assign_unused) break;
        }
    }
    if (!assign_unused && available_count > 0) {
        assign_unused = 1;
        printf("Adding extra replicas...\n");
        goto assign_replicas;
    }
    for (i = 0; i < ip_count; i++) {
        clusterManagerNodeArray *node_array = ip_nodes + i;
        clusterManagerNodeArrayReset(node_array);
    }
    clusterManagerOptimizeAntiAffinity(ip_nodes, ip_count);
    clusterManagerShowNodes();
    int force = 1;
    if (confirmWithYes("Can I set the above configuration?", force)) {
        listRewind(cluster_manager.nodes, &li);
        while ((ln = listNext(&li)) != NULL) {
            clusterManagerNode *node = ln->value;
            char *err = NULL;
            int flushed = clusterManagerFlushNodeConfig(node, &err);
            if (!flushed && node->dirty && !node->replicate) {
                if (err != NULL) {
                    CLUSTER_MANAGER_PRINT_REPLY_ERROR(node, err);
                    zfree(err);
                }
                success = 0;
                goto cleanup;
            } else if (err != NULL) zfree(err);
        }
        clusterManagerLogInfo(">>> Nodes configuration updated\n");
        clusterManagerLogInfo(">>> Assign a different config epoch to "
                              "each node\n");
        int config_epoch = 1;
        listRewind(cluster_manager.nodes, &li);
        while ((ln = listNext(&li)) != NULL) {
            clusterManagerNode *node = ln->value;
            redisReply *reply = NULL;
            reply = CLUSTER_MANAGER_COMMAND(node,
                                            "cluster set-config-epoch %d",
                                            config_epoch++);
            if (reply != NULL) freeReplyObject(reply);
        }
        clusterManagerLogInfo(">>> Sending CLUSTER MEET messages to join "
                              "the cluster\n");
        clusterManagerNode *first = NULL;
        listRewind(cluster_manager.nodes, &li);
        while ((ln = listNext(&li)) != NULL) {
            clusterManagerNode *node = ln->value;
            if (first == NULL) {
                first = node;
                continue;
            }
            redisReply *reply = NULL;
            reply = CLUSTER_MANAGER_COMMAND(node, "cluster meet %s %d",
                                            first->ip, first->port);
            int is_err = 0;
            if (reply != NULL) {
                if ((is_err = reply->type == REDIS_REPLY_ERROR))
                    CLUSTER_MANAGER_PRINT_REPLY_ERROR(node, reply->str);
                freeReplyObject(reply);
            } else {
                is_err = 1;
                fprintf(stderr, "Failed to send CLUSTER MEET command.\n");
            }
            if (is_err) {
                success = 0;
                goto cleanup;
            }
        }
        /* Give one second for the join to start, in order to avoid that
         * waiting for cluster join will find all the nodes agree about
         * the config as they are still empty with unassigned slots. */
        sleep(1);
        clusterManagerWaitForClusterJoin();
        /* Useful for the replicas */
        listRewind(cluster_manager.nodes, &li);
        while ((ln = listNext(&li)) != NULL) {
            clusterManagerNode *node = ln->value;
            if (!node->dirty) continue;
            char *err = NULL;
            int flushed = clusterManagerFlushNodeConfig(node, &err);
            if (!flushed && !node->replicate) {
                if (err != NULL) {
                    CLUSTER_MANAGER_PRINT_REPLY_ERROR(node, err);
                    zfree(err);
                }
                success = 0;
                goto cleanup;
            }
        }
        // Reset Nodes
        listRewind(cluster_manager.nodes, &li);
        clusterManagerNode *first_node = NULL;
        while ((ln = listNext(&li)) != NULL) {
            clusterManagerNode *node = ln->value;
            if (!first_node) first_node = node;
            else freeClusterManagerNode(node);
        }
        listEmpty(cluster_manager.nodes);
        if (!clusterManagerLoadInfoFromNode(first_node, 0)) {
            success = 0;
            goto cleanup;
        }
        clusterManagerCheckCluster(0);
    }
cleanup:
    /* Free everything */
    zfree(masters);
    zfree(ips);
    for (i = 0; i < node_len; i++) {
        clusterManagerNodeArray *node_array = ip_nodes + i;
        CLUSTER_MANAGER_NODE_ARRAY_FREE(node_array);
    }
    zfree(ip_nodes);
    return success;
}

static int clusterManagerCommandAddNode(int argc, char **argv) {
    int success = 1;
    redisReply *reply = NULL;
    char *ref_ip = NULL, *ip = NULL;
    int ref_port = 0, port = 0;
    if (!getClusterHostFromCmdArgs(argc - 1, argv + 1, &ref_ip, &ref_port))
        goto invalid_args;
    if (!getClusterHostFromCmdArgs(1, argv, &ip, &port))
        goto invalid_args;
    clusterManagerLogInfo(">>> Adding node %s:%d to cluster %s:%d\n", ip, port,
                          ref_ip, ref_port);
    // Check the existing cluster
    clusterManagerNode *refnode = clusterManagerNewNode(ref_ip, ref_port);
    if (!clusterManagerLoadInfoFromNode(refnode, 0)) return 0;
    if (!clusterManagerCheckCluster(0)) return 0;

    /* If --cluster-master-id was specified, try to resolve it now so that we
     * abort before starting with the node configuration. */
    clusterManagerNode *master_node = NULL;
    if (config.cluster_manager_command.flags & CLUSTER_MANAGER_CMD_FLAG_SLAVE) {
        char *master_id = config.cluster_manager_command.master_id;
        if (master_id != NULL) {
            master_node = clusterManagerNodeByName(master_id);
            if (master_node == NULL) {
                clusterManagerLogErr("[ERR] No such master ID %s\n", master_id);
                return 0;
            }
        } else {
            master_node = clusterManagerNodeWithLeastReplicas();
            assert(master_node != NULL);
            printf("Automatically selected master %s:%d\n", master_node->ip,
                   master_node->port);
        }
    }

    // Add the new node
    clusterManagerNode *new_node = clusterManagerNewNode(ip, port);
    int added = 0;
    if (!clusterManagerNodeConnect(new_node)) {
        clusterManagerLogErr("[ERR] Sorry, can't connect to node %s:%d\n",
                             ip, port);
        success = 0;
        goto cleanup;
    }
    char *err = NULL;
    if (!(success = clusterManagerNodeIsCluster(new_node, &err))) {
        clusterManagerPrintNotClusterNodeError(new_node, err);
        if (err) zfree(err);
        goto cleanup;
    }
    if (!clusterManagerNodeLoadInfo(new_node, 0, &err)) {
        if (err) {
            CLUSTER_MANAGER_PRINT_REPLY_ERROR(new_node, err);
            zfree(err);
        }
        success = 0;
        goto cleanup;
    }
    if (!(success = clusterManagerNodeIsEmpty(new_node, &err))) {
        clusterManagerPrintNotEmptyNodeError(new_node, err);
        if (err) zfree(err);
        goto cleanup;
    }
    clusterManagerNode *first = listFirst(cluster_manager.nodes)->value;
    listAddNodeTail(cluster_manager.nodes, new_node);
    added = 1;

    // Send CLUSTER MEET command to the new node
    clusterManagerLogInfo(">>> Send CLUSTER MEET to node %s:%d to make it "
                          "join the cluster.\n", ip, port);
    reply = CLUSTER_MANAGER_COMMAND(new_node, "CLUSTER MEET %s %d",
                                    first->ip, first->port);
    if (!(success = clusterManagerCheckRedisReply(new_node, reply, NULL)))
        goto cleanup;

    /* Additional configuration is needed if the node is added as a slave. */
    if (master_node) {
        sleep(1);
        clusterManagerWaitForClusterJoin();
        clusterManagerLogInfo(">>> Configure node as replica of %s:%d.\n",
                              master_node->ip, master_node->port);
        freeReplyObject(reply);
        reply = CLUSTER_MANAGER_COMMAND(new_node, "CLUSTER REPLICATE %s",
                                        master_node->name);
        if (!(success = clusterManagerCheckRedisReply(new_node, reply, NULL)))
            goto cleanup;
    }
    clusterManagerLogOk("[OK] New node added correctly.\n");
cleanup:
    if (!added && new_node) freeClusterManagerNode(new_node);
    if (reply) freeReplyObject(reply);
    return success;
invalid_args:
    fprintf(stderr, CLUSTER_MANAGER_INVALID_HOST_ARG);
    return 0;
}

static int clusterManagerCommandDeleteNode(int argc, char **argv) {
    UNUSED(argc);
    int success = 1;
    int port = 0;
    char *ip = NULL;
    if (!getClusterHostFromCmdArgs(1, argv, &ip, &port)) goto invalid_args;
    char *node_id = argv[1];
    clusterManagerLogInfo(">>> Removing node %s from cluster %s:%d\n",
                          node_id, ip, port);
    clusterManagerNode *ref_node = clusterManagerNewNode(ip, port);
    clusterManagerNode *node = NULL;

    // Load cluster information
    if (!clusterManagerLoadInfoFromNode(ref_node, 0)) return 0;

    // Check if the node exists and is not empty
    node = clusterManagerNodeByName(node_id);
    if (node == NULL) {
        clusterManagerLogErr("[ERR] No such node ID %s\n", node_id);
        return 0;
    }
    if (node->slots_count != 0) {
        clusterManagerLogErr("[ERR] Node %s:%d is not empty! Reshard data "
                             "away and try again.\n", node->ip, node->port);
        return 0;
    }

    // Send CLUSTER FORGET to all the nodes but the node to remove
    clusterManagerLogInfo(">>> Sending CLUSTER FORGET messages to the "
                          "cluster...\n");
    listIter li;
    listNode *ln;
    listRewind(cluster_manager.nodes, &li);
    while ((ln = listNext(&li)) != NULL) {
        clusterManagerNode *n = ln->value;
        if (n == node) continue;
        if (n->replicate && !strcasecmp(n->replicate, node_id)) {
            // Reconfigure the slave to replicate with some other node
            clusterManagerNode *master = clusterManagerNodeWithLeastReplicas();
            assert(master != NULL);
            clusterManagerLogInfo(">>> %s:%d as replica of %s:%d\n",
                                  n->ip, n->port, master->ip, master->port);
            redisReply *r = CLUSTER_MANAGER_COMMAND(n, "CLUSTER REPLICATE %s",
                                                    master->name);
            success = clusterManagerCheckRedisReply(n, r, NULL);
            if (r) freeReplyObject(r);
            if (!success) return 0;
        }
        redisReply *r = CLUSTER_MANAGER_COMMAND(n, "CLUSTER FORGET %s",
                                                node_id);
        success = clusterManagerCheckRedisReply(n, r, NULL);
        if (r) freeReplyObject(r);
        if (!success) return 0;
    }

    /* Finally send CLUSTER RESET to the node. */
    clusterManagerLogInfo(">>> Sending CLUSTER RESET SOFT to the "
                          "deleted node.\n");
    redisReply *r = redisCommand(node->context, "CLUSTER RESET %s", "SOFT");
    success = clusterManagerCheckRedisReply(node, r, NULL);
    if (r) freeReplyObject(r);
    return success;
invalid_args:
    fprintf(stderr, CLUSTER_MANAGER_INVALID_HOST_ARG);
    return 0;
}

static int clusterManagerCommandInfo(int argc, char **argv) {
    int port = 0;
    char *ip = NULL;
    if (!getClusterHostFromCmdArgs(argc, argv, &ip, &port)) goto invalid_args;
    clusterManagerNode *node = clusterManagerNewNode(ip, port);
    if (!clusterManagerLoadInfoFromNode(node, 0)) return 0;
    clusterManagerShowClusterInfo();
    return 1;
invalid_args:
    fprintf(stderr, CLUSTER_MANAGER_INVALID_HOST_ARG);
    return 0;
}

static int clusterManagerCommandCheck(int argc, char **argv) {
    int port = 0;
    char *ip = NULL;
    if (!getClusterHostFromCmdArgs(argc, argv, &ip, &port)) goto invalid_args;
    clusterManagerNode *node = clusterManagerNewNode(ip, port);
    if (!clusterManagerLoadInfoFromNode(node, 0)) return 0;
    clusterManagerShowClusterInfo();
    return clusterManagerCheckCluster(0);
invalid_args:
    fprintf(stderr, CLUSTER_MANAGER_INVALID_HOST_ARG);
    return 0;
}

static int clusterManagerCommandFix(int argc, char **argv) {
    config.cluster_manager_command.flags |= CLUSTER_MANAGER_CMD_FLAG_FIX;
    return clusterManagerCommandCheck(argc, argv);
}

static int clusterManagerCommandReshard(int argc, char **argv) {
    int port = 0;
    char *ip = NULL;
    if (!getClusterHostFromCmdArgs(argc, argv, &ip, &port)) goto invalid_args;
    clusterManagerNode *node = clusterManagerNewNode(ip, port);
    if (!clusterManagerLoadInfoFromNode(node, 0)) return 0;
    clusterManagerCheckCluster(0);
    if (cluster_manager.errors && listLength(cluster_manager.errors) > 0) {
        fflush(stdout);
        fprintf(stderr,
                "*** Please fix your cluster problems before resharding\n");
        return 0;
    }
    int slots = config.cluster_manager_command.slots;
    if (!slots) {
        while (slots <= 0 || slots > CLUSTER_MANAGER_SLOTS) {
            printf("How many slots do you want to move (from 1 to %d)? ",
                   CLUSTER_MANAGER_SLOTS);
            fflush(stdout);
            char buf[6];
            int nread = read(fileno(stdin),buf,6);
            if (nread <= 0) continue;
            int last_idx = nread - 1;
            if (buf[last_idx] != '\n') {
                int ch;
                while ((ch = getchar()) != '\n' && ch != EOF) {}
            }
            buf[last_idx] = '\0';
            slots = atoi(buf);
        }
    }
    char buf[255];
    char *to = config.cluster_manager_command.to,
         *from = config.cluster_manager_command.from;
    while (to == NULL) {
        printf("What is the receiving node ID? ");
        fflush(stdout);
        int nread = read(fileno(stdin),buf,255);
        if (nread <= 0) continue;
        int last_idx = nread - 1;
        if (buf[last_idx] != '\n') {
            int ch;
            while ((ch = getchar()) != '\n' && ch != EOF) {}
        }
        buf[last_idx] = '\0';
        if (strlen(buf) > 0) to = buf;
    }
    int raise_err = 0;
    clusterManagerNode *target = clusterNodeForResharding(to, NULL, &raise_err);
    if (target == NULL) return 0;
    list *sources = listCreate();
    list *table = NULL;
    int all = 0, result = 1;
    if (from == NULL) {
        printf("Please enter all the source node IDs.\n");
        printf("  Type 'all' to use all the nodes as source nodes for "
               "the hash slots.\n");
        printf("  Type 'done' once you entered all the source nodes IDs.\n");
        while (1) {
            printf("Source node #%lu: ", listLength(sources) + 1);
            fflush(stdout);
            int nread = read(fileno(stdin),buf,255);
            if (nread <= 0) continue;
            int last_idx = nread - 1;
            if (buf[last_idx] != '\n') {
                int ch;
                while ((ch = getchar()) != '\n' && ch != EOF) {}
            }
            buf[last_idx] = '\0';
            if (!strcmp(buf, "done")) break;
            else if (!strcmp(buf, "all")) {
                all = 1;
                break;
            } else {
                clusterManagerNode *src =
                    clusterNodeForResharding(buf, target, &raise_err);
                if (src != NULL) listAddNodeTail(sources, src);
                else if (raise_err) {
                    result = 0;
                    goto cleanup;
                }
            }
        }
    } else {
        char *p;
        while((p = strchr(from, ',')) != NULL) {
            *p = '\0';
            if (!strcmp(from, "all")) {
                all = 1;
                break;
            } else {
                clusterManagerNode *src =
                    clusterNodeForResharding(from, target, &raise_err);
                if (src != NULL) listAddNodeTail(sources, src);
                else if (raise_err) {
                    result = 0;
                    goto cleanup;
                }
            }
            from = p + 1;
        }
        /* Check if there's still another source to process. */
        if (!all && strlen(from) > 0) {
            if (!strcmp(from, "all")) all = 1;
            if (!all) {
                clusterManagerNode *src =
                    clusterNodeForResharding(from, target, &raise_err);
                if (src != NULL) listAddNodeTail(sources, src);
                else if (raise_err) {
                    result = 0;
                    goto cleanup;
                }
            }
        }
    }
    listIter li;
    listNode *ln;
    if (all) {
        listEmpty(sources);
        listRewind(cluster_manager.nodes, &li);
        while ((ln = listNext(&li)) != NULL) {
            clusterManagerNode *n = ln->value;
            if (n->flags & CLUSTER_MANAGER_FLAG_SLAVE || n->replicate)
                continue;
            if (!sdscmp(n->name, target->name)) continue;
            listAddNodeTail(sources, n);
        }
    }
    if (listLength(sources) == 0) {
        fprintf(stderr, "*** No source nodes given, operation aborted.\n");
        result = 0;
        goto cleanup;
    }
    printf("\nReady to move %d slots.\n", slots);
    printf("  Source nodes:\n");
    listRewind(sources, &li);
    while ((ln = listNext(&li)) != NULL) {
        clusterManagerNode *src = ln->value;
        sds info = clusterManagerNodeInfo(src, 4);
        printf("%s\n", info);
        sdsfree(info);
    }
    printf("  Destination node:\n");
    sds info = clusterManagerNodeInfo(target, 4);
    printf("%s\n", info);
    sdsfree(info);
    table = clusterManagerComputeReshardTable(sources, slots);
    printf("  Resharding plan:\n");
    clusterManagerShowReshardTable(table);
    if (!(config.cluster_manager_command.flags &
          CLUSTER_MANAGER_CMD_FLAG_YES))
    {
        printf("Do you want to proceed with the proposed "
               "reshard plan (yes/no)? ");
        fflush(stdout);
        char buf[4];
        int nread = read(fileno(stdin),buf,4);
        buf[3] = '\0';
        if (nread <= 0 || strcmp("yes", buf) != 0) {
            result = 0;
            goto cleanup;
        }
    }
    int opts = CLUSTER_MANAGER_OPT_VERBOSE;
    listRewind(table, &li);
    while ((ln = listNext(&li)) != NULL) {
        clusterManagerReshardTableItem *item = ln->value;
        char *err = NULL;
        result = clusterManagerMoveSlot(item->source, target, item->slot,
                                        opts, &err);
        if (!result) {
            if (err != NULL) {
                //clusterManagerLogErr("\n%s\n", err);
                zfree(err);
            }
            goto cleanup;
        }
    }
cleanup:
    listRelease(sources);
    clusterManagerReleaseReshardTable(table);
    return result;
invalid_args:
    fprintf(stderr, CLUSTER_MANAGER_INVALID_HOST_ARG);
    return 0;
}

static int clusterManagerCommandRebalance(int argc, char **argv) {
    int port = 0;
    char *ip = NULL;
    clusterManagerNode **weightedNodes = NULL;
    list *involved = NULL;
    if (!getClusterHostFromCmdArgs(argc, argv, &ip, &port)) goto invalid_args;
    clusterManagerNode *node = clusterManagerNewNode(ip, port);
    if (!clusterManagerLoadInfoFromNode(node, 0)) return 0;
    int result = 1, i;
    if (config.cluster_manager_command.weight != NULL) {
        for (i = 0; i < config.cluster_manager_command.weight_argc; i++) {
            char *name = config.cluster_manager_command.weight[i];
            char *p = strchr(name, '=');
            if (p == NULL) {
                result = 0;
                goto cleanup;
            }
            *p = '\0';
            float w = atof(++p);
            clusterManagerNode *n = clusterManagerNodeByAbbreviatedName(name);
            if (n == NULL) {
                clusterManagerLogErr("*** No such master node %s\n", name);
                result = 0;
                goto cleanup;
            }
            n->weight = w;
        }
    }
    float total_weight = 0;
    int nodes_involved = 0;
    int use_empty = config.cluster_manager_command.flags &
                    CLUSTER_MANAGER_CMD_FLAG_EMPTYMASTER;
    involved = listCreate();
    listIter li;
    listNode *ln;
    listRewind(cluster_manager.nodes, &li);
    /* Compute the total cluster weight. */
    while ((ln = listNext(&li)) != NULL) {
        clusterManagerNode *n = ln->value;
        if (n->flags & CLUSTER_MANAGER_FLAG_SLAVE || n->replicate)
            continue;
        if (!use_empty && n->slots_count == 0) {
            n->weight = 0;
            continue;
        }
        total_weight += n->weight;
        nodes_involved++;
        listAddNodeTail(involved, n);
    }
    weightedNodes = zmalloc(nodes_involved * sizeof(clusterManagerNode *));
    if (weightedNodes == NULL) goto cleanup;
    /* Check cluster, only proceed if it looks sane. */
    clusterManagerCheckCluster(1);
    if (cluster_manager.errors && listLength(cluster_manager.errors) > 0) {
        clusterManagerLogErr("*** Please fix your cluster problems "
                             "before rebalancing\n");
        result = 0;
        goto cleanup;
    }
    /* Calculate the slots balance for each node. It's the number of
     * slots the node should lose (if positive) or gain (if negative)
     * in order to be balanced. */
    int threshold_reached = 0, total_balance = 0;
    float threshold = config.cluster_manager_command.threshold;
    i = 0;
    listRewind(involved, &li);
    while ((ln = listNext(&li)) != NULL) {
        clusterManagerNode *n = ln->value;
        weightedNodes[i++] = n;
        int expected = (int) (((float)CLUSTER_MANAGER_SLOTS / total_weight) *
                        n->weight);
        n->balance = n->slots_count - expected;
        total_balance += n->balance;
        /* Compute the percentage of difference between the
         * expected number of slots and the real one, to see
         * if it's over the threshold specified by the user. */
        int over_threshold = 0;
        if (threshold > 0) {
            if (n->slots_count > 0) {
                float err_perc = fabs((100-(100.0*expected/n->slots_count)));
                if (err_perc > threshold) over_threshold = 1;
            } else if (expected > 1) {
                over_threshold = 1;
            }
        }
        if (over_threshold) threshold_reached = 1;
    }
    if (!threshold_reached) {
        clusterManagerLogWarn("*** No rebalancing needed! "
                             "All nodes are within the %.2f%% threshold.\n",
                             config.cluster_manager_command.threshold);
        goto cleanup;
    }
    /* Because of rounding, it is possible that the balance of all nodes
     * summed does not give 0. Make sure that nodes that have to provide
     * slots are always matched by nodes receiving slots. */
    while (total_balance > 0) {
        listRewind(involved, &li);
        while ((ln = listNext(&li)) != NULL) {
            clusterManagerNode *n = ln->value;
            if (n->balance <= 0 && total_balance > 0) {
                n->balance--;
                total_balance--;
            }
        }
    }
    /* Sort nodes by their slots balance. */
    qsort(weightedNodes, nodes_involved, sizeof(clusterManagerNode *),
          clusterManagerCompareNodeBalance);
    clusterManagerLogInfo(">>> Rebalancing across %d nodes. "
                          "Total weight = %.2f\n",
                          nodes_involved, total_weight);
    if (config.verbose) {
        for (i = 0; i < nodes_involved; i++) {
            clusterManagerNode *n = weightedNodes[i];
            printf("%s:%d balance is %d slots\n", n->ip, n->port, n->balance);
        }
    }
    /* Now we have at the start of the 'sn' array nodes that should get
     * slots, at the end nodes that must give slots.
     * We take two indexes, one at the start, and one at the end,
     * incrementing or decrementing the indexes accordingly til we
     * find nodes that need to get/provide slots. */
    int dst_idx = 0;
    int src_idx = nodes_involved - 1;
    int simulate = config.cluster_manager_command.flags &
                   CLUSTER_MANAGER_CMD_FLAG_SIMULATE;
    while (dst_idx < src_idx) {
        clusterManagerNode *dst = weightedNodes[dst_idx];
        clusterManagerNode *src = weightedNodes[src_idx];
        int db = abs(dst->balance);
        int sb = abs(src->balance);
        int numslots = (db < sb ? db : sb);
        if (numslots > 0) {
            printf("Moving %d slots from %s:%d to %s:%d\n", numslots,
                                                            src->ip,
                                                            src->port,
                                                            dst->ip,
                                                            dst->port);
            /* Actually move the slots. */
            list *lsrc = listCreate(), *table = NULL;
            listAddNodeTail(lsrc, src);
            table = clusterManagerComputeReshardTable(lsrc, numslots);
            listRelease(lsrc);
            int table_len = (int) listLength(table);
            if (!table || table_len != numslots) {
                clusterManagerLogErr("*** Assertion failed: Reshard table "
                                     "!= number of slots");
                result = 0;
                goto end_move;
            }
            if (simulate) {
                for (i = 0; i < table_len; i++) printf("#");
            } else {
                int opts = CLUSTER_MANAGER_OPT_QUIET |
                           CLUSTER_MANAGER_OPT_UPDATE;
                listRewind(table, &li);
                while ((ln = listNext(&li)) != NULL) {
                    clusterManagerReshardTableItem *item = ln->value;
                    result = clusterManagerMoveSlot(item->source,
                                                    dst,
                                                    item->slot,
                                                    opts, NULL);
                    if (!result) goto end_move;
                    printf("#");
                    fflush(stdout);
                }

            }
            printf("\n");
end_move:
            clusterManagerReleaseReshardTable(table);
            if (!result) goto cleanup;
        }
        /* Update nodes balance. */
        dst->balance += numslots;
        src->balance -= numslots;
        if (dst->balance == 0) dst_idx++;
        if (src->balance == 0) src_idx --;
    }
cleanup:
    if (involved != NULL) listRelease(involved);
    if (weightedNodes != NULL) zfree(weightedNodes);
    return result;
invalid_args:
    fprintf(stderr, CLUSTER_MANAGER_INVALID_HOST_ARG);
    return 0;
}

static int clusterManagerCommandSetTimeout(int argc, char **argv) {
    UNUSED(argc);
    int port = 0;
    char *ip = NULL;
    if (!getClusterHostFromCmdArgs(1, argv, &ip, &port)) goto invalid_args;
    int timeout = atoi(argv[1]);
    if (timeout < 100) {
        fprintf(stderr, "Setting a node timeout of less than 100 "
                "milliseconds is a bad idea.\n");
        return 0;
    }
    // Load cluster information
    clusterManagerNode *node = clusterManagerNewNode(ip, port);
    if (!clusterManagerLoadInfoFromNode(node, 0)) return 0;
    int ok_count = 0, err_count = 0;

    clusterManagerLogInfo(">>> Reconfiguring node timeout in every "
                          "cluster node...\n");
    listIter li;
    listNode *ln;
    listRewind(cluster_manager.nodes, &li);
    while ((ln = listNext(&li)) != NULL) {
        clusterManagerNode *n = ln->value;
        char *err = NULL;
        redisReply *reply = CLUSTER_MANAGER_COMMAND(n, "CONFIG %s %s %d",
                                                    "SET",
                                                    "cluster-node-timeout",
                                                    timeout);
        if (reply == NULL) goto reply_err;
        int ok = clusterManagerCheckRedisReply(n, reply, &err);
        freeReplyObject(reply);
        if (!ok) goto reply_err;
        reply = CLUSTER_MANAGER_COMMAND(n, "CONFIG %s", "REWRITE");
        if (reply == NULL) goto reply_err;
        ok = clusterManagerCheckRedisReply(n, reply, &err);
        freeReplyObject(reply);
        if (!ok) goto reply_err;
        clusterManagerLogWarn("*** New timeout set for %s:%d\n", n->ip,
                              n->port);
        ok_count++;
        continue;
reply_err:;
        int need_free = 0;
        if (err == NULL) err = "";
        else need_free = 1;
        clusterManagerLogErr("ERR setting node-timeot for %s:%d: %s\n", n->ip,
                             n->port, err);
        if (need_free) zfree(err);
        err_count++;
    }
    clusterManagerLogInfo(">>> New node timeout set. %d OK, %d ERR.\n",
                          ok_count, err_count);
    return 1;
invalid_args:
    fprintf(stderr, CLUSTER_MANAGER_INVALID_HOST_ARG);
    return 0;
}

static int clusterManagerCommandImport(int argc, char **argv) {
    int success = 1;
    int port = 0, src_port = 0;
    char *ip = NULL, *src_ip = NULL;
    char *invalid_args_msg = NULL;
    if (!getClusterHostFromCmdArgs(argc, argv, &ip, &port)) {
        invalid_args_msg = CLUSTER_MANAGER_INVALID_HOST_ARG;
        goto invalid_args;
    }
    if (config.cluster_manager_command.from == NULL) {
        invalid_args_msg = "[ERR] Option '--cluster-from' is required for "
                           "subcommand 'import'.\n";
        goto invalid_args;
    }
    char *src_host[] = {config.cluster_manager_command.from};
    if (!getClusterHostFromCmdArgs(1, src_host, &src_ip, &src_port)) {
        invalid_args_msg = "[ERR] Invalid --cluster-from host. You need to "
                           "pass a valid address (ie. 120.0.0.1:7000).\n";
        goto invalid_args;
    }
    clusterManagerLogInfo(">>> Importing data from %s:%d to cluster %s:%d\n",
                          src_ip, src_port, ip, port);

    clusterManagerNode *refnode = clusterManagerNewNode(ip, port);
    if (!clusterManagerLoadInfoFromNode(refnode, 0)) return 0;
    if (!clusterManagerCheckCluster(0)) return 0;
    char *reply_err = NULL;
    redisReply *src_reply = NULL;
    // Connect to the source node.
    redisContext *src_ctx = redisConnect(src_ip, src_port);
    if (src_ctx->err) {
        success = 0;
        fprintf(stderr,"Could not connect to Redis at %s:%d: %s.\n", src_ip,
                src_port, src_ctx->errstr);
        goto cleanup;
    }
    src_reply = reconnectingRedisCommand(src_ctx, "INFO");
    if (!src_reply || src_reply->type == REDIS_REPLY_ERROR) {
        if (src_reply && src_reply->str) reply_err = src_reply->str;
        success = 0;
        goto cleanup;
    }
    if (getLongInfoField(src_reply->str, "cluster_enabled")) {
        clusterManagerLogErr("[ERR] The source node should not be a "
                             "cluster node.\n");
        success = 0;
        goto cleanup;
    }
    freeReplyObject(src_reply);
    src_reply = reconnectingRedisCommand(src_ctx, "DBSIZE");
    if (!src_reply || src_reply->type == REDIS_REPLY_ERROR) {
        if (src_reply && src_reply->str) reply_err = src_reply->str;
        success = 0;
        goto cleanup;
    }
    int size = src_reply->integer, i;
    clusterManagerLogWarn("*** Importing %d keys from DB 0\n", size);

    // Build a slot -> node map
    clusterManagerNode  *slots_map[CLUSTER_MANAGER_SLOTS];
    memset(slots_map, 0, sizeof(slots_map));
    listIter li;
    listNode *ln;
    for (i = 0; i < CLUSTER_MANAGER_SLOTS; i++) {
        listRewind(cluster_manager.nodes, &li);
        while ((ln = listNext(&li)) != NULL) {
            clusterManagerNode *n = ln->value;
            if (n->flags & CLUSTER_MANAGER_FLAG_SLAVE) continue;
            if (n->slots_count == 0) continue;
            if (n->slots[i]) {
                slots_map[i] = n;
                break;
            }
        }
    }

    char cmdfmt[50] = "MIGRATE %s %d %s %d %d";
    if (config.cluster_manager_command.flags & CLUSTER_MANAGER_CMD_FLAG_COPY)
        strcat(cmdfmt, " %s");
    if (config.cluster_manager_command.flags & CLUSTER_MANAGER_CMD_FLAG_REPLACE)
        strcat(cmdfmt, " %s");

    /* Use SCAN to iterate over the keys, migrating to the
     * right node as needed. */
    int cursor = -999, timeout = config.cluster_manager_command.timeout;
    while (cursor != 0) {
        if (cursor < 0) cursor = 0;
        freeReplyObject(src_reply);
        src_reply = reconnectingRedisCommand(src_ctx, "SCAN %d COUNT %d",
                                             cursor, 1000);
        if (!src_reply || src_reply->type == REDIS_REPLY_ERROR) {
            if (src_reply && src_reply->str) reply_err = src_reply->str;
            success = 0;
            goto cleanup;
        }
        assert(src_reply->type == REDIS_REPLY_ARRAY);
        assert(src_reply->elements >= 2);
        assert(src_reply->element[1]->type == REDIS_REPLY_ARRAY);
        if (src_reply->element[0]->type == REDIS_REPLY_STRING)
            cursor = atoi(src_reply->element[0]->str);
        else if (src_reply->element[0]->type == REDIS_REPLY_INTEGER)
            cursor = src_reply->element[0]->integer;
        int keycount = src_reply->element[1]->elements;
        for (i = 0; i < keycount; i++) {
            redisReply *kr = src_reply->element[1]->element[i];
            assert(kr->type == REDIS_REPLY_STRING);
            char *key = kr->str;
            uint16_t slot = clusterManagerKeyHashSlot(key, kr->len);
            clusterManagerNode *target = slots_map[slot];
            printf("Migrating %s to %s:%d: ", key, target->ip, target->port);
            redisReply *r = reconnectingRedisCommand(src_ctx, cmdfmt,
                                                     target->ip, target->port,
                                                     key, 0, timeout,
                                                     "COPY", "REPLACE");
            if (!r || r->type == REDIS_REPLY_ERROR) {
                if (r && r->str) {
                    clusterManagerLogErr("Source %s:%d replied with "
                                         "error:\n%s\n", src_ip, src_port,
                                         r->str);
                }
                success = 0;
            }
            freeReplyObject(r);
            if (!success) goto cleanup;
            clusterManagerLogOk("OK\n");
        }
    }
cleanup:
    if (reply_err)
        clusterManagerLogErr("Source %s:%d replied with error:\n%s\n",
                             src_ip, src_port, reply_err);
    if (src_ctx) redisFree(src_ctx);
    if (src_reply) freeReplyObject(src_reply);
    return success;
invalid_args:
    fprintf(stderr, "%s", invalid_args_msg);
    return 0;
}

static int clusterManagerCommandCall(int argc, char **argv) {
    int port = 0, i;
    char *ip = NULL;
    if (!getClusterHostFromCmdArgs(1, argv, &ip, &port)) goto invalid_args;
    clusterManagerNode *refnode = clusterManagerNewNode(ip, port);
    if (!clusterManagerLoadInfoFromNode(refnode, 0)) return 0;
    argc--;
    argv++;
    size_t *argvlen = zmalloc(argc*sizeof(size_t));
    clusterManagerLogInfo(">>> Calling");
    for (i = 0; i < argc; i++) {
        argvlen[i] = strlen(argv[i]);
        printf(" %s", argv[i]);
    }
    printf("\n");
    listIter li;
    listNode *ln;
    listRewind(cluster_manager.nodes, &li);
    while ((ln = listNext(&li)) != NULL) {
        clusterManagerNode *n = ln->value;
        if (!n->context && !clusterManagerNodeConnect(n)) continue;
        redisReply *reply = NULL;
        redisAppendCommandArgv(n->context, argc, (const char **) argv, argvlen);
        int status = redisGetReply(n->context, (void **)(&reply));
        if (status != REDIS_OK || reply == NULL )
            printf("%s:%d: Failed!\n", n->ip, n->port);
        else {
            sds formatted_reply = cliFormatReplyRaw(reply);
            printf("%s:%d: %s\n", n->ip, n->port, (char *) formatted_reply);
            sdsfree(formatted_reply);
        }
        if (reply != NULL) freeReplyObject(reply);
    }
    zfree(argvlen);
    return 1;
invalid_args:
    fprintf(stderr, CLUSTER_MANAGER_INVALID_HOST_ARG);
    return 0;
}

static int clusterManagerCommandBackup(int argc, char **argv) {
    UNUSED(argc);
    int success = 1, port = 0;
    char *ip = NULL;
    if (!getClusterHostFromCmdArgs(1, argv, &ip, &port)) goto invalid_args;
    clusterManagerNode *refnode = clusterManagerNewNode(ip, port);
    if (!clusterManagerLoadInfoFromNode(refnode, 0)) return 0;
    int no_issues = clusterManagerCheckCluster(0);
    int cluster_errors_count = (no_issues ? 0 :
                                listLength(cluster_manager.errors));
    config.cluster_manager_command.backup_dir = argv[1];
    /* TODO: check if backup_dir is a valid directory. */
    sds json = sdsnew("[\n");
    int first_node = 0;
    listIter li;
    listNode *ln;
    listRewind(cluster_manager.nodes, &li);
    while ((ln = listNext(&li)) != NULL) {
        if (!first_node) first_node = 1;
        else json = sdscat(json, ",\n");
        clusterManagerNode *node = ln->value;
        sds node_json = clusterManagerNodeGetJSON(node, cluster_errors_count);
        json = sdscat(json, node_json);
        sdsfree(node_json);
        if (node->replicate)
            continue;
        clusterManagerLogInfo(">>> Node %s:%d -> Saving RDB...\n",
                              node->ip, node->port);
        fflush(stdout);
        getRDB(node);
    }
    json = sdscat(json, "\n]");
    sds jsonpath = sdsnew(config.cluster_manager_command.backup_dir);
    if (jsonpath[sdslen(jsonpath) - 1] != '/')
        jsonpath = sdscat(jsonpath, "/");
    jsonpath = sdscat(jsonpath, "nodes.json");
    fflush(stdout);
    clusterManagerLogInfo("Saving cluster configuration to: %s\n", jsonpath);
    FILE *out = fopen(jsonpath, "w+");
    if (!out) {
        clusterManagerLogErr("Could not save nodes to: %s\n", jsonpath);
        success = 0;
        goto cleanup;
    }
    fputs(json, out);
    fclose(out);
cleanup:
    sdsfree(json);
    sdsfree(jsonpath);
    if (success) {
        if (!no_issues) {
            clusterManagerLogWarn("*** Cluster seems to have some problems, "
                                  "please be aware of it if you're going "
                                  "to restore this backup.\n");
        }
        clusterManagerLogOk("[OK] Backup created into: %s\n",
                            config.cluster_manager_command.backup_dir);
    } else clusterManagerLogOk("[ERR] Failed to back cluster!\n");
    return success;
invalid_args:
    fprintf(stderr, CLUSTER_MANAGER_INVALID_HOST_ARG);
    return 0;
}

static int clusterManagerCommandHelp(int argc, char **argv) {
    UNUSED(argc);
    UNUSED(argv);
    int commands_count = sizeof(clusterManagerCommands) /
                         sizeof(clusterManagerCommandDef);
    int i = 0, j;
    fprintf(stderr, "Cluster Manager Commands:\n");
    int padding = 15;
    for (; i < commands_count; i++) {
        clusterManagerCommandDef *def = &(clusterManagerCommands[i]);
        int namelen = strlen(def->name), padlen = padding - namelen;
        fprintf(stderr, "  %s", def->name);
        for (j = 0; j < padlen; j++) fprintf(stderr, " ");
        fprintf(stderr, "%s\n", (def->args ? def->args : ""));
        if (def->options != NULL) {
            int optslen = strlen(def->options);
            char *p = def->options, *eos = p + optslen;
            char *comma = NULL;
            while ((comma = strchr(p, ',')) != NULL) {
                int deflen = (int)(comma - p);
                char buf[255];
                memcpy(buf, p, deflen);
                buf[deflen] = '\0';
                for (j = 0; j < padding; j++) fprintf(stderr, " ");
                fprintf(stderr, "  --cluster-%s\n", buf);
                p = comma + 1;
                if (p >= eos) break;
            }
            if (p < eos) {
                for (j = 0; j < padding; j++) fprintf(stderr, " ");
                fprintf(stderr, "  --cluster-%s\n", p);
            }
        }
    }
    fprintf(stderr, "\nFor check, fix, reshard, del-node, set-timeout you "
                    "can specify the host and port of any working node in "
                    "the cluster.\n\n");
    return 0;
}

/*------------------------------------------------------------------------------
 * Latency and latency history modes
 *--------------------------------------------------------------------------- */

static void latencyModePrint(long long min, long long max, double avg, long long count) {
    if (config.output == OUTPUT_STANDARD) {
        printf("min: %lld, max: %lld, avg: %.2f (%lld samples)",
                min, max, avg, count);
        fflush(stdout);
    } else if (config.output == OUTPUT_CSV) {
        printf("%lld,%lld,%.2f,%lld\n", min, max, avg, count);
    } else if (config.output == OUTPUT_RAW) {
        printf("%lld %lld %.2f %lld\n", min, max, avg, count);
    }
}

#define LATENCY_SAMPLE_RATE 10 /* milliseconds. */
#define LATENCY_HISTORY_DEFAULT_INTERVAL 15000 /* milliseconds. */
static void latencyMode(void) {
    redisReply *reply;
    long long start, latency, min = 0, max = 0, tot = 0, count = 0;
    long long history_interval =
        config.interval ? config.interval/1000 :
                          LATENCY_HISTORY_DEFAULT_INTERVAL;
    double avg;
    long long history_start = mstime();

    /* Set a default for the interval in case of --latency option
     * with --raw, --csv or when it is redirected to non tty. */
    if (config.interval == 0) {
        config.interval = 1000;
    } else {
        config.interval /= 1000; /* We need to convert to milliseconds. */
    }

    if (!context) exit(1);
    while(1) {
        start = mstime();
        reply = reconnectingRedisCommand(context,"PING");
        if (reply == NULL) {
            fprintf(stderr,"\nI/O error\n");
            exit(1);
        }
        latency = mstime()-start;
        freeReplyObject(reply);
        count++;
        if (count == 1) {
            min = max = tot = latency;
            avg = (double) latency;
        } else {
            if (latency < min) min = latency;
            if (latency > max) max = latency;
            tot += latency;
            avg = (double) tot/count;
        }

        if (config.output == OUTPUT_STANDARD) {
            printf("\x1b[0G\x1b[2K"); /* Clear the line. */
            latencyModePrint(min,max,avg,count);
        } else {
            if (config.latency_history) {
                latencyModePrint(min,max,avg,count);
            } else if (mstime()-history_start > config.interval) {
                latencyModePrint(min,max,avg,count);
                exit(0);
            }
        }

        if (config.latency_history && mstime()-history_start > history_interval)
        {
            printf(" -- %.2f seconds range\n", (float)(mstime()-history_start)/1000);
            history_start = mstime();
            min = max = tot = count = 0;
        }
        usleep(LATENCY_SAMPLE_RATE * 1000);
    }
}

/*------------------------------------------------------------------------------
 * Latency distribution mode -- requires 256 colors xterm
 *--------------------------------------------------------------------------- */

#define LATENCY_DIST_DEFAULT_INTERVAL 1000 /* milliseconds. */

/* Structure to store samples distribution. */
struct distsamples {
    long long max;   /* Max latency to fit into this interval (usec). */
    long long count; /* Number of samples in this interval. */
    int character;   /* Associated character in visualization. */
};

/* Helper function for latencyDistMode(). Performs the spectrum visualization
 * of the collected samples targeting an xterm 256 terminal.
 *
 * Takes an array of distsamples structures, ordered from smaller to bigger
 * 'max' value. Last sample max must be 0, to mean that it olds all the
 * samples greater than the previous one, and is also the stop sentinel.
 *
 * "tot' is the total number of samples in the different buckets, so it
 * is the SUM(samples[i].conut) for i to 0 up to the max sample.
 *
 * As a side effect the function sets all the buckets count to 0. */
void showLatencyDistSamples(struct distsamples *samples, long long tot) {
    int j;

     /* We convert samples into a index inside the palette
     * proportional to the percentage a given bucket represents.
     * This way intensity of the different parts of the spectrum
     * don't change relative to the number of requests, which avoids to
     * pollute the visualization with non-latency related info. */
    printf("\033[38;5;0m"); /* Set foreground color to black. */
    for (j = 0; ; j++) {
        int coloridx =
            ceil((float) samples[j].count / tot * (spectrum_palette_size-1));
        int color = spectrum_palette[coloridx];
        printf("\033[48;5;%dm%c", (int)color, samples[j].character);
        samples[j].count = 0;
        if (samples[j].max == 0) break; /* Last sample. */
    }
    printf("\033[0m\n");
    fflush(stdout);
}

/* Show the legend: different buckets values and colors meaning, so
 * that the spectrum is more easily readable. */
void showLatencyDistLegend(void) {
    int j;

    printf("---------------------------------------------\n");
    printf(". - * #          .01 .125 .25 .5 milliseconds\n");
    printf("1,2,3,...,9      from 1 to 9     milliseconds\n");
    printf("A,B,C,D,E        10,20,30,40,50  milliseconds\n");
    printf("F,G,H,I,J        .1,.2,.3,.4,.5       seconds\n");
    printf("K,L,M,N,O,P,Q,?  1,2,4,8,16,30,60,>60 seconds\n");
    printf("From 0 to 100%%: ");
    for (j = 0; j < spectrum_palette_size; j++) {
        printf("\033[48;5;%dm ", spectrum_palette[j]);
    }
    printf("\033[0m\n");
    printf("---------------------------------------------\n");
}

static void latencyDistMode(void) {
    redisReply *reply;
    long long start, latency, count = 0;
    long long history_interval =
        config.interval ? config.interval/1000 :
                          LATENCY_DIST_DEFAULT_INTERVAL;
    long long history_start = ustime();
    int j, outputs = 0;

    struct distsamples samples[] = {
        /* We use a mostly logarithmic scale, with certain linear intervals
         * which are more interesting than others, like 1-10 milliseconds
         * range. */
        {10,0,'.'},         /* 0.01 ms */
        {125,0,'-'},        /* 0.125 ms */
        {250,0,'*'},        /* 0.25 ms */
        {500,0,'#'},        /* 0.5 ms */
        {1000,0,'1'},       /* 1 ms */
        {2000,0,'2'},       /* 2 ms */
        {3000,0,'3'},       /* 3 ms */
        {4000,0,'4'},       /* 4 ms */
        {5000,0,'5'},       /* 5 ms */
        {6000,0,'6'},       /* 6 ms */
        {7000,0,'7'},       /* 7 ms */
        {8000,0,'8'},       /* 8 ms */
        {9000,0,'9'},       /* 9 ms */
        {10000,0,'A'},      /* 10 ms */
        {20000,0,'B'},      /* 20 ms */
        {30000,0,'C'},      /* 30 ms */
        {40000,0,'D'},      /* 40 ms */
        {50000,0,'E'},      /* 50 ms */
        {100000,0,'F'},     /* 0.1 s */
        {200000,0,'G'},     /* 0.2 s */
        {300000,0,'H'},     /* 0.3 s */
        {400000,0,'I'},     /* 0.4 s */
        {500000,0,'J'},     /* 0.5 s */
        {1000000,0,'K'},    /* 1 s */
        {2000000,0,'L'},    /* 2 s */
        {4000000,0,'M'},    /* 4 s */
        {8000000,0,'N'},    /* 8 s */
        {16000000,0,'O'},   /* 16 s */
        {30000000,0,'P'},   /* 30 s */
        {60000000,0,'Q'},   /* 1 minute */
        {0,0,'?'},          /* > 1 minute */
    };

    if (!context) exit(1);
    while(1) {
        start = ustime();
        reply = reconnectingRedisCommand(context,"PING");
        if (reply == NULL) {
            fprintf(stderr,"\nI/O error\n");
            exit(1);
        }
        latency = ustime()-start;
        freeReplyObject(reply);
        count++;

        /* Populate the relevant bucket. */
        for (j = 0; ; j++) {
            if (samples[j].max == 0 || latency <= samples[j].max) {
                samples[j].count++;
                break;
            }
        }

        /* From time to time show the spectrum. */
        if (count && (ustime()-history_start)/1000 > history_interval) {
            if ((outputs++ % 20) == 0)
                showLatencyDistLegend();
            showLatencyDistSamples(samples,count);
            history_start = ustime();
            count = 0;
        }
        usleep(LATENCY_SAMPLE_RATE * 1000);
    }
}

/*------------------------------------------------------------------------------
 * Slave mode
 *--------------------------------------------------------------------------- */

#define RDB_EOF_MARK_SIZE 40

void sendReplconf(const char* arg1, const char* arg2) {
    printf("sending REPLCONF %s %s\n", arg1, arg2);
    redisReply *reply = redisCommand(context, "REPLCONF %s %s", arg1, arg2);

    /* Handle any error conditions */
    if(reply == NULL) {
        fprintf(stderr, "\nI/O error\n");
        exit(1);
    } else if(reply->type == REDIS_REPLY_ERROR) {
        fprintf(stderr, "REPLCONF %s error: %s\n", arg1, reply->str);
        /* non fatal, old versions may not support it */
    }
    freeReplyObject(reply);
}

void sendCapa() {
    sendReplconf("capa", "eof");
}

/* Wrapper around hiredis to allow arbitrary reads and writes.
 *
 * We piggybacks on top of hiredis to achieve transparent TLS support,
 * and use its internal buffers so it can co-exist with commands
 * previously/later issued on the connection.
 *
 * Interface is close to enough to read()/write() so things should mostly
 * work transparently.
 */

/* Write a raw buffer through a redisContext. If we already have something
 * in the buffer (leftovers from hiredis operations) it will be written
 * as well.
 */
static ssize_t writeConn(redisContext *c, const char *buf, size_t buf_len)
{
    int done = 0;

    c->obuf = sdscatlen(c->obuf, buf, buf_len);
    if (redisBufferWrite(c, &done) == REDIS_ERR) {
        sdsrange(c->obuf, 0, -(buf_len+1));
        if (!(c->flags & REDIS_BLOCK))
            errno = EAGAIN;
        return -1;
    }

    size_t left = sdslen(c->obuf);
    sdsclear(c->obuf);
    if (!done) {
        return buf_len - left;
    }

    return buf_len;
}

/* Read raw bytes through a redisContext. The read operation is not greedy
 * and may not fill the buffer entirely.
 */
static ssize_t readConn(redisContext *c, char *buf, size_t len)
{
    return c->funcs->read(c, buf, len);
}

/* Sends SYNC and reads the number of bytes in the payload. Used both by
 * slaveMode() and getRDB().
 * returns 0 in case an EOF marker is used. */
unsigned long long sendSync(redisContext *c, char *out_eof) {
    /* To start we need to send the SYNC command and return the payload.
     * The hiredis client lib does not understand this part of the protocol
     * and we don't want to mess with its buffers, so everything is performed
     * using direct low-level I/O. */
    char buf[4096], *p;
    ssize_t nread;

    /* Send the SYNC command. */
    if (writeConn(c, "SYNC\r\n", 6) != 6) {
        fprintf(stderr,"Error writing to master\n");
        exit(1);
    }

    /* Read $<payload>\r\n, making sure to read just up to "\n" */
    p = buf;
    while(1) {
        nread = readConn(c,p,1);
        if (nread <= 0) {
            fprintf(stderr,"Error reading bulk length while SYNCing\n");
            exit(1);
        }
        if (*p == '\n' && p != buf) break;
        if (*p != '\n') p++;
    }
    *p = '\0';
    if (buf[0] == '-') {
        printf("SYNC with master failed: %s\n", buf);
        exit(1);
    }
    if (strncmp(buf+1,"EOF:",4) == 0 && strlen(buf+5) >= RDB_EOF_MARK_SIZE) {
        memcpy(out_eof, buf+5, RDB_EOF_MARK_SIZE);
        return 0;
    }
    return strtoull(buf+1,NULL,10);
}

static void slaveMode(void) {
    static char eofmark[RDB_EOF_MARK_SIZE];
    static char lastbytes[RDB_EOF_MARK_SIZE];
    static int usemark = 0;
    unsigned long long payload = sendSync(context,eofmark);
    char buf[1024];
    int original_output = config.output;

    if (payload == 0) {
        payload = ULLONG_MAX;
        memset(lastbytes,0,RDB_EOF_MARK_SIZE);
        usemark = 1;
        fprintf(stderr,"SYNC with master, discarding "
                       "bytes of bulk transfer until EOF marker...\n");
    } else {
        fprintf(stderr,"SYNC with master, discarding %llu "
                       "bytes of bulk transfer...\n", payload);
    }


    /* Discard the payload. */
    while(payload) {
        ssize_t nread;

        nread = readConn(context,buf,(payload > sizeof(buf)) ? sizeof(buf) : payload);
        if (nread <= 0) {
            fprintf(stderr,"Error reading RDB payload while SYNCing\n");
            exit(1);
        }
        payload -= nread;

        if (usemark) {
            /* Update the last bytes array, and check if it matches our delimiter.*/
            if (nread >= RDB_EOF_MARK_SIZE) {
                memcpy(lastbytes,buf+nread-RDB_EOF_MARK_SIZE,RDB_EOF_MARK_SIZE);
            } else {
                int rem = RDB_EOF_MARK_SIZE-nread;
                memmove(lastbytes,lastbytes+nread,rem);
                memcpy(lastbytes+rem,buf,nread);
            }
            if (memcmp(lastbytes,eofmark,RDB_EOF_MARK_SIZE) == 0)
                break;
        }
    }

    if (usemark) {
        unsigned long long offset = ULLONG_MAX - payload;
        fprintf(stderr,"SYNC done after %llu bytes. Logging commands from master.\n", offset);
        /* put the slave online */
        sleep(1);
        sendReplconf("ACK", "0");
    } else
        fprintf(stderr,"SYNC done. Logging commands from master.\n");

    /* Now we can use hiredis to read the incoming protocol. */
    config.output = OUTPUT_CSV;
    while (cliReadReply(0) == REDIS_OK);
    config.output = original_output;
}

/*------------------------------------------------------------------------------
 * RDB transfer mode
 *--------------------------------------------------------------------------- */

/* This function implements --rdb, so it uses the replication protocol in order
 * to fetch the RDB file from a remote server. */
static void getRDB(clusterManagerNode *node) {
    int fd;
    redisContext *s;
    char *filename;
    if (node != NULL) {
        assert(node->context);
        s = node->context;
        filename = clusterManagerGetNodeRDBFilename(node);
    } else {
        s = context;
        filename = config.rdb_filename;
    }
    static char eofmark[RDB_EOF_MARK_SIZE];
    static char lastbytes[RDB_EOF_MARK_SIZE];
    static int usemark = 0;
    unsigned long long payload = sendSync(s, eofmark);
    char buf[4096];

    if (payload == 0) {
        payload = ULLONG_MAX;
        memset(lastbytes,0,RDB_EOF_MARK_SIZE);
        usemark = 1;
        fprintf(stderr,"SYNC sent to master, writing bytes of bulk transfer "
                "until EOF marker to '%s'\n", filename);
    } else {
        fprintf(stderr,"SYNC sent to master, writing %llu bytes to '%s'\n",
            payload, filename);
    }

    /* Write to file. */
    if (!strcmp(filename,"-")) {
        fd = STDOUT_FILENO;
    } else {
        fd = open(filename, O_CREAT|O_WRONLY, 0644);
        if (fd == -1) {
            fprintf(stderr, "Error opening '%s': %s\n", filename,
                strerror(errno));
            exit(1);
        }
    }

    while(payload) {
        ssize_t nread, nwritten;

        nread = readConn(s,buf,(payload > sizeof(buf)) ? sizeof(buf) : payload);
        if (nread <= 0) {
            fprintf(stderr,"I/O Error reading RDB payload from socket\n");
            exit(1);
        }
        nwritten = write(fd, buf, nread);
        if (nwritten != nread) {
            fprintf(stderr,"Error writing data to file: %s\n",
                (nwritten == -1) ? strerror(errno) : "short write");
            exit(1);
        }
        payload -= nread;

        if (usemark) {
            /* Update the last bytes array, and check if it matches our delimiter.*/
            if (nread >= RDB_EOF_MARK_SIZE) {
                memcpy(lastbytes,buf+nread-RDB_EOF_MARK_SIZE,RDB_EOF_MARK_SIZE);
            } else {
                int rem = RDB_EOF_MARK_SIZE-nread;
                memmove(lastbytes,lastbytes+nread,rem);
                memcpy(lastbytes+rem,buf,nread);
            }
            if (memcmp(lastbytes,eofmark,RDB_EOF_MARK_SIZE) == 0)
                break;
        }
    }
    if (usemark) {
        payload = ULLONG_MAX - payload - RDB_EOF_MARK_SIZE;
        if (ftruncate(fd, payload) == -1)
            fprintf(stderr,"ftruncate failed: %s.\n", strerror(errno));
        fprintf(stderr,"Transfer finished with success after %llu bytes\n", payload);
    } else {
        fprintf(stderr,"Transfer finished with success.\n");
    }
    redisFree(s); /* Close the file descriptor ASAP as fsync() may take time. */
    fsync(fd);
    close(fd);
    fprintf(stderr,"Transfer finished with success.\n");
    if (node) {
        sdsfree(filename);
        return;
    }
    exit(0);
}

/*------------------------------------------------------------------------------
 * Bulk import (pipe) mode
 *--------------------------------------------------------------------------- */

#define PIPEMODE_WRITE_LOOP_MAX_BYTES (128*1024)
static void pipeMode(void) {
    long long errors = 0, replies = 0, obuf_len = 0, obuf_pos = 0;
    char obuf[1024*16]; /* Output buffer */
    char aneterr[ANET_ERR_LEN];
    redisReply *reply;
    int eof = 0; /* True once we consumed all the standard input. */
    int done = 0;
    char magic[20]; /* Special reply we recognize. */
    time_t last_read_time = time(NULL);

    srand(time(NULL));

    /* Use non blocking I/O. */
    if (anetNonBlock(aneterr,context->fd) == ANET_ERR) {
        fprintf(stderr, "Can't set the socket in non blocking mode: %s\n",
            aneterr);
        exit(1);
    }

    context->flags &= ~REDIS_BLOCK;

    /* Transfer raw protocol and read replies from the server at the same
     * time. */
    while(!done) {
        int mask = AE_READABLE;

        if (!eof || obuf_len != 0) mask |= AE_WRITABLE;
        mask = aeWait(context->fd,mask,1000);

        /* Handle the readable state: we can read replies from the server. */
        if (mask & AE_READABLE) {
            int read_error = 0;

            do {
                if (!read_error && redisBufferRead(context) == REDIS_ERR) {
                    read_error = 1;
                }

                reply = NULL;
                if (redisGetReply(context, (void **) &reply) == REDIS_ERR) {
                    fprintf(stderr, "Error reading replies from server\n");
                    exit(1);
                }
                if (reply) {
                    last_read_time = time(NULL);
                    if (reply->type == REDIS_REPLY_ERROR) {
                        fprintf(stderr,"%s\n", reply->str);
                        errors++;
                    } else if (eof && reply->type == REDIS_REPLY_STRING &&
                                      reply->len == 20) {
                        /* Check if this is the reply to our final ECHO
                         * command. If so everything was received
                         * from the server. */
                        if (memcmp(reply->str,magic,20) == 0) {
                            printf("Last reply received from server.\n");
                            done = 1;
                            replies--;
                        }
                    }
                    replies++;
                    freeReplyObject(reply);
                }
            } while(reply);

            /* Abort on read errors. We abort here because it is important
             * to consume replies even after a read error: this way we can
             * show a potential problem to the user. */
            if (read_error) exit(1);
        }

        /* Handle the writable state: we can send protocol to the server. */
        if (mask & AE_WRITABLE) {
            ssize_t loop_nwritten = 0;

            while(1) {
                /* Transfer current buffer to server. */
                if (obuf_len != 0) {
                    ssize_t nwritten = writeConn(context,obuf+obuf_pos,obuf_len);

                    if (nwritten == -1) {
                        if (errno != EAGAIN && errno != EINTR) {
                            fprintf(stderr, "Error writing to the server: %s\n",
                                strerror(errno));
                            exit(1);
                        } else {
                            nwritten = 0;
                        }
                    }
                    obuf_len -= nwritten;
                    obuf_pos += nwritten;
                    loop_nwritten += nwritten;
                    if (obuf_len != 0) break; /* Can't accept more data. */
                }
                if (context->err) {
                    fprintf(stderr, "Server I/O Error: %s\n", context->errstr);
                    exit(1);
                }
                /* If buffer is empty, load from stdin. */
                if (obuf_len == 0 && !eof) {
                    ssize_t nread = read(STDIN_FILENO,obuf,sizeof(obuf));

                    if (nread == 0) {
                        /* The ECHO sequence starts with a "\r\n" so that if there
                         * is garbage in the protocol we read from stdin, the ECHO
                         * will likely still be properly formatted.
                         * CRLF is ignored by Redis, so it has no effects. */
                        char echo[] =
                        "\r\n*2\r\n$4\r\nECHO\r\n$20\r\n01234567890123456789\r\n";
                        int j;

                        eof = 1;
                        /* Everything transferred, so we queue a special
                         * ECHO command that we can match in the replies
                         * to make sure everything was read from the server. */
                        for (j = 0; j < 20; j++)
                            magic[j] = rand() & 0xff;
                        memcpy(echo+21,magic,20);
                        memcpy(obuf,echo,sizeof(echo)-1);
                        obuf_len = sizeof(echo)-1;
                        obuf_pos = 0;
                        printf("All data transferred. Waiting for the last reply...\n");
                    } else if (nread == -1) {
                        fprintf(stderr, "Error reading from stdin: %s\n",
                            strerror(errno));
                        exit(1);
                    } else {
                        obuf_len = nread;
                        obuf_pos = 0;
                    }
                }
                if ((obuf_len == 0 && eof) ||
                    loop_nwritten > PIPEMODE_WRITE_LOOP_MAX_BYTES) break;
            }
        }

        /* Handle timeout, that is, we reached EOF, and we are not getting
         * replies from the server for a few seconds, nor the final ECHO is
         * received. */
        if (eof && config.pipe_timeout > 0 &&
            time(NULL)-last_read_time > config.pipe_timeout)
        {
            fprintf(stderr,"No replies for %d seconds: exiting.\n",
                config.pipe_timeout);
            errors++;
            break;
        }
    }
    printf("errors: %lld, replies: %lld\n", errors, replies);
    if (errors)
        exit(1);
    else
        exit(0);
}

/*------------------------------------------------------------------------------
 * Find big keys
 *--------------------------------------------------------------------------- */

<<<<<<< HEAD
#define TYPE_STRING 0
#define TYPE_LIST   1
#define TYPE_SET    2
#define TYPE_HASH   3
#define TYPE_ZSET   4
#define TYPE_STREAM 5
#define TYPE_NONE   6
#define TYPE_COUNT  7

=======
>>>>>>> 7bf665f1
static redisReply *sendScan(unsigned long long *it) {
    redisReply *reply = redisCommand(context, "SCAN %llu", *it);

    /* Handle any error conditions */
    if(reply == NULL) {
        fprintf(stderr, "\nI/O error\n");
        exit(1);
    } else if(reply->type == REDIS_REPLY_ERROR) {
        fprintf(stderr, "SCAN error: %s\n", reply->str);
        exit(1);
    } else if(reply->type != REDIS_REPLY_ARRAY) {
        fprintf(stderr, "Non ARRAY response from SCAN!\n");
        exit(1);
    } else if(reply->elements != 2) {
        fprintf(stderr, "Invalid element count from SCAN!\n");
        exit(1);
    }

    /* Validate our types are correct */
    assert(reply->element[0]->type == REDIS_REPLY_STRING);
    assert(reply->element[1]->type == REDIS_REPLY_ARRAY);

    /* Update iterator */
    *it = strtoull(reply->element[0]->str, NULL, 10);

    return reply;
}

static int getDbSize(void) {
    redisReply *reply;
    int size;

    reply = redisCommand(context, "DBSIZE");

    if(reply == NULL || reply->type != REDIS_REPLY_INTEGER) {
        fprintf(stderr, "Couldn't determine DBSIZE!\n");
        exit(1);
    }

    /* Grab the number of keys and free our reply */
    size = reply->integer;
    freeReplyObject(reply);

    return size;
}

typedef struct {
    char *name;
    char *sizecmd;
    char *sizeunit;
    unsigned long long biggest;
    unsigned long long count;
    unsigned long long totalsize;
    sds biggest_key;
} typeinfo;

typeinfo type_string = { "string", "STRLEN", "bytes" };
typeinfo type_list = { "list", "LLEN", "items" };
typeinfo type_set = { "set", "SCARD", "members" };
typeinfo type_hash = { "hash", "HLEN", "fields" };
typeinfo type_zset = { "zset", "ZCARD", "members" };
typeinfo type_stream = { "stream", "XLEN", "entries" };
typeinfo type_other = { "other", NULL, "?" };

static typeinfo* typeinfo_add(dict *types, char* name, typeinfo* type_template) {
    typeinfo *info = zmalloc(sizeof(typeinfo));
    *info = *type_template;
    info->name = sdsnew(name);
    dictAdd(types, info->name, info);
    return info;
}

void type_free(void* priv_data, void* val) {
    typeinfo *info = val;
    UNUSED(priv_data);
    if (info->biggest_key)
        sdsfree(info->biggest_key);
    sdsfree(info->name);
    zfree(info);
}

static dictType typeinfoDictType = {
    dictSdsHash,               /* hash function */
    NULL,                      /* key dup */
    NULL,                      /* val dup */
    dictSdsKeyCompare,         /* key compare */
    NULL,                      /* key destructor (owned by the value)*/
    type_free                  /* val destructor */
};

static void getKeyTypes(dict *types_dict, redisReply *keys, typeinfo **types) {
    redisReply *reply;
    unsigned int i;

    /* Pipeline TYPE commands */
    for(i=0;i<keys->elements;i++) {
        const char* argv[] = {"TYPE", keys->element[i]->str};
        size_t lens[] = {4, keys->element[i]->len};
        redisAppendCommandArgv(context, 2, argv, lens);
    }

    /* Retrieve types */
    for(i=0;i<keys->elements;i++) {
        if(redisGetReply(context, (void**)&reply)!=REDIS_OK) {
            fprintf(stderr, "Error getting type for key '%s' (%d: %s)\n",
                keys->element[i]->str, context->err, context->errstr);
            exit(1);
        } else if(reply->type != REDIS_REPLY_STATUS) {
            if(reply->type == REDIS_REPLY_ERROR) {
                fprintf(stderr, "TYPE returned an error: %s\n", reply->str);
            } else {
                fprintf(stderr,
                    "Invalid reply type (%d) for TYPE on key '%s'!\n",
                    reply->type, keys->element[i]->str);
            }
            exit(1);
        }

        sds typereply = sdsnew(reply->str);
        dictEntry *de = dictFind(types_dict, typereply);
        sdsfree(typereply);
        typeinfo *type = NULL;
        if (de)
            type = dictGetVal(de);
        else if (strcmp(reply->str, "none")) /* create new types for modules, (but not for deleted keys) */
            type = typeinfo_add(types_dict, reply->str, &type_other);
        types[i] = type;
        freeReplyObject(reply);
    }
}

static void getKeySizes(redisReply *keys, typeinfo **types,
                        unsigned long long *sizes, int memkeys,
                        unsigned memkeys_samples)
{
    redisReply *reply;
    unsigned int i;

    /* Pipeline size commands */
    for(i=0;i<keys->elements;i++) {
        /* Skip keys that disappeared between SCAN and TYPE (or unknown types when not in memkeys mode) */
        if(!types[i] || (!types[i]->sizecmd && !memkeys))
            continue;

        if (!memkeys) {
            const char* argv[] = {types[i]->sizecmd, keys->element[i]->str};
            size_t lens[] = {strlen(types[i]->sizecmd), keys->element[i]->len};
            redisAppendCommandArgv(context, 2, argv, lens);
        } else if (memkeys_samples==0) {
            const char* argv[] = {"MEMORY", "USAGE", keys->element[i]->str};
            size_t lens[] = {6, 5, keys->element[i]->len};
            redisAppendCommandArgv(context, 3, argv, lens);
        } else {
            sds samplesstr = sdsfromlonglong(memkeys_samples);
            const char* argv[] = {"MEMORY", "USAGE", keys->element[i]->str, "SAMPLES", samplesstr};
            size_t lens[] = {6, 5, keys->element[i]->len, 7, sdslen(samplesstr)};
            redisAppendCommandArgv(context, 5, argv, lens);
            sdsfree(samplesstr);
        }
    }

    /* Retrieve sizes */
    for(i=0;i<keys->elements;i++) {
        /* Skip keys that disappeared between SCAN and TYPE (or unknown types when not in memkeys mode) */
        if(!types[i] || (!types[i]->sizecmd && !memkeys)) {
            sizes[i] = 0;
            continue;
        }

        /* Retrieve size */
        if(redisGetReply(context, (void**)&reply)!=REDIS_OK) {
            fprintf(stderr, "Error getting size for key '%s' (%d: %s)\n",
                keys->element[i]->str, context->err, context->errstr);
            exit(1);
        } else if(reply->type != REDIS_REPLY_INTEGER) {
            /* Theoretically the key could have been removed and
             * added as a different type between TYPE and SIZE */
            fprintf(stderr,
                "Warning:  %s on '%s' failed (may have changed type)\n",
                !memkeys? types[i]->sizecmd: "MEMORY USAGE",
                keys->element[i]->str);
            sizes[i] = 0;
        } else {
            sizes[i] = reply->integer;
        }

        freeReplyObject(reply);
    }
}

<<<<<<< HEAD
static void findBigKeys(void) {
    unsigned long long biggest[TYPE_COUNT] = {0}, counts[TYPE_COUNT] = {0}, totalsize[TYPE_COUNT] = {0};
    unsigned long long sampled = 0, total_keys, totlen=0, *sizes=NULL, it=0;
    sds maxkeys[TYPE_COUNT] = {0};
    char *typename[] = {"string","list","set","hash","zset","stream","none"};
    char *typeunit[] = {"bytes","items","members","fields","members","entries",""};
=======
static void findBigKeys(int memkeys, unsigned memkeys_samples) {
    unsigned long long sampled = 0, total_keys, totlen=0, *sizes=NULL, it=0;
>>>>>>> 7bf665f1
    redisReply *reply, *keys;
    unsigned int arrsize=0, i;
    dictIterator *di;
    dictEntry *de;
    typeinfo **types = NULL;
    double pct;

    dict *types_dict = dictCreate(&typeinfoDictType, NULL);
    typeinfo_add(types_dict, "string", &type_string);
    typeinfo_add(types_dict, "list", &type_list);
    typeinfo_add(types_dict, "set", &type_set);
    typeinfo_add(types_dict, "hash", &type_hash);
    typeinfo_add(types_dict, "zset", &type_zset);
    typeinfo_add(types_dict, "stream", &type_stream);

    /* Total keys pre scanning */
    total_keys = getDbSize();

    /* Status message */
    printf("\n# Scanning the entire keyspace to find biggest keys as well as\n");
    printf("# average sizes per key type.  You can use -i 0.1 to sleep 0.1 sec\n");
    printf("# per 100 SCAN commands (not usually needed).\n\n");

    /* SCAN loop */
    do {
        /* Calculate approximate percentage completion */
        pct = 100 * (double)sampled/total_keys;

        /* Grab some keys and point to the keys array */
        reply = sendScan(&it);
        keys  = reply->element[1];

        /* Reallocate our type and size array if we need to */
        if(keys->elements > arrsize) {
            types = zrealloc(types, sizeof(typeinfo*)*keys->elements);
            sizes = zrealloc(sizes, sizeof(unsigned long long)*keys->elements);

            if(!types || !sizes) {
                fprintf(stderr, "Failed to allocate storage for keys!\n");
                exit(1);
            }

            arrsize = keys->elements;
        }

        /* Retrieve types and then sizes */
        getKeyTypes(types_dict, keys, types);
        getKeySizes(keys, types, sizes, memkeys, memkeys_samples);

        /* Now update our stats */
        for(i=0;i<keys->elements;i++) {
            typeinfo *type = types[i];
            /* Skip keys that disappeared between SCAN and TYPE */
            if(!type)
                continue;

            type->totalsize += sizes[i];
            type->count++;
            totlen += keys->element[i]->len;
            sampled++;

            if(type->biggest<sizes[i]) {
                /* Keep track of biggest key name for this type */
                if (type->biggest_key)
                    sdsfree(type->biggest_key);
                type->biggest_key = sdscatrepr(sdsempty(), keys->element[i]->str, keys->element[i]->len);
                if(!type->biggest_key) {
                    fprintf(stderr, "Failed to allocate memory for key!\n");
                    exit(1);
                }

                printf(
                   "[%05.2f%%] Biggest %-6s found so far '%s' with %llu %s\n",
                   pct, type->name, type->biggest_key, sizes[i],
                   !memkeys? type->sizeunit: "bytes");

                /* Keep track of the biggest size for this type */
                type->biggest = sizes[i];
            }

            /* Update overall progress */
            if(sampled % 1000000 == 0) {
                printf("[%05.2f%%] Sampled %llu keys so far\n", pct, sampled);
            }
        }

        /* Sleep if we've been directed to do so */
        if(sampled && (sampled %100) == 0 && config.interval) {
            usleep(config.interval);
        }

        freeReplyObject(reply);
    } while(it != 0);

    if(types) zfree(types);
    if(sizes) zfree(sizes);

    /* We're done */
    printf("\n-------- summary -------\n\n");

    printf("Sampled %llu keys in the keyspace!\n", sampled);
    printf("Total key length in bytes is %llu (avg len %.2f)\n\n",
       totlen, totlen ? (double)totlen/sampled : 0);

    /* Output the biggest keys we found, for types we did find */
    di = dictGetIterator(types_dict);
    while ((de = dictNext(di))) {
        typeinfo *type = dictGetVal(de);
        if(type->biggest_key) {
            printf("Biggest %6s found '%s' has %llu %s\n", type->name, type->biggest_key,
               type->biggest, !memkeys? type->sizeunit: "bytes");
        }
    }
    dictReleaseIterator(di);

    printf("\n");

    di = dictGetIterator(types_dict);
    while ((de = dictNext(di))) {
        typeinfo *type = dictGetVal(de);
        printf("%llu %ss with %llu %s (%05.2f%% of keys, avg size %.2f)\n",
           type->count, type->name, type->totalsize, !memkeys? type->sizeunit: "bytes",
           sampled ? 100 * (double)type->count/sampled : 0,
           type->count ? (double)type->totalsize/type->count : 0);
    }
    dictReleaseIterator(di);

    dictRelease(types_dict);

    /* Success! */
    exit(0);
}

static void getKeyFreqs(redisReply *keys, unsigned long long *freqs) {
    redisReply *reply;
    unsigned int i;

    /* Pipeline OBJECT freq commands */
    for(i=0;i<keys->elements;i++) {
<<<<<<< HEAD
        redisAppendCommand(context, "OBJECT freq %s", keys->element[i]->str);
=======
        const char* argv[] = {"OBJECT", "FREQ", keys->element[i]->str};
        size_t lens[] = {6, 4, keys->element[i]->len};
        redisAppendCommandArgv(context, 3, argv, lens);
>>>>>>> 7bf665f1
    }

    /* Retrieve freqs */
    for(i=0;i<keys->elements;i++) {
        if(redisGetReply(context, (void**)&reply)!=REDIS_OK) {
<<<<<<< HEAD
            fprintf(stderr, "Error getting freq for key '%s' (%d: %s)\n",
                keys->element[i]->str, context->err, context->errstr);
=======
            sds keyname = sdscatrepr(sdsempty(), keys->element[i]->str, keys->element[i]->len);
            fprintf(stderr, "Error getting freq for key '%s' (%d: %s)\n",
                keyname, context->err, context->errstr);
            sdsfree(keyname);
>>>>>>> 7bf665f1
            exit(1);
        } else if(reply->type != REDIS_REPLY_INTEGER) {
            if(reply->type == REDIS_REPLY_ERROR) {
                fprintf(stderr, "Error: %s\n", reply->str);
                exit(1);
            } else {
<<<<<<< HEAD
                fprintf(stderr, "Warning: OBJECT freq on '%s' failed (may have been deleted)\n", keys->element[i]->str);
=======
                sds keyname = sdscatrepr(sdsempty(), keys->element[i]->str, keys->element[i]->len);
                fprintf(stderr, "Warning: OBJECT freq on '%s' failed (may have been deleted)\n", keyname);
                sdsfree(keyname);
>>>>>>> 7bf665f1
                freqs[i] = 0;
            }
        } else {
            freqs[i] = reply->integer;
        }
        freeReplyObject(reply);
    }
}

#define HOTKEYS_SAMPLE 16
static void findHotKeys(void) {
    redisReply *keys, *reply;
    unsigned long long counters[HOTKEYS_SAMPLE] = {0};
    sds hotkeys[HOTKEYS_SAMPLE] = {NULL};
    unsigned long long sampled = 0, total_keys, *freqs = NULL, it = 0;
    unsigned int arrsize = 0, i, k;
    double pct;

    /* Total keys pre scanning */
    total_keys = getDbSize();

    /* Status message */
    printf("\n# Scanning the entire keyspace to find hot keys as well as\n");
    printf("# average sizes per key type.  You can use -i 0.1 to sleep 0.1 sec\n");
    printf("# per 100 SCAN commands (not usually needed).\n\n");

    /* SCAN loop */
    do {
        /* Calculate approximate percentage completion */
        pct = 100 * (double)sampled/total_keys;

        /* Grab some keys and point to the keys array */
        reply = sendScan(&it);
        keys  = reply->element[1];

        /* Reallocate our freqs array if we need to */
        if(keys->elements > arrsize) {
            freqs = zrealloc(freqs, sizeof(unsigned long long)*keys->elements);

            if(!freqs) {
                fprintf(stderr, "Failed to allocate storage for keys!\n");
                exit(1);
            }

            arrsize = keys->elements;
        }

        getKeyFreqs(keys, freqs);

        /* Now update our stats */
        for(i=0;i<keys->elements;i++) {
            sampled++;
            /* Update overall progress */
            if(sampled % 1000000 == 0) {
                printf("[%05.2f%%] Sampled %llu keys so far\n", pct, sampled);
            }

            /* Use eviction pool here */
            k = 0;
            while (k < HOTKEYS_SAMPLE && freqs[i] > counters[k]) k++;
            if (k == 0) continue;
            k--;
            if (k == 0 || counters[k] == 0) {
                sdsfree(hotkeys[k]);
            } else {
                sdsfree(hotkeys[0]);
                memmove(counters,counters+1,sizeof(counters[0])*k);
                memmove(hotkeys,hotkeys+1,sizeof(hotkeys[0])*k);
            }
            counters[k] = freqs[i];
<<<<<<< HEAD
            hotkeys[k] = sdsnew(keys->element[i]->str);
            printf(
               "[%05.2f%%] Hot key '%s' found so far with counter %llu\n",
               pct, keys->element[i]->str, freqs[i]);
=======
            hotkeys[k] = sdscatrepr(sdsempty(), keys->element[i]->str, keys->element[i]->len);
            printf(
               "[%05.2f%%] Hot key '%s' found so far with counter %llu\n",
               pct, hotkeys[k], freqs[i]);
>>>>>>> 7bf665f1
        }

        /* Sleep if we've been directed to do so */
        if(sampled && (sampled %100) == 0 && config.interval) {
            usleep(config.interval);
        }

        freeReplyObject(reply);
    } while(it != 0);

    if (freqs) zfree(freqs);

    /* We're done */
    printf("\n-------- summary -------\n\n");

    printf("Sampled %llu keys in the keyspace!\n", sampled);

    for (i=1; i<= HOTKEYS_SAMPLE; i++) {
        k = HOTKEYS_SAMPLE - i;
        if(counters[k]>0) {
            printf("hot key found with counter: %llu\tkeyname: %s\n", counters[k], hotkeys[k]);
            sdsfree(hotkeys[k]);
        }
    }

    exit(0);
}

/*------------------------------------------------------------------------------
 * Stats mode
 *--------------------------------------------------------------------------- */

/* Return the specified INFO field from the INFO command output "info".
 * A new buffer is allocated for the result, that needs to be free'd.
 * If the field is not found NULL is returned. */
static char *getInfoField(char *info, char *field) {
    char *p = strstr(info,field);
    char *n1, *n2;
    char *result;

    if (!p) return NULL;
    p += strlen(field)+1;
    n1 = strchr(p,'\r');
    n2 = strchr(p,',');
    if (n2 && n2 < n1) n1 = n2;
    result = zmalloc(sizeof(char)*(n1-p)+1);
    memcpy(result,p,(n1-p));
    result[n1-p] = '\0';
    return result;
}

/* Like the above function but automatically convert the result into
 * a long. On error (missing field) LONG_MIN is returned. */
static long getLongInfoField(char *info, char *field) {
    char *value = getInfoField(info,field);
    long l;

    if (!value) return LONG_MIN;
    l = strtol(value,NULL,10);
    zfree(value);
    return l;
}

/* Convert number of bytes into a human readable string of the form:
 * 100B, 2G, 100M, 4K, and so forth. */
void bytesToHuman(char *s, long long n) {
    double d;

    if (n < 0) {
        *s = '-';
        s++;
        n = -n;
    }
    if (n < 1024) {
        /* Bytes */
        sprintf(s,"%lldB",n);
        return;
    } else if (n < (1024*1024)) {
        d = (double)n/(1024);
        sprintf(s,"%.2fK",d);
    } else if (n < (1024LL*1024*1024)) {
        d = (double)n/(1024*1024);
        sprintf(s,"%.2fM",d);
    } else if (n < (1024LL*1024*1024*1024)) {
        d = (double)n/(1024LL*1024*1024);
        sprintf(s,"%.2fG",d);
    }
}

static void statMode(void) {
    redisReply *reply;
    long aux, requests = 0;
    int i = 0;

    while(1) {
        char buf[64];
        int j;

        reply = reconnectingRedisCommand(context,"INFO");
        if (reply->type == REDIS_REPLY_ERROR) {
            printf("ERROR: %s\n", reply->str);
            exit(1);
        }

        if ((i++ % 20) == 0) {
            printf(
"------- data ------ --------------------- load -------------------- - child -\n"
"keys       mem      clients blocked requests            connections          \n");
        }

        /* Keys */
        aux = 0;
        for (j = 0; j < 20; j++) {
            long k;

            sprintf(buf,"db%d:keys",j);
            k = getLongInfoField(reply->str,buf);
            if (k == LONG_MIN) continue;
            aux += k;
        }
        sprintf(buf,"%ld",aux);
        printf("%-11s",buf);

        /* Used memory */
        aux = getLongInfoField(reply->str,"used_memory");
        bytesToHuman(buf,aux);
        printf("%-8s",buf);

        /* Clients */
        aux = getLongInfoField(reply->str,"connected_clients");
        sprintf(buf,"%ld",aux);
        printf(" %-8s",buf);

        /* Blocked (BLPOPPING) Clients */
        aux = getLongInfoField(reply->str,"blocked_clients");
        sprintf(buf,"%ld",aux);
        printf("%-8s",buf);

        /* Requests */
        aux = getLongInfoField(reply->str,"total_commands_processed");
        sprintf(buf,"%ld (+%ld)",aux,requests == 0 ? 0 : aux-requests);
        printf("%-19s",buf);
        requests = aux;

        /* Connections */
        aux = getLongInfoField(reply->str,"total_connections_received");
        sprintf(buf,"%ld",aux);
        printf(" %-12s",buf);

        /* Children */
        aux = getLongInfoField(reply->str,"bgsave_in_progress");
        aux |= getLongInfoField(reply->str,"aof_rewrite_in_progress") << 1;
        aux |= getLongInfoField(reply->str,"loading") << 2;
        switch(aux) {
        case 0: break;
        case 1:
            printf("SAVE");
            break;
        case 2:
            printf("AOF");
            break;
        case 3:
            printf("SAVE+AOF");
            break;
        case 4:
            printf("LOAD");
            break;
        }

        printf("\n");
        freeReplyObject(reply);
        usleep(config.interval);
    }
}

/*------------------------------------------------------------------------------
 * Scan mode
 *--------------------------------------------------------------------------- */

static void scanMode(void) {
    redisReply *reply;
    unsigned long long cur = 0;

    do {
        if (config.pattern)
            reply = redisCommand(context,"SCAN %llu MATCH %s",
                cur,config.pattern);
        else
            reply = redisCommand(context,"SCAN %llu",cur);
        if (reply == NULL) {
            printf("I/O error\n");
            exit(1);
        } else if (reply->type == REDIS_REPLY_ERROR) {
            printf("ERROR: %s\n", reply->str);
            exit(1);
        } else {
            unsigned int j;

            cur = strtoull(reply->element[0]->str,NULL,10);
            for (j = 0; j < reply->element[1]->elements; j++)
                printf("%s\n", reply->element[1]->element[j]->str);
        }
        freeReplyObject(reply);
    } while(cur != 0);

    exit(0);
}

/*------------------------------------------------------------------------------
 * LRU test mode
 *--------------------------------------------------------------------------- */

/* Return an integer from min to max (both inclusive) using a power-law
 * distribution, depending on the value of alpha: the greater the alpha
 * the more bias towards lower values.
 *
 * With alpha = 6.2 the output follows the 80-20 rule where 20% of
 * the returned numbers will account for 80% of the frequency. */
long long powerLawRand(long long min, long long max, double alpha) {
    double pl, r;

    max += 1;
    r = ((double)rand()) / RAND_MAX;
    pl = pow(
        ((pow(max,alpha+1) - pow(min,alpha+1))*r + pow(min,alpha+1)),
        (1.0/(alpha+1)));
    return (max-1-(long long)pl)+min;
}

/* Generates a key name among a set of lru_test_sample_size keys, using
 * an 80-20 distribution. */
void LRUTestGenKey(char *buf, size_t buflen) {
    snprintf(buf, buflen, "lru:%lld",
        powerLawRand(1, config.lru_test_sample_size, 6.2));
}

#define LRU_CYCLE_PERIOD 1000 /* 1000 milliseconds. */
#define LRU_CYCLE_PIPELINE_SIZE 250
static void LRUTestMode(void) {
    redisReply *reply;
    char key[128];
    long long start_cycle;
    int j;

    srand(time(NULL)^getpid());
    while(1) {
        /* Perform cycles of 1 second with 50% writes and 50% reads.
         * We use pipelining batching writes / reads N times per cycle in order
         * to fill the target instance easily. */
        start_cycle = mstime();
        long long hits = 0, misses = 0;
        while(mstime() - start_cycle < LRU_CYCLE_PERIOD) {
            /* Write cycle. */
            for (j = 0; j < LRU_CYCLE_PIPELINE_SIZE; j++) {
                char val[6];
                val[5] = '\0';
                for (int i = 0; i < 5; i++) val[i] = 'A'+rand()%('z'-'A');
                LRUTestGenKey(key,sizeof(key));
                redisAppendCommand(context, "SET %s %s",key,val);
            }
            for (j = 0; j < LRU_CYCLE_PIPELINE_SIZE; j++)
                redisGetReply(context, (void**)&reply);

            /* Read cycle. */
            for (j = 0; j < LRU_CYCLE_PIPELINE_SIZE; j++) {
                LRUTestGenKey(key,sizeof(key));
                redisAppendCommand(context, "GET %s",key);
            }
            for (j = 0; j < LRU_CYCLE_PIPELINE_SIZE; j++) {
                if (redisGetReply(context, (void**)&reply) == REDIS_OK) {
                    switch(reply->type) {
                        case REDIS_REPLY_ERROR:
                            printf("%s\n", reply->str);
                            break;
                        case REDIS_REPLY_NIL:
                            misses++;
                            break;
                        default:
                            hits++;
                            break;
                    }
                }
            }

            if (context->err) {
                fprintf(stderr,"I/O error during LRU test\n");
                exit(1);
            }
        }
        /* Print stats. */
        printf(
            "%lld Gets/sec | Hits: %lld (%.2f%%) | Misses: %lld (%.2f%%)\n",
            hits+misses,
            hits, (double)hits/(hits+misses)*100,
            misses, (double)misses/(hits+misses)*100);
    }
    exit(0);
}

/*------------------------------------------------------------------------------
 * Intrisic latency mode.
 *
 * Measure max latency of a running process that does not result from
 * syscalls. Basically this software should provide an hint about how much
 * time the kernel leaves the process without a chance to run.
 *--------------------------------------------------------------------------- */

/* This is just some computation the compiler can't optimize out.
 * Should run in less than 100-200 microseconds even using very
 * slow hardware. Runs in less than 10 microseconds in modern HW. */
unsigned long compute_something_fast(void) {
    unsigned char s[256], i, j, t;
    int count = 1000, k;
    unsigned long output = 0;

    for (k = 0; k < 256; k++) s[k] = k;

    i = 0;
    j = 0;
    while(count--) {
        i++;
        j = j + s[i];
        t = s[i];
        s[i] = s[j];
        s[j] = t;
        output += s[(s[i]+s[j])&255];
    }
    return output;
}

static void intrinsicLatencyModeStop(int s) {
    UNUSED(s);
    force_cancel_loop = 1;
}

static void intrinsicLatencyMode(void) {
    long long test_end, run_time, max_latency = 0, runs = 0;

    run_time = config.intrinsic_latency_duration*1000000;
    test_end = ustime() + run_time;
    signal(SIGINT, intrinsicLatencyModeStop);

    while(1) {
        long long start, end, latency;

        start = ustime();
        compute_something_fast();
        end = ustime();
        latency = end-start;
        runs++;
        if (latency <= 0) continue;

        /* Reporting */
        if (latency > max_latency) {
            max_latency = latency;
            printf("Max latency so far: %lld microseconds.\n", max_latency);
        }

        double avg_us = (double)run_time/runs;
        double avg_ns = avg_us * 1e3;
        if (force_cancel_loop || end > test_end) {
            printf("\n%lld total runs "
                "(avg latency: "
                "%.4f microseconds / %.2f nanoseconds per run).\n",
                runs, avg_us, avg_ns);
            printf("Worst run took %.0fx longer than the average latency.\n",
                max_latency / avg_us);
            exit(0);
        }
    }
}

static sds askPassword() {
    linenoiseMaskModeEnable();
    sds auth = linenoise("Please input password: ");
    linenoiseMaskModeDisable();
    return auth;
}

/*------------------------------------------------------------------------------
 * Program main()
 *--------------------------------------------------------------------------- */

int main(int argc, char **argv) {
    int firstarg;

    config.hostip = sdsnew("127.0.0.1");
    config.hostport = 6379;
    config.hostsocket = NULL;
    config.repeat = 1;
    config.interval = 0;
    config.dbnum = 0;
    config.interactive = 0;
    config.shutdown = 0;
    config.monitor_mode = 0;
    config.pubsub_mode = 0;
    config.latency_mode = 0;
    config.latency_dist_mode = 0;
    config.latency_history = 0;
    config.lru_test_mode = 0;
    config.lru_test_sample_size = 0;
    config.cluster_mode = 0;
    config.slave_mode = 0;
    config.getrdb_mode = 0;
    config.stat_mode = 0;
    config.scan_mode = 0;
    config.intrinsic_latency_mode = 0;
    config.pattern = NULL;
    config.rdb_filename = NULL;
    config.pipe_mode = 0;
    config.pipe_timeout = REDIS_CLI_DEFAULT_PIPE_TIMEOUT;
    config.bigkeys = 0;
    config.hotkeys = 0;
    config.stdinarg = 0;
    config.auth = NULL;
    config.askpass = 0;
    config.user = NULL;
    config.eval = NULL;
    config.eval_ldb = 0;
    config.eval_ldb_end = 0;
    config.eval_ldb_sync = 0;
    config.enable_ldb_on_eval = 0;
    config.last_cmd_type = -1;
    config.verbose = 0;
    config.no_auth_warning = 0;
    config.cluster_manager_command.name = NULL;
    config.cluster_manager_command.argc = 0;
    config.cluster_manager_command.argv = NULL;
    config.cluster_manager_command.flags = 0;
    config.cluster_manager_command.replicas = 0;
    config.cluster_manager_command.from = NULL;
    config.cluster_manager_command.to = NULL;
    config.cluster_manager_command.weight = NULL;
    config.cluster_manager_command.weight_argc = 0;
    config.cluster_manager_command.slots = 0;
    config.cluster_manager_command.timeout = CLUSTER_MANAGER_MIGRATE_TIMEOUT;
    config.cluster_manager_command.pipeline = CLUSTER_MANAGER_MIGRATE_PIPELINE;
    config.cluster_manager_command.threshold =
        CLUSTER_MANAGER_REBALANCE_THRESHOLD;
    config.cluster_manager_command.backup_dir = NULL;
    pref.hints = 1;

    spectrum_palette = spectrum_palette_color;
    spectrum_palette_size = spectrum_palette_color_size;

    if (!isatty(fileno(stdout)) && (getenv("FAKETTY") == NULL))
        config.output = OUTPUT_RAW;
    else
        config.output = OUTPUT_STANDARD;
    config.mb_delim = sdsnew("\n");

    firstarg = parseOptions(argc,argv);
    argc -= firstarg;
    argv += firstarg;

<<<<<<< HEAD
=======
    parseEnv();

    if (config.askpass) {
        config.auth = askPassword();
    }

#ifdef USE_OPENSSL
    if (config.tls) {
        ERR_load_crypto_strings();
        SSL_load_error_strings();
        SSL_library_init();
    }
#endif

    /* Cluster Manager mode */
    if (CLUSTER_MANAGER_MODE()) {
        clusterManagerCommandProc *proc = validateClusterManagerCommand();
        if (!proc) {
            sdsfree(config.hostip);
            sdsfree(config.mb_delim);
            exit(1);
        }
        clusterManagerMode(proc);
    }

>>>>>>> 7bf665f1
    /* Latency mode */
    if (config.latency_mode) {
        if (cliConnect(0) == REDIS_ERR) exit(1);
        latencyMode();
    }

    /* Latency distribution mode */
    if (config.latency_dist_mode) {
        if (cliConnect(0) == REDIS_ERR) exit(1);
        latencyDistMode();
    }

    /* Slave mode */
    if (config.slave_mode) {
        if (cliConnect(0) == REDIS_ERR) exit(1);
        sendCapa();
        slaveMode();
    }

    /* Get RDB mode. */
    if (config.getrdb_mode) {
        if (cliConnect(0) == REDIS_ERR) exit(1);
        sendCapa();
        getRDB(NULL);
    }

    /* Pipe mode */
    if (config.pipe_mode) {
        if (cliConnect(0) == REDIS_ERR) exit(1);
        pipeMode();
    }

    /* Find big keys */
    if (config.bigkeys) {
        if (cliConnect(0) == REDIS_ERR) exit(1);
        findBigKeys(0, 0);
    }

    /* Find large keys */
    if (config.memkeys) {
        if (cliConnect(0) == REDIS_ERR) exit(1);
        findBigKeys(1, config.memkeys_samples);
    }

    /* Find hot keys */
    if (config.hotkeys) {
        if (cliConnect(0) == REDIS_ERR) exit(1);
        findHotKeys();
    }

    /* Find hot keys */
    if (config.hotkeys) {
        if (cliConnect(0) == REDIS_ERR) exit(1);
        findHotKeys();
    }

    /* Stat mode */
    if (config.stat_mode) {
        if (cliConnect(0) == REDIS_ERR) exit(1);
        if (config.interval == 0) config.interval = 1000000;
        statMode();
    }

    /* Scan mode */
    if (config.scan_mode) {
        if (cliConnect(0) == REDIS_ERR) exit(1);
        scanMode();
    }

    /* LRU test mode */
    if (config.lru_test_mode) {
        if (cliConnect(0) == REDIS_ERR) exit(1);
        LRUTestMode();
    }

    /* Intrinsic latency mode */
    if (config.intrinsic_latency_mode) intrinsicLatencyMode();

    /* Start interactive mode when no command is provided */
    if (argc == 0 && !config.eval) {
        /* Ignore SIGPIPE in interactive mode to force a reconnect */
        signal(SIGPIPE, SIG_IGN);

        /* Note that in repl mode we don't abort on connection error.
         * A new attempt will be performed for every command send. */
        cliConnect(0);
        repl();
    }

    /* Otherwise, we have some arguments to execute */
    if (cliConnect(0) != REDIS_OK) exit(1);
    if (config.eval) {
        return evalMode(argc,argv);
    } else {
        return noninteractive(argc,convertToSds(argc,argv));
    }
}
<|MERGE_RESOLUTION|>--- conflicted
+++ resolved
@@ -225,11 +225,8 @@
     char *pattern;
     char *rdb_filename;
     int bigkeys;
-<<<<<<< HEAD
-=======
     int memkeys;
     unsigned memkeys_samples;
->>>>>>> 7bf665f1
     int hotkeys;
     int stdinarg; /* get last arg from stdin. (-x option) */
     char *auth;
@@ -376,11 +373,7 @@
  * URI scheme is based on the the provisional specification[1] excluding support
  * for query parameters. Valid URIs are:
  *   scheme:    "redis://"
-<<<<<<< HEAD
- *   authority: [<username> ":"] <password> "@"] [<hostname> [":" <port>]]
-=======
  *   authority: [[<username> ":"] <password> "@"] [<hostname> [":" <port>]]
->>>>>>> 7bf665f1
  *   path:      ["/" [<db>]]
  *
  *  [1]: https://www.iana.org/assignments/uri-schemes/prov/redis */
@@ -428,8 +421,6 @@
     config.dbnum = atoi(curr);
 }
 
-<<<<<<< HEAD
-=======
 static uint64_t dictSdsHash(const void *key) {
     return dictGenHashFunction((unsigned char*)key, sdslen((char*)key));
 }
@@ -465,7 +456,6 @@
     *((char*)-1) = 'x';
 }
 
->>>>>>> 7bf665f1
 /*------------------------------------------------------------------------------
  * Help functions
  *--------------------------------------------------------------------------- */
@@ -1343,13 +1333,9 @@
     for (j = 0; j < argc; j++)
         argvlen[j] = sdslen(argv[j]);
 
-<<<<<<< HEAD
-    while(repeat-- > 0) {
-=======
     /* Negative repeat is allowed and causes infinite loop,
        works well with the interval option. */
     while(repeat < 0 || repeat-- > 0) {
->>>>>>> 7bf665f1
         redisAppendCommandArgv(context,argc,(const char**)argv,argvlen);
         while (config.monitor_mode) {
             if (cliReadReply(output_raw) != REDIS_OK) exit(1);
@@ -1469,11 +1455,6 @@
             config.interval = seconds*1000000;
         } else if (!strcmp(argv[i],"-n") && !lastarg) {
             config.dbnum = atoi(argv[++i]);
-<<<<<<< HEAD
-        } else if (!strcmp(argv[i],"-a") && !lastarg) {
-            fputs("Warning: Using a password with '-a' option on the command line interface may not be safe.\n", stderr);
-            config.auth = argv[++i];
-=======
         } else if (!strcmp(argv[i], "--no-auth-warning")) {
             config.no_auth_warning = 1;
         } else if (!strcmp(argv[i], "--askpass")) {
@@ -1484,7 +1465,6 @@
             config.auth = argv[++i];
         } else if (!strcmp(argv[i],"--user") && !lastarg) {
             config.user = argv[++i];
->>>>>>> 7bf665f1
         } else if (!strcmp(argv[i],"-u") && !lastarg) {
             parseRedisUri(argv[++i]);
         } else if (!strcmp(argv[i],"--raw")) {
@@ -1528,15 +1508,12 @@
             config.pipe_timeout = atoi(argv[++i]);
         } else if (!strcmp(argv[i],"--bigkeys")) {
             config.bigkeys = 1;
-<<<<<<< HEAD
-=======
         } else if (!strcmp(argv[i],"--memkeys")) {
             config.memkeys = 1;
             config.memkeys_samples = 0; /* use redis default */
         } else if (!strcmp(argv[i],"--memkeys-samples")) {
             config.memkeys = 1;
             config.memkeys_samples = atoi(argv[++i]);
->>>>>>> 7bf665f1
         } else if (!strcmp(argv[i],"--hotkeys")) {
             config.hotkeys = 1;
         } else if (!strcmp(argv[i],"--eval") && !lastarg) {
@@ -1720,8 +1697,6 @@
 "  -p <port>          Server port (default: 6379).\n"
 "  -s <socket>        Server socket (overrides hostname and port).\n"
 "  -a <password>      Password to use when connecting to the server.\n"
-<<<<<<< HEAD
-=======
 "                     You can also use the " REDIS_CLI_AUTH_ENV " environment\n"
 "                     variable to pass this password more safely\n"
 "                     (if both are used, this argument takes predecence).\n"
@@ -1730,7 +1705,6 @@
 "  --askpass          Force user to input password with mask from STDIN.\n"
 "                     If this argument is used, '-a' and " REDIS_CLI_AUTH_ENV "\n"
 "                     environment variable will be ignored.\n"
->>>>>>> 7bf665f1
 "  -u <uri>           Server URI.\n"
 "  -r <repeat>        Execute specified command N times.\n"
 "  -i <interval>      When -r is used, waits <interval> seconds per command.\n"
@@ -1761,13 +1735,9 @@
 "                     --csv is specified, or if you redirect the output to a non\n"
 "                     TTY, it samples the latency for 1 second (you can use\n"
 "                     -i to change the interval), then produces a single output\n"
-<<<<<<< HEAD
-"                     and exits.\n"
-=======
 "                     and exits.\n",version);
 
     fprintf(stderr,
->>>>>>> 7bf665f1
 "  --latency-history  Like --latency but tracking latency changes over time.\n"
 "                     Default time interval is 15 sec. Change it using -i.\n"
 "  --latency-dist     Shows latency as a spectrum, requires xterm 256 colors.\n"
@@ -1778,10 +1748,6 @@
 "  --pipe             Transfer raw Redis protocol from stdin to server.\n"
 "  --pipe-timeout <n> In --pipe mode, abort with error if after sending all data.\n"
 "                     no reply is received within <n> seconds.\n"
-<<<<<<< HEAD
-"                     Default timeout: %d. Use 0 to wait forever.\n"
-"  --bigkeys          Sample Redis keys looking for big keys.\n"
-=======
 "                     Default timeout: %d. Use 0 to wait forever.\n",
     REDIS_CLI_DEFAULT_PIPE_TIMEOUT);
     fprintf(stderr,
@@ -1789,7 +1755,6 @@
 "  --memkeys          Sample Redis keys looking for keys consuming a lot of memory.\n"
 "  --memkeys-samples <n> Sample Redis keys looking for keys consuming a lot of memory.\n"
 "                     And define number of key elements to sample\n"
->>>>>>> 7bf665f1
 "  --hotkeys          Sample Redis keys looking for hot keys.\n"
 "                     only works when maxmemory-policy is *lfu.\n"
 "  --scan             List all keys using the SCAN command.\n"
@@ -2004,10 +1969,6 @@
                 }
             }
 
-<<<<<<< HEAD
-            /* Won't save auth command in history file */
-            if (!(argv && argc > 0 && !strcasecmp(argv[0+skipargs], "auth"))) {
-=======
             /* Won't save auth or acl setuser commands in history file */
             int dangerous = 0;
             if (argv && argc > 0) {
@@ -2022,7 +1983,6 @@
             }
 
             if (!dangerous) {
->>>>>>> 7bf665f1
                 if (history) linenoiseHistoryAdd(line);
                 if (historyfile) linenoiseHistorySave(historyfile);
             }
@@ -2195,77 +2155,6 @@
  * Cluster Manager
  *--------------------------------------------------------------------------- */
 
-<<<<<<< HEAD
-static void latencyModePrint(long long min, long long max, double avg, long long count) {
-    if (config.output == OUTPUT_STANDARD) {
-        printf("min: %lld, max: %lld, avg: %.2f (%lld samples)",
-                min, max, avg, count);
-        fflush(stdout);
-    } else if (config.output == OUTPUT_CSV) {
-        printf("%lld,%lld,%.2f,%lld\n", min, max, avg, count);
-    } else if (config.output == OUTPUT_RAW) {
-        printf("%lld %lld %.2f %lld\n", min, max, avg, count);
-    }
-}
-
-#define LATENCY_SAMPLE_RATE 10 /* milliseconds. */
-#define LATENCY_HISTORY_DEFAULT_INTERVAL 15000 /* milliseconds. */
-static void latencyMode(void) {
-    redisReply *reply;
-    long long start, latency, min = 0, max = 0, tot = 0, count = 0;
-    long long history_interval =
-        config.interval ? config.interval/1000 :
-                          LATENCY_HISTORY_DEFAULT_INTERVAL;
-    double avg;
-    long long history_start = mstime();
-
-    /* Set a default for the interval in case of --latency option
-     * with --raw, --csv or when it is redirected to non tty. */
-    if (config.interval == 0) {
-        config.interval = 1000;
-    } else {
-        config.interval /= 1000; /* We need to convert to milliseconds. */
-    }
-
-    if (!context) exit(1);
-    while(1) {
-        start = mstime();
-        reply = reconnectingRedisCommand(context,"PING");
-        if (reply == NULL) {
-            fprintf(stderr,"\nI/O error\n");
-            exit(1);
-        }
-        latency = mstime()-start;
-        freeReplyObject(reply);
-        count++;
-        if (count == 1) {
-            min = max = tot = latency;
-            avg = (double) latency;
-        } else {
-            if (latency < min) min = latency;
-            if (latency > max) max = latency;
-            tot += latency;
-            avg = (double) tot/count;
-        }
-
-        if (config.output == OUTPUT_STANDARD) {
-            printf("\x1b[0G\x1b[2K"); /* Clear the line. */
-            latencyModePrint(min,max,avg,count);
-        } else {
-            if (config.latency_history) {
-                latencyModePrint(min,max,avg,count);
-            } else if (mstime()-history_start > config.interval) {
-                latencyModePrint(min,max,avg,count);
-                exit(0);
-            }
-        }
-
-        if (config.latency_history && mstime()-history_start > history_interval)
-        {
-            printf(" -- %.2f seconds range\n", (float)(mstime()-history_start)/1000);
-            history_start = mstime();
-            min = max = tot = count = 0;
-=======
 /* The Cluster Manager global structure */
 static struct clusterManager {
     list *nodes;    /* List of nodes in the configuration. */
@@ -2530,7 +2419,6 @@
         while ((ln = listNext(&li)) != NULL) {
             clusterManagerNode *fn = ln->value;
             freeClusterManagerNode(fn);
->>>>>>> 7bf665f1
         }
         listRelease(node->friends);
         node->friends = NULL;
@@ -7298,18 +7186,6 @@
  * Find big keys
  *--------------------------------------------------------------------------- */
 
-<<<<<<< HEAD
-#define TYPE_STRING 0
-#define TYPE_LIST   1
-#define TYPE_SET    2
-#define TYPE_HASH   3
-#define TYPE_ZSET   4
-#define TYPE_STREAM 5
-#define TYPE_NONE   6
-#define TYPE_COUNT  7
-
-=======
->>>>>>> 7bf665f1
 static redisReply *sendScan(unsigned long long *it) {
     redisReply *reply = redisCommand(context, "SCAN %llu", *it);
 
@@ -7500,17 +7376,8 @@
     }
 }
 
-<<<<<<< HEAD
-static void findBigKeys(void) {
-    unsigned long long biggest[TYPE_COUNT] = {0}, counts[TYPE_COUNT] = {0}, totalsize[TYPE_COUNT] = {0};
-    unsigned long long sampled = 0, total_keys, totlen=0, *sizes=NULL, it=0;
-    sds maxkeys[TYPE_COUNT] = {0};
-    char *typename[] = {"string","list","set","hash","zset","stream","none"};
-    char *typeunit[] = {"bytes","items","members","fields","members","entries",""};
-=======
 static void findBigKeys(int memkeys, unsigned memkeys_samples) {
     unsigned long long sampled = 0, total_keys, totlen=0, *sizes=NULL, it=0;
->>>>>>> 7bf665f1
     redisReply *reply, *keys;
     unsigned int arrsize=0, i;
     dictIterator *di;
@@ -7650,40 +7517,27 @@
 
     /* Pipeline OBJECT freq commands */
     for(i=0;i<keys->elements;i++) {
-<<<<<<< HEAD
-        redisAppendCommand(context, "OBJECT freq %s", keys->element[i]->str);
-=======
         const char* argv[] = {"OBJECT", "FREQ", keys->element[i]->str};
         size_t lens[] = {6, 4, keys->element[i]->len};
         redisAppendCommandArgv(context, 3, argv, lens);
->>>>>>> 7bf665f1
     }
 
     /* Retrieve freqs */
     for(i=0;i<keys->elements;i++) {
         if(redisGetReply(context, (void**)&reply)!=REDIS_OK) {
-<<<<<<< HEAD
-            fprintf(stderr, "Error getting freq for key '%s' (%d: %s)\n",
-                keys->element[i]->str, context->err, context->errstr);
-=======
             sds keyname = sdscatrepr(sdsempty(), keys->element[i]->str, keys->element[i]->len);
             fprintf(stderr, "Error getting freq for key '%s' (%d: %s)\n",
                 keyname, context->err, context->errstr);
             sdsfree(keyname);
->>>>>>> 7bf665f1
             exit(1);
         } else if(reply->type != REDIS_REPLY_INTEGER) {
             if(reply->type == REDIS_REPLY_ERROR) {
                 fprintf(stderr, "Error: %s\n", reply->str);
                 exit(1);
             } else {
-<<<<<<< HEAD
-                fprintf(stderr, "Warning: OBJECT freq on '%s' failed (may have been deleted)\n", keys->element[i]->str);
-=======
                 sds keyname = sdscatrepr(sdsempty(), keys->element[i]->str, keys->element[i]->len);
                 fprintf(stderr, "Warning: OBJECT freq on '%s' failed (may have been deleted)\n", keyname);
                 sdsfree(keyname);
->>>>>>> 7bf665f1
                 freqs[i] = 0;
             }
         } else {
@@ -7754,17 +7608,10 @@
                 memmove(hotkeys,hotkeys+1,sizeof(hotkeys[0])*k);
             }
             counters[k] = freqs[i];
-<<<<<<< HEAD
-            hotkeys[k] = sdsnew(keys->element[i]->str);
-            printf(
-               "[%05.2f%%] Hot key '%s' found so far with counter %llu\n",
-               pct, keys->element[i]->str, freqs[i]);
-=======
             hotkeys[k] = sdscatrepr(sdsempty(), keys->element[i]->str, keys->element[i]->len);
             printf(
                "[%05.2f%%] Hot key '%s' found so far with counter %llu\n",
                pct, hotkeys[k], freqs[i]);
->>>>>>> 7bf665f1
         }
 
         /* Sleep if we've been directed to do so */
@@ -8220,8 +8067,6 @@
     argc -= firstarg;
     argv += firstarg;
 
-<<<<<<< HEAD
-=======
     parseEnv();
 
     if (config.askpass) {
@@ -8247,7 +8092,6 @@
         clusterManagerMode(proc);
     }
 
->>>>>>> 7bf665f1
     /* Latency mode */
     if (config.latency_mode) {
         if (cliConnect(0) == REDIS_ERR) exit(1);
@@ -8290,12 +8134,6 @@
     if (config.memkeys) {
         if (cliConnect(0) == REDIS_ERR) exit(1);
         findBigKeys(1, config.memkeys_samples);
-    }
-
-    /* Find hot keys */
-    if (config.hotkeys) {
-        if (cliConnect(0) == REDIS_ERR) exit(1);
-        findHotKeys();
     }
 
     /* Find hot keys */
