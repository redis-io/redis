--- conflicted
+++ resolved
@@ -46,9 +46,6 @@
 #endif
 #include <assert.h>
 #include <fcntl.h>
-<<<<<<< HEAD
-#include <limits.h>
-=======
 #ifdef _WIN32
 #ifndef STDIN_FILENO
   #define STDIN_FILENO (_fileno(stdin))
@@ -73,7 +70,6 @@
 #define strncasecmp _strnicmp
 #define strtoull _strtoui64
 #endif
->>>>>>> ce6c1f08
 
 #include "hiredis.h"
 #include "sds.h"
@@ -89,10 +85,7 @@
 #define OUTPUT_RAW 1
 #define OUTPUT_CSV 2
 #define REDIS_CLI_KEEPALIVE_INTERVAL 15 /* seconds */
-<<<<<<< HEAD
 #define REDIS_DEFAULT_PIPE_TIMEOUT 30 /* seconds */
-=======
->>>>>>> ce6c1f08
 
 static redisContext *context;
 static struct config {
@@ -112,10 +105,7 @@
     int cluster_reissue_command;
     int slave_mode;
     int pipe_mode;
-<<<<<<< HEAD
     int pipe_timeout;
-=======
->>>>>>> ce6c1f08
     int getrdb_mode;
     int stat_mode;
     char *rdb_filename;
@@ -142,11 +132,7 @@
 
     gettimeofday(&tv, NULL);
     mst = ((long long)tv.tv_sec)*1000;
-<<<<<<< HEAD
-    mst += tv.tv_usec/1000;
-=======
     mst += (long long)(tv.tv_usec/1000);
->>>>>>> ce6c1f08
     return mst;
 }
 
@@ -816,7 +802,6 @@
 "redis-cli %s\n"
 "\n"
 "Usage: redis-cli [OPTIONS] [cmd [arg [arg ...]]]\n"
-<<<<<<< HEAD
 "  -h <hostname>      Server hostname (default: 127.0.0.1)\n"
 "  -p <port>          Server port (default: 6379)\n"
 "  -s <socket>        Server socket (overrides hostname and port)\n"
@@ -844,31 +829,6 @@
 "  --eval <file>      Send an EVAL command using the Lua script at <file>\n"
 "  --help             Output this help and exit\n"
 "  --version          Output version and exit\n"
-=======
-"  -h <hostname>     Server hostname (default: 127.0.0.1)\n"
-"  -p <port>         Server port (default: 6379)\n"
-"  -s <socket>       Server socket (overrides hostname and port)\n"
-"  -a <password>     Password to use when connecting to the server\n"
-"  -r <repeat>       Execute specified command N times\n"
-"  -i <interval>     When -r is used, waits <interval> seconds per command.\n"
-"                    It is possible to specify sub-second times like -i 0.1\n"
-"  -n <db>           Database number\n"
-"  -x                Read last argument from STDIN\n"
-"  -d <delimiter>    Multi-bulk delimiter in for raw formatting (default: \\n)\n"
-"  -c                Enable cluster mode (follow -ASK and -MOVED redirections)\n"
-"  --raw             Use raw formatting for replies (default when STDOUT is\n"
-"                    not a tty)\n"
-"  --latency         Enter a special mode continuously sampling latency\n"
-"  --latency-history Like --latency but tracking latency changes over time.\n"
-"                    Default time interval is 15 sec. Change it using -i.\n"
-"  --slave           Simulate a slave showing commands received from the master\n"
-"  --rdb <filename>  Transfer an RDB dump from remote server to local file.\n"
-"  --pipe            Transfer raw Redis protocol from stdin to server\n"
-"  --bigkeys         Sample Redis keys looking for big keys\n"
-"  --eval <file>     Send an EVAL command using the Lua script at <file>\n"
-"  --help            Output this help and exit\n"
-"  --version         Output version and exit\n"
->>>>>>> ce6c1f08
 "\n"
 "Examples:\n"
 "  cat /etc/passwd | redis-cli -x set mypasswd\n"
@@ -1136,13 +1096,9 @@
     /* Discard the payload. */
     while(payload) {
         ssize_t nread;
-<<<<<<< HEAD
-
-=======
 #ifdef _WIN32
         nread = read(fd,buf,(payload > sizeof(buf)) ? sizeof(buf) : (unsigned int)payload);
 #else
->>>>>>> ce6c1f08
         nread = read(fd,buf,(payload > sizeof(buf)) ? sizeof(buf) : payload);
 #endif
         if (nread <= 0) {
@@ -1183,12 +1139,8 @@
 
     while(payload) {
         ssize_t nread, nwritten;
-<<<<<<< HEAD
         
         nread = read(s,buf,(payload > sizeof(buf)) ? sizeof(buf) : payload);
-=======
-        nread = read(s,buf,(unsigned int)(payload > sizeof(buf)) ? sizeof(buf) : payload);
->>>>>>> ce6c1f08
         if (nread <= 0) {
             fprintf(stderr,"I/O Error reading RDB payload from socket\n");
             exit(1);
@@ -1219,7 +1171,7 @@
     char magic[20]; /* Special reply we recognize. */
     time_t last_read_time = time(NULL);
 
-    srand((unsigned int)time(NULL));
+    srand(time(NULL));
 
     /* Use non blocking I/O. */
     if (anetNonBlock(aneterr,fd) == ANET_ERR) {
@@ -1423,11 +1375,7 @@
 
         reply3 = redisCommand(context,"%s %s", sizecmd, reply1->str);
         if (reply3 && reply3->type == REDIS_REPLY_INTEGER) {
-<<<<<<< HEAD
-            if (biggest[type] < reply3->integer) {
-=======
             if (biggest[type] < (unsigned)reply3->integer) {
->>>>>>> ce6c1f08
                 printf("Biggest %-6s found so far '%s' with %llu %s.\n",
                     typename[type], reply1->str,
                     (unsigned long long) reply3->integer,
