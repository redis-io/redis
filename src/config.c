/* Configuration file parsing and CONFIG GET/SET commands implementation.
 *
 * Copyright (c) 2009-2012, Salvatore Sanfilippo <antirez at gmail dot com>
 * All rights reserved.
 *
 * Redistribution and use in source and binary forms, with or without
 * modification, are permitted provided that the following conditions are met:
 *
 *   * Redistributions of source code must retain the above copyright notice,
 *     this list of conditions and the following disclaimer.
 *   * Redistributions in binary form must reproduce the above copyright
 *     notice, this list of conditions and the following disclaimer in the
 *     documentation and/or other materials provided with the distribution.
 *   * Neither the name of Redis nor the names of its contributors may be used
 *     to endorse or promote products derived from this software without
 *     specific prior written permission.
 *
 * THIS SOFTWARE IS PROVIDED BY THE COPYRIGHT HOLDERS AND CONTRIBUTORS "AS IS"
 * AND ANY EXPRESS OR IMPLIED WARRANTIES, INCLUDING, BUT NOT LIMITED TO, THE
 * IMPLIED WARRANTIES OF MERCHANTABILITY AND FITNESS FOR A PARTICULAR PURPOSE
 * ARE DISCLAIMED. IN NO EVENT SHALL THE COPYRIGHT OWNER OR CONTRIBUTORS BE
 * LIABLE FOR ANY DIRECT, INDIRECT, INCIDENTAL, SPECIAL, EXEMPLARY, OR
 * CONSEQUENTIAL DAMAGES (INCLUDING, BUT NOT LIMITED TO, PROCUREMENT OF
 * SUBSTITUTE GOODS OR SERVICES; LOSS OF USE, DATA, OR PROFITS; OR BUSINESS
 * INTERRUPTION) HOWEVER CAUSED AND ON ANY THEORY OF LIABILITY, WHETHER IN
 * CONTRACT, STRICT LIABILITY, OR TORT (INCLUDING NEGLIGENCE OR OTHERWISE)
 * ARISING IN ANY WAY OUT OF THE USE OF THIS SOFTWARE, EVEN IF ADVISED OF THE
 * POSSIBILITY OF SUCH DAMAGE.
 */

#include "server.h"
#include "cluster.h"

#include <fcntl.h>
#include <sys/stat.h>

/*-----------------------------------------------------------------------------
 * Config file name-value maps.
 *----------------------------------------------------------------------------*/

typedef struct configEnum {
    const char *name;
    const int val;
} configEnum;

configEnum maxmemory_policy_enum[] = {
    {"volatile-lru", MAXMEMORY_VOLATILE_LRU},
    {"volatile-lfu", MAXMEMORY_VOLATILE_LFU},
    {"volatile-random",MAXMEMORY_VOLATILE_RANDOM},
    {"volatile-ttl",MAXMEMORY_VOLATILE_TTL},
    {"allkeys-lru",MAXMEMORY_ALLKEYS_LRU},
    {"allkeys-lfu",MAXMEMORY_ALLKEYS_LFU},
    {"allkeys-random",MAXMEMORY_ALLKEYS_RANDOM},
    {"noeviction",MAXMEMORY_NO_EVICTION},
    {NULL, 0}
};

configEnum syslog_facility_enum[] = {
    {"user",    LOG_USER},
    {"local0",  LOG_LOCAL0},
    {"local1",  LOG_LOCAL1},
    {"local2",  LOG_LOCAL2},
    {"local3",  LOG_LOCAL3},
    {"local4",  LOG_LOCAL4},
    {"local5",  LOG_LOCAL5},
    {"local6",  LOG_LOCAL6},
    {"local7",  LOG_LOCAL7},
    {NULL, 0}
};

configEnum loglevel_enum[] = {
    {"debug", LL_DEBUG},
    {"verbose", LL_VERBOSE},
    {"notice", LL_NOTICE},
    {"warning", LL_WARNING},
    {NULL,0}
};

configEnum supervised_mode_enum[] = {
    {"upstart", SUPERVISED_UPSTART},
    {"systemd", SUPERVISED_SYSTEMD},
    {"auto", SUPERVISED_AUTODETECT},
    {"no", SUPERVISED_NONE},
    {NULL, 0}
};

configEnum aof_fsync_enum[] = {
    {"everysec", AOF_FSYNC_EVERYSEC},
    {"always", AOF_FSYNC_ALWAYS},
    {"no", AOF_FSYNC_NO},
    {NULL, 0}
};

configEnum repl_diskless_load_enum[] = {
    {"disabled", REPL_DISKLESS_LOAD_DISABLED},
    {"on-empty-db", REPL_DISKLESS_LOAD_WHEN_DB_EMPTY},
    {"swapdb", REPL_DISKLESS_LOAD_SWAPDB},
    {NULL, 0}
};

configEnum tls_auth_clients_enum[] = {
    {"no", TLS_CLIENT_AUTH_NO},
    {"yes", TLS_CLIENT_AUTH_YES},
    {"optional", TLS_CLIENT_AUTH_OPTIONAL},
    {NULL, 0}
};

<<<<<<< HEAD
configEnum acl_pubsub_default_enum[] = {
    {"allchannels", USER_FLAG_ALLCHANNELS},
    {"resetchannels", 0},
=======
configEnum oom_score_adj_enum[] = {
    {"no", OOM_SCORE_ADJ_NO},
    {"yes", OOM_SCORE_RELATIVE},
    {"relative", OOM_SCORE_RELATIVE},
    {"absolute", OOM_SCORE_ADJ_ABSOLUTE},
>>>>>>> 0b1d89d7
    {NULL, 0}
};

/* Output buffer limits presets. */
clientBufferLimitsConfig clientBufferLimitsDefaults[CLIENT_TYPE_OBUF_COUNT] = {
    {0, 0, 0}, /* normal */
    {1024*1024*256, 1024*1024*64, 60}, /* slave */
    {1024*1024*32, 1024*1024*8, 60}  /* pubsub */
};

/* OOM Score defaults */
int configOOMScoreAdjValuesDefaults[CONFIG_OOM_COUNT] = { 0, 200, 800 };

/* Generic config infrastructure function pointers
 * int is_valid_fn(val, err)
 *     Return 1 when val is valid, and 0 when invalid.
 *     Optionally set err to a static error string.
 * int update_fn(val, prev, err)
 *     This function is called only for CONFIG SET command (not at config file parsing)
 *     It is called after the actual config is applied,
 *     Return 1 for success, and 0 for failure.
 *     Optionally set err to a static error string.
 *     On failure the config change will be reverted.
 */

/* Configuration values that require no special handling to set, get, load or
 * rewrite. */
typedef struct boolConfigData {
    int *config; /* The pointer to the server config this value is stored in */
    const int default_value; /* The default value of the config on rewrite */
    int (*is_valid_fn)(int val, char **err); /* Optional function to check validity of new value (generic doc above) */
    int (*update_fn)(int val, int prev, char **err); /* Optional function to apply new value at runtime (generic doc above) */
} boolConfigData;

typedef struct stringConfigData {
    char **config; /* Pointer to the server config this value is stored in. */
    const char *default_value; /* Default value of the config on rewrite. */
    int (*is_valid_fn)(char* val, char **err); /* Optional function to check validity of new value (generic doc above) */
    int (*update_fn)(char* val, char* prev, char **err); /* Optional function to apply new value at runtime (generic doc above) */
    int convert_empty_to_null; /* Boolean indicating if empty strings should
                                  be stored as a NULL value. */
} stringConfigData;

typedef struct enumConfigData {
    int *config; /* The pointer to the server config this value is stored in */
    configEnum *enum_value; /* The underlying enum type this data represents */
    const int default_value; /* The default value of the config on rewrite */
    int (*is_valid_fn)(int val, char **err); /* Optional function to check validity of new value (generic doc above) */
    int (*update_fn)(int val, int prev, char **err); /* Optional function to apply new value at runtime (generic doc above) */
} enumConfigData;

typedef enum numericType {
    NUMERIC_TYPE_INT,
    NUMERIC_TYPE_UINT,
    NUMERIC_TYPE_LONG,
    NUMERIC_TYPE_ULONG,
    NUMERIC_TYPE_LONG_LONG,
    NUMERIC_TYPE_ULONG_LONG,
    NUMERIC_TYPE_SIZE_T,
    NUMERIC_TYPE_SSIZE_T,
    NUMERIC_TYPE_OFF_T,
    NUMERIC_TYPE_TIME_T,
} numericType;

typedef struct numericConfigData {
    union {
        int *i;
        unsigned int *ui;
        long *l;
        unsigned long *ul;
        long long *ll;
        unsigned long long *ull;
        size_t *st;
        ssize_t *sst;
        off_t *ot;
        time_t *tt;
    } config; /* The pointer to the numeric config this value is stored in */
    int is_memory; /* Indicates if this value can be loaded as a memory value */
    numericType numeric_type; /* An enum indicating the type of this value */
    long long lower_bound; /* The lower bound of this numeric value */
    long long upper_bound; /* The upper bound of this numeric value */
    const long long default_value; /* The default value of the config on rewrite */
    int (*is_valid_fn)(long long val, char **err); /* Optional function to check validity of new value (generic doc above) */
    int (*update_fn)(long long val, long long prev, char **err); /* Optional function to apply new value at runtime (generic doc above) */
} numericConfigData;

typedef union typeData {
    boolConfigData yesno;
    stringConfigData string;
    enumConfigData enumd;
    numericConfigData numeric;
} typeData;

typedef struct typeInterface {
    /* Called on server start, to init the server with default value */
    void (*init)(typeData data);
    /* Called on server start, should return 1 on success, 0 on error and should set err */
    int (*load)(typeData data, sds *argc, int argv, char **err);
    /* Called on server startup and CONFIG SET, returns 1 on success, 0 on error
     * and can set a verbose err string, update is true when called from CONFIG SET */
    int (*set)(typeData data, sds value, int update, char **err);
    /* Called on CONFIG GET, required to add output to the client */
    void (*get)(client *c, typeData data);
    /* Called on CONFIG REWRITE, required to rewrite the config state */
    void (*rewrite)(typeData data, const char *name, struct rewriteConfigState *state);
} typeInterface;

typedef struct standardConfig {
    const char *name; /* The user visible name of this config */
    const char *alias; /* An alias that can also be used for this config */
    const int modifiable; /* Can this value be updated by CONFIG SET? */
    typeInterface interface; /* The function pointers that define the type interface */
    typeData data; /* The type specific data exposed used by the interface */
} standardConfig;

standardConfig configs[];

/*-----------------------------------------------------------------------------
 * Enum access functions
 *----------------------------------------------------------------------------*/

/* Get enum value from name. If there is no match INT_MIN is returned. */
int configEnumGetValue(configEnum *ce, char *name) {
    while(ce->name != NULL) {
        if (!strcasecmp(ce->name,name)) return ce->val;
        ce++;
    }
    return INT_MIN;
}

/* Get enum name from value. If no match is found NULL is returned. */
const char *configEnumGetName(configEnum *ce, int val) {
    while(ce->name != NULL) {
        if (ce->val == val) return ce->name;
        ce++;
    }
    return NULL;
}

/* Wrapper for configEnumGetName() returning "unknown" instead of NULL if
 * there is no match. */
const char *configEnumGetNameOrUnknown(configEnum *ce, int val) {
    const char *name = configEnumGetName(ce,val);
    return name ? name : "unknown";
}

/* Used for INFO generation. */
const char *evictPolicyToString(void) {
    return configEnumGetNameOrUnknown(maxmemory_policy_enum,server.maxmemory_policy);
}

/*-----------------------------------------------------------------------------
 * Config file parsing
 *----------------------------------------------------------------------------*/

int yesnotoi(char *s) {
    if (!strcasecmp(s,"yes")) return 1;
    else if (!strcasecmp(s,"no")) return 0;
    else return -1;
}

void appendServerSaveParams(time_t seconds, int changes) {
    server.saveparams = zrealloc(server.saveparams,sizeof(struct saveparam)*(server.saveparamslen+1));
    server.saveparams[server.saveparamslen].seconds = seconds;
    server.saveparams[server.saveparamslen].changes = changes;
    server.saveparamslen++;
}

void resetServerSaveParams(void) {
    zfree(server.saveparams);
    server.saveparams = NULL;
    server.saveparamslen = 0;
}

void queueLoadModule(sds path, sds *argv, int argc) {
    int i;
    struct moduleLoadQueueEntry *loadmod;

    loadmod = zmalloc(sizeof(struct moduleLoadQueueEntry));
    loadmod->argv = zmalloc(sizeof(robj*)*argc);
    loadmod->path = sdsnew(path);
    loadmod->argc = argc;
    for (i = 0; i < argc; i++) {
        loadmod->argv[i] = createRawStringObject(argv[i],sdslen(argv[i]));
    }
    listAddNodeTail(server.loadmodule_queue,loadmod);
}

/* Parse an array of CONFIG_OOM_COUNT sds strings, validate and populate
 * server.oom_score_adj_values if valid.
 */

static int updateOOMScoreAdjValues(sds *args, char **err, int apply) {
    int i;
    int values[CONFIG_OOM_COUNT];

    for (i = 0; i < CONFIG_OOM_COUNT; i++) {
        char *eptr;
        long long val = strtoll(args[i], &eptr, 10);

        if (*eptr != '\0' || val < -2000 || val > 2000) {
            if (err) *err = "Invalid oom-score-adj-values, elements must be between -2000 and 2000.";
            return C_ERR;
        }

        values[i] = val;
    }

    /* Verify that the values make sense. If they don't omit a warning but
     * keep the configuration, which may still be valid for privileged processes.
     */

    if (values[CONFIG_OOM_REPLICA] < values[CONFIG_OOM_MASTER] ||
        values[CONFIG_OOM_BGCHILD] < values[CONFIG_OOM_REPLICA]) {
            serverLog(LOG_WARNING,
                    "The oom-score-adj-values configuration may not work for non-privileged processes! "
                    "Please consult the documentation.");
    }

    /* Store values, retain previous config for rollback in case we fail. */
    int old_values[CONFIG_OOM_COUNT];
    for (i = 0; i < CONFIG_OOM_COUNT; i++) {
        old_values[i] = server.oom_score_adj_values[i];
        server.oom_score_adj_values[i] = values[i];
    }
    
    /* When parsing the config file, we want to apply only when all is done. */
    if (!apply)
        return C_OK;

    /* Update */
    if (setOOMScoreAdj(-1) == C_ERR) {
        /* Roll back */
        for (i = 0; i < CONFIG_OOM_COUNT; i++)
            server.oom_score_adj_values[i] = old_values[i];

        if (err)
            *err = "Failed to apply oom-score-adj-values configuration, check server logs.";

        return C_ERR;
    }

    return C_OK;
}

void initConfigValues() {
    for (standardConfig *config = configs; config->name != NULL; config++) {
        config->interface.init(config->data);
    }
}

void loadServerConfigFromString(char *config) {
    char *err = NULL;
    int linenum = 0, totlines, i;
    int slaveof_linenum = 0;
    sds *lines;
    int save_loaded = 0;

    lines = sdssplitlen(config,strlen(config),"\n",1,&totlines);

    for (i = 0; i < totlines; i++) {
        sds *argv;
        int argc;

        linenum = i+1;
        lines[i] = sdstrim(lines[i]," \t\r\n");

        /* Skip comments and blank lines */
        if (lines[i][0] == '#' || lines[i][0] == '\0') continue;

        /* Split into arguments */
        argv = sdssplitargs(lines[i],&argc);
        if (argv == NULL) {
            err = "Unbalanced quotes in configuration line";
            goto loaderr;
        }

        /* Skip this line if the resulting command vector is empty. */
        if (argc == 0) {
            sdsfreesplitres(argv,argc);
            continue;
        }
        sdstolower(argv[0]);

        /* Iterate the configs that are standard */
        int match = 0;
        for (standardConfig *config = configs; config->name != NULL; config++) {
            if ((!strcasecmp(argv[0],config->name) ||
                (config->alias && !strcasecmp(argv[0],config->alias))))
            {
                if (argc != 2) {
                    err = "wrong number of arguments";
                    goto loaderr;
                }
                if (!config->interface.set(config->data, argv[1], 0, &err)) {
                    goto loaderr;
                }

                match = 1;
                break;
            }
        }

        if (match) {
            sdsfreesplitres(argv,argc);
            continue;
        }

        /* Execute config directives */
        if (!strcasecmp(argv[0],"bind") && argc >= 2) {
            int j, addresses = argc-1;

            if (addresses > CONFIG_BINDADDR_MAX) {
                err = "Too many bind addresses specified"; goto loaderr;
            }
            /* Free old bind addresses */
            for (j = 0; j < server.bindaddr_count; j++) {
                zfree(server.bindaddr[j]);
            }
            for (j = 0; j < addresses; j++)
                server.bindaddr[j] = zstrdup(argv[j+1]);
            server.bindaddr_count = addresses;
        } else if (!strcasecmp(argv[0],"unixsocketperm") && argc == 2) {
            errno = 0;
            server.unixsocketperm = (mode_t)strtol(argv[1], NULL, 8);
            if (errno || server.unixsocketperm > 0777) {
                err = "Invalid socket file permissions"; goto loaderr;
            }
        } else if (!strcasecmp(argv[0],"save")) {
            /* We don't reset save params before loading, because if they're not part
             * of the file the defaults should be used.
             */
            if (!save_loaded) {
                save_loaded = 1;
                resetServerSaveParams();
            }

            if (argc == 3) {
                int seconds = atoi(argv[1]);
                int changes = atoi(argv[2]);
                if (seconds < 1 || changes < 0) {
                    err = "Invalid save parameters"; goto loaderr;
                }
                appendServerSaveParams(seconds,changes);
            } else if (argc == 2 && !strcasecmp(argv[1],"")) {
                resetServerSaveParams();
            }
        } else if (!strcasecmp(argv[0],"dir") && argc == 2) {
            if (chdir(argv[1]) == -1) {
                serverLog(LL_WARNING,"Can't chdir to '%s': %s",
                    argv[1], strerror(errno));
                exit(1);
            }
        } else if (!strcasecmp(argv[0],"logfile") && argc == 2) {
            FILE *logfp;

            zfree(server.logfile);
            server.logfile = zstrdup(argv[1]);
            if (server.logfile[0] != '\0') {
                /* Test if we are able to open the file. The server will not
                 * be able to abort just for this problem later... */
                logfp = fopen(server.logfile,"a");
                if (logfp == NULL) {
                    err = sdscatprintf(sdsempty(),
                        "Can't open the log file: %s", strerror(errno));
                    goto loaderr;
                }
                fclose(logfp);
            }
        } else if (!strcasecmp(argv[0],"include") && argc == 2) {
            loadServerConfig(argv[1], 0, NULL);
        } else if ((!strcasecmp(argv[0],"client-query-buffer-limit")) && argc == 2) {
             server.client_max_querybuf_len = memtoll(argv[1],NULL);
        } else if ((!strcasecmp(argv[0],"slaveof") ||
                    !strcasecmp(argv[0],"replicaof")) && argc == 3) {
            slaveof_linenum = linenum;
            sdsfree(server.masterhost);
            if (!strcasecmp(argv[1], "no") && !strcasecmp(argv[2], "one")) {
                server.masterhost = NULL;
                continue;
            }
            server.masterhost = sdsnew(argv[1]);
            char *ptr;
            server.masterport = strtol(argv[2], &ptr, 10);
            if (server.masterport < 0 || server.masterport > 65535 || *ptr != '\0') {
                err = "Invalid master port"; goto loaderr;
            }
            server.repl_state = REPL_STATE_CONNECT;
        } else if (!strcasecmp(argv[0],"requirepass") && argc == 2) {
            if (strlen(argv[1]) > CONFIG_AUTHPASS_MAX_LEN) {
                err = "Password is longer than CONFIG_AUTHPASS_MAX_LEN";
                goto loaderr;
            }
            /* The old "requirepass" directive just translates to setting
             * a password to the default user. The only thing we do
             * additionally is to remember the cleartext password in this
             * case, for backward compatibility with Redis <= 5. */
            ACLSetUser(DefaultUser,"resetpass",-1);
            sdsfree(server.requirepass);
            server.requirepass = NULL;
            if (sdslen(argv[1])) {
                sds aclop = sdscatprintf(sdsempty(),">%s",argv[1]);
                ACLSetUser(DefaultUser,aclop,sdslen(aclop));
                sdsfree(aclop);
                server.requirepass = sdsnew(argv[1]);
            } else {
                ACLSetUser(DefaultUser,"nopass",-1);
            }
        } else if (!strcasecmp(argv[0],"list-max-ziplist-entries") && argc == 2){
            /* DEAD OPTION */
        } else if (!strcasecmp(argv[0],"list-max-ziplist-value") && argc == 2) {
            /* DEAD OPTION */
        } else if (!strcasecmp(argv[0],"rename-command") && argc == 3) {
            struct redisCommand *cmd = lookupCommand(argv[1]);
            int retval;

            if (!cmd) {
                err = "No such command in rename-command";
                goto loaderr;
            }

            /* If the target command name is the empty string we just
             * remove it from the command table. */
            retval = dictDelete(server.commands, argv[1]);
            serverAssert(retval == DICT_OK);

            /* Otherwise we re-add the command under a different name. */
            if (sdslen(argv[2]) != 0) {
                sds copy = sdsdup(argv[2]);

                retval = dictAdd(server.commands, copy, cmd);
                if (retval != DICT_OK) {
                    sdsfree(copy);
                    err = "Target command name already exists"; goto loaderr;
                }
            }
        } else if (!strcasecmp(argv[0],"cluster-config-file") && argc == 2) {
            zfree(server.cluster_configfile);
            server.cluster_configfile = zstrdup(argv[1]);
        } else if (!strcasecmp(argv[0],"client-output-buffer-limit") &&
                   argc == 5)
        {
            int class = getClientTypeByName(argv[1]);
            unsigned long long hard, soft;
            int soft_seconds;

            if (class == -1 || class == CLIENT_TYPE_MASTER) {
                err = "Unrecognized client limit class: the user specified "
                "an invalid one, or 'master' which has no buffer limits.";
                goto loaderr;
            }
            hard = memtoll(argv[2],NULL);
            soft = memtoll(argv[3],NULL);
            soft_seconds = atoi(argv[4]);
            if (soft_seconds < 0) {
                err = "Negative number of seconds in soft limit is invalid";
                goto loaderr;
            }
            server.client_obuf_limits[class].hard_limit_bytes = hard;
            server.client_obuf_limits[class].soft_limit_bytes = soft;
            server.client_obuf_limits[class].soft_limit_seconds = soft_seconds;
        } else if (!strcasecmp(argv[0],"oom-score-adj-values") && argc == 1 + CONFIG_OOM_COUNT) {
            if (updateOOMScoreAdjValues(&argv[1], &err, 0) == C_ERR) goto loaderr;
        } else if (!strcasecmp(argv[0],"notify-keyspace-events") && argc == 2) {
            int flags = keyspaceEventsStringToFlags(argv[1]);

            if (flags == -1) {
                err = "Invalid event class character. Use 'g$lshzxeA'.";
                goto loaderr;
            }
            server.notify_keyspace_events = flags;
        } else if (!strcasecmp(argv[0],"user") && argc >= 2) {
            int argc_err;
            if (ACLAppendUserForLoading(argv,argc,&argc_err) == C_ERR) {
                char buf[1024];
                char *errmsg = ACLSetUserStringError();
                snprintf(buf,sizeof(buf),"Error in user declaration '%s': %s",
                    argv[argc_err],errmsg);
                err = buf;
                goto loaderr;
            }
        } else if (!strcasecmp(argv[0],"loadmodule") && argc >= 2) {
            queueLoadModule(argv[1],&argv[2],argc-2);
        } else if (!strcasecmp(argv[0],"sentinel")) {
            /* argc == 1 is handled by main() as we need to enter the sentinel
             * mode ASAP. */
            if (argc != 1) {
                if (!server.sentinel_mode) {
                    err = "sentinel directive while not in sentinel mode";
                    goto loaderr;
                }
                err = sentinelHandleConfiguration(argv+1,argc-1);
                if (err) goto loaderr;
            }
        } else {
            err = "Bad directive or wrong number of arguments"; goto loaderr;
        }
        sdsfreesplitres(argv,argc);
    }

    /* Sanity checks. */
    if (server.cluster_enabled && server.masterhost) {
        linenum = slaveof_linenum;
        i = linenum-1;
        err = "replicaof directive not allowed in cluster mode";
        goto loaderr;
    }

    sdsfreesplitres(lines,totlines);
    return;

loaderr:
    fprintf(stderr, "\n*** FATAL CONFIG FILE ERROR (Redis %s) ***\n",
        REDIS_VERSION);
    fprintf(stderr, "Reading the configuration file, at line %d\n", linenum);
    fprintf(stderr, ">>> '%s'\n", lines[i]);
    fprintf(stderr, "%s\n", err);
    exit(1);
}

/* Load the server configuration from the specified filename.
 * The function appends the additional configuration directives stored
 * in the 'options' string to the config file before loading.
 *
 * Both filename and options can be NULL, in such a case are considered
 * empty. This way loadServerConfig can be used to just load a file or
 * just load a string. */
void loadServerConfig(char *filename, char config_from_stdin, char *options) {
    sds config = sdsempty();
    char buf[CONFIG_MAX_LINE+1];
    FILE *fp;

    /* Load the file content */
    if (filename) {
        if ((fp = fopen(filename,"r")) == NULL) {
            serverLog(LL_WARNING,
                    "Fatal error, can't open config file '%s': %s",
                    filename, strerror(errno));
            exit(1);
        }
        while(fgets(buf,CONFIG_MAX_LINE+1,fp) != NULL)
            config = sdscat(config,buf);
        fclose(fp);
    }
    /* Append content from stdin */
    if (config_from_stdin) {
        serverLog(LL_WARNING,"Reading config from stdin");
        fp = stdin;
        while(fgets(buf,CONFIG_MAX_LINE+1,fp) != NULL)
            config = sdscat(config,buf);
    }

    /* Append the additional options */
    if (options) {
        config = sdscat(config,"\n");
        config = sdscat(config,options);
    }
    loadServerConfigFromString(config);
    sdsfree(config);
}

/*-----------------------------------------------------------------------------
 * CONFIG SET implementation
 *----------------------------------------------------------------------------*/

#define config_set_bool_field(_name,_var) \
    } else if (!strcasecmp(c->argv[2]->ptr,_name)) { \
        int yn = yesnotoi(o->ptr); \
        if (yn == -1) goto badfmt; \
        _var = yn;

#define config_set_numerical_field(_name,_var,min,max) \
    } else if (!strcasecmp(c->argv[2]->ptr,_name)) { \
        if (getLongLongFromObject(o,&ll) == C_ERR) goto badfmt; \
        if (min != LLONG_MIN && ll < min) goto badfmt; \
        if (max != LLONG_MAX && ll > max) goto badfmt; \
        _var = ll;

#define config_set_memory_field(_name,_var) \
    } else if (!strcasecmp(c->argv[2]->ptr,_name)) { \
        ll = memtoll(o->ptr,&err); \
        if (err || ll < 0) goto badfmt; \
        _var = ll;

#define config_set_special_field(_name) \
    } else if (!strcasecmp(c->argv[2]->ptr,_name)) {

#define config_set_special_field_with_alias(_name1,_name2) \
    } else if (!strcasecmp(c->argv[2]->ptr,_name1) || \
               !strcasecmp(c->argv[2]->ptr,_name2)) {

#define config_set_else } else

void configSetCommand(client *c) {
    robj *o;
    long long ll;
    int err;
    char *errstr = NULL;
    serverAssertWithInfo(c,c->argv[2],sdsEncodedObject(c->argv[2]));
    serverAssertWithInfo(c,c->argv[3],sdsEncodedObject(c->argv[3]));
    o = c->argv[3];

    /* Iterate the configs that are standard */
    for (standardConfig *config = configs; config->name != NULL; config++) {
        if(config->modifiable && (!strcasecmp(c->argv[2]->ptr,config->name) ||
            (config->alias && !strcasecmp(c->argv[2]->ptr,config->alias))))
        {
            if (!config->interface.set(config->data,o->ptr,1,&errstr)) {
                goto badfmt;
            }
            addReply(c,shared.ok);
            return;
        }
    }

    if (0) { /* this starts the config_set macros else-if chain. */

    /* Special fields that can't be handled with general macros. */
    config_set_special_field("requirepass") {
        if (sdslen(o->ptr) > CONFIG_AUTHPASS_MAX_LEN) goto badfmt;
        /* The old "requirepass" directive just translates to setting
         * a password to the default user. The only thing we do
         * additionally is to remember the cleartext password in this
         * case, for backward compatibility with Redis <= 5. */
        ACLSetUser(DefaultUser,"resetpass",-1);
        sdsfree(server.requirepass);
        server.requirepass = NULL;
        if (sdslen(o->ptr)) {
            sds aclop = sdscatprintf(sdsempty(),">%s",(char*)o->ptr);
            ACLSetUser(DefaultUser,aclop,sdslen(aclop));
            sdsfree(aclop);
            server.requirepass = sdsnew(o->ptr);
        } else {
            ACLSetUser(DefaultUser,"nopass",-1);
        }
    } config_set_special_field("save") {
        int vlen, j;
        sds *v = sdssplitlen(o->ptr,sdslen(o->ptr)," ",1,&vlen);

        /* Perform sanity check before setting the new config:
         * - Even number of args
         * - Seconds >= 1, changes >= 0 */
        if (vlen & 1) {
            sdsfreesplitres(v,vlen);
            goto badfmt;
        }
        for (j = 0; j < vlen; j++) {
            char *eptr;
            long val;

            val = strtoll(v[j], &eptr, 10);
            if (eptr[0] != '\0' ||
                ((j & 1) == 0 && val < 1) ||
                ((j & 1) == 1 && val < 0)) {
                sdsfreesplitres(v,vlen);
                goto badfmt;
            }
        }
        /* Finally set the new config */
        resetServerSaveParams();
        for (j = 0; j < vlen; j += 2) {
            time_t seconds;
            int changes;

            seconds = strtoll(v[j],NULL,10);
            changes = strtoll(v[j+1],NULL,10);
            appendServerSaveParams(seconds, changes);
        }
        sdsfreesplitres(v,vlen);
    } config_set_special_field("dir") {
        if (chdir((char*)o->ptr) == -1) {
            addReplyErrorFormat(c,"Changing directory: %s", strerror(errno));
            return;
        }
    } config_set_special_field("client-output-buffer-limit") {
        int vlen, j;
        sds *v = sdssplitlen(o->ptr,sdslen(o->ptr)," ",1,&vlen);

        /* We need a multiple of 4: <class> <hard> <soft> <soft_seconds> */
        if (vlen % 4) {
            sdsfreesplitres(v,vlen);
            goto badfmt;
        }

        /* Sanity check of single arguments, so that we either refuse the
         * whole configuration string or accept it all, even if a single
         * error in a single client class is present. */
        for (j = 0; j < vlen; j++) {
            long val;

            if ((j % 4) == 0) {
                int class = getClientTypeByName(v[j]);
                if (class == -1 || class == CLIENT_TYPE_MASTER) {
                    sdsfreesplitres(v,vlen);
                    goto badfmt;
                }
            } else {
                val = memtoll(v[j], &err);
                if (err || val < 0) {
                    sdsfreesplitres(v,vlen);
                    goto badfmt;
                }
            }
        }
        /* Finally set the new config */
        for (j = 0; j < vlen; j += 4) {
            int class;
            unsigned long long hard, soft;
            int soft_seconds;

            class = getClientTypeByName(v[j]);
            hard = memtoll(v[j+1],NULL);
            soft = memtoll(v[j+2],NULL);
            soft_seconds = strtoll(v[j+3],NULL,10);

            server.client_obuf_limits[class].hard_limit_bytes = hard;
            server.client_obuf_limits[class].soft_limit_bytes = soft;
            server.client_obuf_limits[class].soft_limit_seconds = soft_seconds;
        }
        sdsfreesplitres(v,vlen);
    } config_set_special_field("oom-score-adj-values") {
        int vlen;
        int success = 1;

        sds *v = sdssplitlen(o->ptr, sdslen(o->ptr), " ", 1, &vlen);
        if (vlen != CONFIG_OOM_COUNT || updateOOMScoreAdjValues(v, &errstr, 1) == C_ERR)
            success = 0;

        sdsfreesplitres(v, vlen);
        if (!success)
            goto badfmt;
    } config_set_special_field("notify-keyspace-events") {
        int flags = keyspaceEventsStringToFlags(o->ptr);

        if (flags == -1) goto badfmt;
        server.notify_keyspace_events = flags;
    /* Numerical fields.
     * config_set_numerical_field(name,var,min,max) */
    } config_set_numerical_field(
      "watchdog-period",ll,0,INT_MAX) {
        if (ll)
            enableWatchdog(ll);
        else
            disableWatchdog();
    /* Memory fields.
     * config_set_memory_field(name,var) */
    } config_set_memory_field(
      "client-query-buffer-limit",server.client_max_querybuf_len) {
    /* Everything else is an error... */
    } config_set_else {
        addReplyErrorFormat(c,"Unsupported CONFIG parameter: %s",
            (char*)c->argv[2]->ptr);
        return;
    }

    /* On success we just return a generic OK for all the options. */
    addReply(c,shared.ok);
    return;

badfmt: /* Bad format errors */
    if (errstr) {
        addReplyErrorFormat(c,"Invalid argument '%s' for CONFIG SET '%s' - %s",
                (char*)o->ptr,
                (char*)c->argv[2]->ptr,
                errstr);
    } else {
        addReplyErrorFormat(c,"Invalid argument '%s' for CONFIG SET '%s'",
                (char*)o->ptr,
                (char*)c->argv[2]->ptr);
    }
}

/*-----------------------------------------------------------------------------
 * CONFIG GET implementation
 *----------------------------------------------------------------------------*/

#define config_get_string_field(_name,_var) do { \
    if (stringmatch(pattern,_name,1)) { \
        addReplyBulkCString(c,_name); \
        addReplyBulkCString(c,_var ? _var : ""); \
        matches++; \
    } \
} while(0);

#define config_get_bool_field(_name,_var) do { \
    if (stringmatch(pattern,_name,1)) { \
        addReplyBulkCString(c,_name); \
        addReplyBulkCString(c,_var ? "yes" : "no"); \
        matches++; \
    } \
} while(0);

#define config_get_numerical_field(_name,_var) do { \
    if (stringmatch(pattern,_name,1)) { \
        ll2string(buf,sizeof(buf),_var); \
        addReplyBulkCString(c,_name); \
        addReplyBulkCString(c,buf); \
        matches++; \
    } \
} while(0);


void configGetCommand(client *c) {
    robj *o = c->argv[2];
    void *replylen = addReplyDeferredLen(c);
    char *pattern = o->ptr;
    char buf[128];
    int matches = 0;
    serverAssertWithInfo(c,o,sdsEncodedObject(o));

    /* Iterate the configs that are standard */
    for (standardConfig *config = configs; config->name != NULL; config++) {
        if (stringmatch(pattern,config->name,1)) {
            addReplyBulkCString(c,config->name);
            config->interface.get(c,config->data);
            matches++;
        }
        if (config->alias && stringmatch(pattern,config->alias,1)) {
            addReplyBulkCString(c,config->alias);
            config->interface.get(c,config->data);
            matches++;
        }
    }

    /* String values */
    config_get_string_field("logfile",server.logfile);

    /* Numerical values */
    config_get_numerical_field("client-query-buffer-limit",server.client_max_querybuf_len);
    config_get_numerical_field("watchdog-period",server.watchdog_period);

    /* Everything we can't handle with macros follows. */

    if (stringmatch(pattern,"dir",1)) {
        char buf[1024];

        if (getcwd(buf,sizeof(buf)) == NULL)
            buf[0] = '\0';

        addReplyBulkCString(c,"dir");
        addReplyBulkCString(c,buf);
        matches++;
    }
    if (stringmatch(pattern,"save",1)) {
        sds buf = sdsempty();
        int j;

        for (j = 0; j < server.saveparamslen; j++) {
            buf = sdscatprintf(buf,"%jd %d",
                    (intmax_t)server.saveparams[j].seconds,
                    server.saveparams[j].changes);
            if (j != server.saveparamslen-1)
                buf = sdscatlen(buf," ",1);
        }
        addReplyBulkCString(c,"save");
        addReplyBulkCString(c,buf);
        sdsfree(buf);
        matches++;
    }
    if (stringmatch(pattern,"client-output-buffer-limit",1)) {
        sds buf = sdsempty();
        int j;

        for (j = 0; j < CLIENT_TYPE_OBUF_COUNT; j++) {
            buf = sdscatprintf(buf,"%s %llu %llu %ld",
                    getClientTypeName(j),
                    server.client_obuf_limits[j].hard_limit_bytes,
                    server.client_obuf_limits[j].soft_limit_bytes,
                    (long) server.client_obuf_limits[j].soft_limit_seconds);
            if (j != CLIENT_TYPE_OBUF_COUNT-1)
                buf = sdscatlen(buf," ",1);
        }
        addReplyBulkCString(c,"client-output-buffer-limit");
        addReplyBulkCString(c,buf);
        sdsfree(buf);
        matches++;
    }
    if (stringmatch(pattern,"unixsocketperm",1)) {
        char buf[32];
        snprintf(buf,sizeof(buf),"%o",server.unixsocketperm);
        addReplyBulkCString(c,"unixsocketperm");
        addReplyBulkCString(c,buf);
        matches++;
    }
    if (stringmatch(pattern,"slaveof",1) ||
        stringmatch(pattern,"replicaof",1))
    {
        char *optname = stringmatch(pattern,"slaveof",1) ?
                        "slaveof" : "replicaof";
        char buf[256];

        addReplyBulkCString(c,optname);
        if (server.masterhost)
            snprintf(buf,sizeof(buf),"%s %d",
                server.masterhost, server.masterport);
        else
            buf[0] = '\0';
        addReplyBulkCString(c,buf);
        matches++;
    }
    if (stringmatch(pattern,"notify-keyspace-events",1)) {
        sds flags = keyspaceEventsFlagsToString(server.notify_keyspace_events);

        addReplyBulkCString(c,"notify-keyspace-events");
        addReplyBulkSds(c,flags);
        matches++;
    }
    if (stringmatch(pattern,"bind",1)) {
        sds aux = sdsjoin(server.bindaddr,server.bindaddr_count," ");

        addReplyBulkCString(c,"bind");
        addReplyBulkCString(c,aux);
        sdsfree(aux);
        matches++;
    }
    if (stringmatch(pattern,"requirepass",1)) {
        addReplyBulkCString(c,"requirepass");
        sds password = server.requirepass;
        if (password) {
            addReplyBulkCBuffer(c,password,sdslen(password));
        } else {
            addReplyBulkCString(c,"");
        }
        matches++;
    }

    if (stringmatch(pattern,"oom-score-adj-values",0)) {
        sds buf = sdsempty();
        int j;

        for (j = 0; j < CONFIG_OOM_COUNT; j++) {
            buf = sdscatprintf(buf,"%d", server.oom_score_adj_values[j]);
            if (j != CONFIG_OOM_COUNT-1)
                buf = sdscatlen(buf," ",1);
        }

        addReplyBulkCString(c,"oom-score-adj-values");
        addReplyBulkCString(c,buf);
        sdsfree(buf);
        matches++;
    }

    setDeferredMapLen(c,replylen,matches);
}

/*-----------------------------------------------------------------------------
 * CONFIG REWRITE implementation
 *----------------------------------------------------------------------------*/

#define REDIS_CONFIG_REWRITE_SIGNATURE "# Generated by CONFIG REWRITE"

/* We use the following dictionary type to store where a configuration
 * option is mentioned in the old configuration file, so it's
 * like "maxmemory" -> list of line numbers (first line is zero). */
uint64_t dictSdsCaseHash(const void *key);
int dictSdsKeyCaseCompare(void *privdata, const void *key1, const void *key2);
void dictSdsDestructor(void *privdata, void *val);
void dictListDestructor(void *privdata, void *val);

/* Sentinel config rewriting is implemented inside sentinel.c by
 * rewriteConfigSentinelOption(). */
void rewriteConfigSentinelOption(struct rewriteConfigState *state);

dictType optionToLineDictType = {
    dictSdsCaseHash,            /* hash function */
    NULL,                       /* key dup */
    NULL,                       /* val dup */
    dictSdsKeyCaseCompare,      /* key compare */
    dictSdsDestructor,          /* key destructor */
    dictListDestructor          /* val destructor */
};

dictType optionSetDictType = {
    dictSdsCaseHash,            /* hash function */
    NULL,                       /* key dup */
    NULL,                       /* val dup */
    dictSdsKeyCaseCompare,      /* key compare */
    dictSdsDestructor,          /* key destructor */
    NULL                        /* val destructor */
};

/* The config rewrite state. */
struct rewriteConfigState {
    dict *option_to_line; /* Option -> list of config file lines map */
    dict *rewritten;      /* Dictionary of already processed options */
    int numlines;         /* Number of lines in current config */
    sds *lines;           /* Current lines as an array of sds strings */
    int has_tail;         /* True if we already added directives that were
                             not present in the original config file. */
    int force_all;        /* True if we want all keywords to be force
                             written. Currently only used for testing. */
};

/* Append the new line to the current configuration state. */
void rewriteConfigAppendLine(struct rewriteConfigState *state, sds line) {
    state->lines = zrealloc(state->lines, sizeof(char*) * (state->numlines+1));
    state->lines[state->numlines++] = line;
}

/* Populate the option -> list of line numbers map. */
void rewriteConfigAddLineNumberToOption(struct rewriteConfigState *state, sds option, int linenum) {
    list *l = dictFetchValue(state->option_to_line,option);

    if (l == NULL) {
        l = listCreate();
        dictAdd(state->option_to_line,sdsdup(option),l);
    }
    listAddNodeTail(l,(void*)(long)linenum);
}

/* Add the specified option to the set of processed options.
 * This is useful as only unused lines of processed options will be blanked
 * in the config file, while options the rewrite process does not understand
 * remain untouched. */
void rewriteConfigMarkAsProcessed(struct rewriteConfigState *state, const char *option) {
    sds opt = sdsnew(option);

    if (dictAdd(state->rewritten,opt,NULL) != DICT_OK) sdsfree(opt);
}

/* Read the old file, split it into lines to populate a newly created
 * config rewrite state, and return it to the caller.
 *
 * If it is impossible to read the old file, NULL is returned.
 * If the old file does not exist at all, an empty state is returned. */
struct rewriteConfigState *rewriteConfigReadOldFile(char *path) {
    FILE *fp = fopen(path,"r");
    if (fp == NULL && errno != ENOENT) return NULL;

    char buf[CONFIG_MAX_LINE+1];
    int linenum = -1;
    struct rewriteConfigState *state = zmalloc(sizeof(*state));
    state->option_to_line = dictCreate(&optionToLineDictType,NULL);
    state->rewritten = dictCreate(&optionSetDictType,NULL);
    state->numlines = 0;
    state->lines = NULL;
    state->has_tail = 0;
    state->force_all = 0;
    if (fp == NULL) return state;

    /* Read the old file line by line, populate the state. */
    while(fgets(buf,CONFIG_MAX_LINE+1,fp) != NULL) {
        int argc;
        sds *argv;
        sds line = sdstrim(sdsnew(buf),"\r\n\t ");

        linenum++; /* Zero based, so we init at -1 */

        /* Handle comments and empty lines. */
        if (line[0] == '#' || line[0] == '\0') {
            if (!state->has_tail && !strcmp(line,REDIS_CONFIG_REWRITE_SIGNATURE))
                state->has_tail = 1;
            rewriteConfigAppendLine(state,line);
            continue;
        }

        /* Not a comment, split into arguments. */
        argv = sdssplitargs(line,&argc);
        if (argv == NULL) {
            /* Apparently the line is unparsable for some reason, for
             * instance it may have unbalanced quotes. Load it as a
             * comment. */
            sds aux = sdsnew("# ??? ");
            aux = sdscatsds(aux,line);
            sdsfree(line);
            rewriteConfigAppendLine(state,aux);
            continue;
        }

        sdstolower(argv[0]); /* We only want lowercase config directives. */

        /* Now we populate the state according to the content of this line.
         * Append the line and populate the option -> line numbers map. */
        rewriteConfigAppendLine(state,line);

        /* Translate options using the word "slave" to the corresponding name
         * "replica", before adding such option to the config name -> lines
         * mapping. */
        char *p = strstr(argv[0],"slave");
        if (p) {
            sds alt = sdsempty();
            alt = sdscatlen(alt,argv[0],p-argv[0]);
            alt = sdscatlen(alt,"replica",7);
            alt = sdscatlen(alt,p+5,strlen(p+5));
            sdsfree(argv[0]);
            argv[0] = alt;
        }
        rewriteConfigAddLineNumberToOption(state,argv[0],linenum);
        sdsfreesplitres(argv,argc);
    }
    fclose(fp);
    return state;
}

/* Rewrite the specified configuration option with the new "line".
 * It progressively uses lines of the file that were already used for the same
 * configuration option in the old version of the file, removing that line from
 * the map of options -> line numbers.
 *
 * If there are lines associated with a given configuration option and
 * "force" is non-zero, the line is appended to the configuration file.
 * Usually "force" is true when an option has not its default value, so it
 * must be rewritten even if not present previously.
 *
 * The first time a line is appended into a configuration file, a comment
 * is added to show that starting from that point the config file was generated
 * by CONFIG REWRITE.
 *
 * "line" is either used, or freed, so the caller does not need to free it
 * in any way. */
void rewriteConfigRewriteLine(struct rewriteConfigState *state, const char *option, sds line, int force) {
    sds o = sdsnew(option);
    list *l = dictFetchValue(state->option_to_line,o);

    rewriteConfigMarkAsProcessed(state,option);

    if (!l && !force && !state->force_all) {
        /* Option not used previously, and we are not forced to use it. */
        sdsfree(line);
        sdsfree(o);
        return;
    }

    if (l) {
        listNode *ln = listFirst(l);
        int linenum = (long) ln->value;

        /* There are still lines in the old configuration file we can reuse
         * for this option. Replace the line with the new one. */
        listDelNode(l,ln);
        if (listLength(l) == 0) dictDelete(state->option_to_line,o);
        sdsfree(state->lines[linenum]);
        state->lines[linenum] = line;
    } else {
        /* Append a new line. */
        if (!state->has_tail) {
            rewriteConfigAppendLine(state,
                sdsnew(REDIS_CONFIG_REWRITE_SIGNATURE));
            state->has_tail = 1;
        }
        rewriteConfigAppendLine(state,line);
    }
    sdsfree(o);
}

/* Write the long long 'bytes' value as a string in a way that is parsable
 * inside redis.conf. If possible uses the GB, MB, KB notation. */
int rewriteConfigFormatMemory(char *buf, size_t len, long long bytes) {
    int gb = 1024*1024*1024;
    int mb = 1024*1024;
    int kb = 1024;

    if (bytes && (bytes % gb) == 0) {
        return snprintf(buf,len,"%lldgb",bytes/gb);
    } else if (bytes && (bytes % mb) == 0) {
        return snprintf(buf,len,"%lldmb",bytes/mb);
    } else if (bytes && (bytes % kb) == 0) {
        return snprintf(buf,len,"%lldkb",bytes/kb);
    } else {
        return snprintf(buf,len,"%lld",bytes);
    }
}

/* Rewrite a simple "option-name <bytes>" configuration option. */
void rewriteConfigBytesOption(struct rewriteConfigState *state, const char *option, long long value, long long defvalue) {
    char buf[64];
    int force = value != defvalue;
    sds line;

    rewriteConfigFormatMemory(buf,sizeof(buf),value);
    line = sdscatprintf(sdsempty(),"%s %s",option,buf);
    rewriteConfigRewriteLine(state,option,line,force);
}

/* Rewrite a yes/no option. */
void rewriteConfigYesNoOption(struct rewriteConfigState *state, const char *option, int value, int defvalue) {
    int force = value != defvalue;
    sds line = sdscatprintf(sdsempty(),"%s %s",option,
        value ? "yes" : "no");

    rewriteConfigRewriteLine(state,option,line,force);
}

/* Rewrite a string option. */
void rewriteConfigStringOption(struct rewriteConfigState *state, const char *option, char *value, const char *defvalue) {
    int force = 1;
    sds line;

    /* String options set to NULL need to be not present at all in the
     * configuration file to be set to NULL again at the next reboot. */
    if (value == NULL) {
        rewriteConfigMarkAsProcessed(state,option);
        return;
    }

    /* Set force to zero if the value is set to its default. */
    if (defvalue && strcmp(value,defvalue) == 0) force = 0;

    line = sdsnew(option);
    line = sdscatlen(line, " ", 1);
    line = sdscatrepr(line, value, strlen(value));

    rewriteConfigRewriteLine(state,option,line,force);
}

/* Rewrite a numerical (long long range) option. */
void rewriteConfigNumericalOption(struct rewriteConfigState *state, const char *option, long long value, long long defvalue) {
    int force = value != defvalue;
    sds line = sdscatprintf(sdsempty(),"%s %lld",option,value);

    rewriteConfigRewriteLine(state,option,line,force);
}

/* Rewrite an octal option. */
void rewriteConfigOctalOption(struct rewriteConfigState *state, char *option, int value, int defvalue) {
    int force = value != defvalue;
    sds line = sdscatprintf(sdsempty(),"%s %o",option,value);

    rewriteConfigRewriteLine(state,option,line,force);
}

/* Rewrite an enumeration option. It takes as usually state and option name,
 * and in addition the enumeration array and the default value for the
 * option. */
void rewriteConfigEnumOption(struct rewriteConfigState *state, const char *option, int value, configEnum *ce, int defval) {
    sds line;
    const char *name = configEnumGetNameOrUnknown(ce,value);
    int force = value != defval;

    line = sdscatprintf(sdsempty(),"%s %s",option,name);
    rewriteConfigRewriteLine(state,option,line,force);
}

/* Rewrite the save option. */
void rewriteConfigSaveOption(struct rewriteConfigState *state) {
    int j;
    sds line;

    /* In Sentinel mode we don't need to rewrite the save parameters */
    if (server.sentinel_mode) {
        rewriteConfigMarkAsProcessed(state,"save");
        return;
    }

    /* Note that if there are no save parameters at all, all the current
     * config line with "save" will be detected as orphaned and deleted,
     * resulting into no RDB persistence as expected. */
    for (j = 0; j < server.saveparamslen; j++) {
        line = sdscatprintf(sdsempty(),"save %ld %d",
            (long) server.saveparams[j].seconds, server.saveparams[j].changes);
        rewriteConfigRewriteLine(state,"save",line,1);
    }
    /* Mark "save" as processed in case server.saveparamslen is zero. */
    rewriteConfigMarkAsProcessed(state,"save");
}

/* Rewrite the user option. */
void rewriteConfigUserOption(struct rewriteConfigState *state) {
    /* If there is a user file defined we just mark this configuration
     * directive as processed, so that all the lines containing users
     * inside the config file gets discarded. */
    if (server.acl_filename[0] != '\0') {
        rewriteConfigMarkAsProcessed(state,"user");
        return;
    }

    /* Otherwise scan the list of users and rewrite every line. Note that
     * in case the list here is empty, the effect will just be to comment
     * all the users directive inside the config file. */
    raxIterator ri;
    raxStart(&ri,Users);
    raxSeek(&ri,"^",NULL,0);
    while(raxNext(&ri)) {
        user *u = ri.data;
        sds line = sdsnew("user ");
        line = sdscatsds(line,u->name);
        line = sdscatlen(line," ",1);
        sds descr = ACLDescribeUser(u);
        line = sdscatsds(line,descr);
        sdsfree(descr);
        rewriteConfigRewriteLine(state,"user",line,1);
    }
    raxStop(&ri);

    /* Mark "user" as processed in case there are no defined users. */
    rewriteConfigMarkAsProcessed(state,"user");
}

/* Rewrite the dir option, always using absolute paths.*/
void rewriteConfigDirOption(struct rewriteConfigState *state) {
    char cwd[1024];

    if (getcwd(cwd,sizeof(cwd)) == NULL) {
        rewriteConfigMarkAsProcessed(state,"dir");
        return; /* no rewrite on error. */
    }
    rewriteConfigStringOption(state,"dir",cwd,NULL);
}

/* Rewrite the slaveof option. */
void rewriteConfigSlaveofOption(struct rewriteConfigState *state, char *option) {
    sds line;

    /* If this is a master, we want all the slaveof config options
     * in the file to be removed. Note that if this is a cluster instance
     * we don't want a slaveof directive inside redis.conf. */
    if (server.cluster_enabled || server.masterhost == NULL) {
        rewriteConfigMarkAsProcessed(state,option);
        return;
    }
    line = sdscatprintf(sdsempty(),"%s %s %d", option,
        server.masterhost, server.masterport);
    rewriteConfigRewriteLine(state,option,line,1);
}

/* Rewrite the notify-keyspace-events option. */
void rewriteConfigNotifykeyspaceeventsOption(struct rewriteConfigState *state) {
    int force = server.notify_keyspace_events != 0;
    char *option = "notify-keyspace-events";
    sds line, flags;

    flags = keyspaceEventsFlagsToString(server.notify_keyspace_events);
    line = sdsnew(option);
    line = sdscatlen(line, " ", 1);
    line = sdscatrepr(line, flags, sdslen(flags));
    sdsfree(flags);
    rewriteConfigRewriteLine(state,option,line,force);
}

/* Rewrite the client-output-buffer-limit option. */
void rewriteConfigClientoutputbufferlimitOption(struct rewriteConfigState *state) {
    int j;
    char *option = "client-output-buffer-limit";

    for (j = 0; j < CLIENT_TYPE_OBUF_COUNT; j++) {
        int force = (server.client_obuf_limits[j].hard_limit_bytes !=
                    clientBufferLimitsDefaults[j].hard_limit_bytes) ||
                    (server.client_obuf_limits[j].soft_limit_bytes !=
                    clientBufferLimitsDefaults[j].soft_limit_bytes) ||
                    (server.client_obuf_limits[j].soft_limit_seconds !=
                    clientBufferLimitsDefaults[j].soft_limit_seconds);
        sds line;
        char hard[64], soft[64];

        rewriteConfigFormatMemory(hard,sizeof(hard),
                server.client_obuf_limits[j].hard_limit_bytes);
        rewriteConfigFormatMemory(soft,sizeof(soft),
                server.client_obuf_limits[j].soft_limit_bytes);

        char *typename = getClientTypeName(j);
        if (!strcmp(typename,"slave")) typename = "replica";
        line = sdscatprintf(sdsempty(),"%s %s %s %s %ld",
                option, typename, hard, soft,
                (long) server.client_obuf_limits[j].soft_limit_seconds);
        rewriteConfigRewriteLine(state,option,line,force);
    }
}

/* Rewrite the oom-score-adj-values option. */
void rewriteConfigOOMScoreAdjValuesOption(struct rewriteConfigState *state) {
    int force = 0;
    int j;
    char *option = "oom-score-adj-values";
    sds line;

    line = sdsnew(option);
    line = sdscatlen(line, " ", 1);
    for (j = 0; j < CONFIG_OOM_COUNT; j++) {
        if (server.oom_score_adj_values[j] != configOOMScoreAdjValuesDefaults[j])
            force = 1;

        line = sdscatprintf(line, "%d", server.oom_score_adj_values[j]);
        if (j+1 != CONFIG_OOM_COUNT)
            line = sdscatlen(line, " ", 1);
    }
    rewriteConfigRewriteLine(state,option,line,force);
}

/* Rewrite the bind option. */
void rewriteConfigBindOption(struct rewriteConfigState *state) {
    int force = 1;
    sds line, addresses;
    char *option = "bind";

    /* Nothing to rewrite if we don't have bind addresses. */
    if (server.bindaddr_count == 0) {
        rewriteConfigMarkAsProcessed(state,option);
        return;
    }

    /* Rewrite as bind <addr1> <addr2> ... <addrN> */
    addresses = sdsjoin(server.bindaddr,server.bindaddr_count," ");
    line = sdsnew(option);
    line = sdscatlen(line, " ", 1);
    line = sdscatsds(line, addresses);
    sdsfree(addresses);

    rewriteConfigRewriteLine(state,option,line,force);
}

/* Rewrite the requirepass option. */
void rewriteConfigRequirepassOption(struct rewriteConfigState *state, char *option) {
    int force = 1;
    sds line;
    sds password = server.requirepass;

    /* If there is no password set, we don't want the requirepass option
     * to be present in the configuration at all. */
    if (password == NULL) {
        rewriteConfigMarkAsProcessed(state,option);
        return;
    }

    line = sdsnew(option);
    line = sdscatlen(line, " ", 1);
    line = sdscatsds(line, password);

    rewriteConfigRewriteLine(state,option,line,force);
}

/* Glue together the configuration lines in the current configuration
 * rewrite state into a single string, stripping multiple empty lines. */
sds rewriteConfigGetContentFromState(struct rewriteConfigState *state) {
    sds content = sdsempty();
    int j, was_empty = 0;

    for (j = 0; j < state->numlines; j++) {
        /* Every cluster of empty lines is turned into a single empty line. */
        if (sdslen(state->lines[j]) == 0) {
            if (was_empty) continue;
            was_empty = 1;
        } else {
            was_empty = 0;
        }
        content = sdscatsds(content,state->lines[j]);
        content = sdscatlen(content,"\n",1);
    }
    return content;
}

/* Free the configuration rewrite state. */
void rewriteConfigReleaseState(struct rewriteConfigState *state) {
    sdsfreesplitres(state->lines,state->numlines);
    dictRelease(state->option_to_line);
    dictRelease(state->rewritten);
    zfree(state);
}

/* At the end of the rewrite process the state contains the remaining
 * map between "option name" => "lines in the original config file".
 * Lines used by the rewrite process were removed by the function
 * rewriteConfigRewriteLine(), all the other lines are "orphaned" and
 * should be replaced by empty lines.
 *
 * This function does just this, iterating all the option names and
 * blanking all the lines still associated. */
void rewriteConfigRemoveOrphaned(struct rewriteConfigState *state) {
    dictIterator *di = dictGetIterator(state->option_to_line);
    dictEntry *de;

    while((de = dictNext(di)) != NULL) {
        list *l = dictGetVal(de);
        sds option = dictGetKey(de);

        /* Don't blank lines about options the rewrite process
         * don't understand. */
        if (dictFind(state->rewritten,option) == NULL) {
            serverLog(LL_DEBUG,"Not rewritten option: %s", option);
            continue;
        }

        while(listLength(l)) {
            listNode *ln = listFirst(l);
            int linenum = (long) ln->value;

            sdsfree(state->lines[linenum]);
            state->lines[linenum] = sdsempty();
            listDelNode(l,ln);
        }
    }
    dictReleaseIterator(di);
}

/* This function replaces the old configuration file with the new content
 * in an atomic manner.
 *
 * The function returns 0 on success, otherwise -1 is returned and errno
 * is set accordingly. */
int rewriteConfigOverwriteFile(char *configfile, sds content) {
    int fd = -1;
    int retval = -1;
    char tmp_conffile[PATH_MAX];
    const char *tmp_suffix = ".XXXXXX";
    size_t offset = 0;
    ssize_t written_bytes = 0;

    int tmp_path_len = snprintf(tmp_conffile, sizeof(tmp_conffile), "%s%s", configfile, tmp_suffix);
    if (tmp_path_len <= 0 || (unsigned int)tmp_path_len >= sizeof(tmp_conffile)) {
        serverLog(LL_WARNING, "Config file full path is too long");
        errno = ENAMETOOLONG;
        return retval;
    }

#ifdef _GNU_SOURCE
    fd = mkostemp(tmp_conffile, O_CLOEXEC);
#else
    /* There's a theoretical chance here to leak the FD if a module thread forks & execv in the middle */
    fd = mkstemp(tmp_conffile);
#endif

    if (fd == -1) {
        serverLog(LL_WARNING, "Could not create tmp config file (%s)", strerror(errno));
        return retval;
    }

    while (offset < sdslen(content)) {
         written_bytes = write(fd, content + offset, sdslen(content) - offset);
         if (written_bytes <= 0) {
             if (errno == EINTR) continue; /* FD is blocking, no other retryable errors */
             serverLog(LL_WARNING, "Failed after writing (%zd) bytes to tmp config file (%s)", offset, strerror(errno));
             goto cleanup;
         }
         offset+=written_bytes;
    }

    if (fsync(fd))
        serverLog(LL_WARNING, "Could not sync tmp config file to disk (%s)", strerror(errno));
    else if (fchmod(fd, 0644) == -1)
        serverLog(LL_WARNING, "Could not chmod config file (%s)", strerror(errno));
    else if (rename(tmp_conffile, configfile) == -1)
        serverLog(LL_WARNING, "Could not rename tmp config file (%s)", strerror(errno));
    else {
        retval = 0;
        serverLog(LL_DEBUG, "Rewritten config file (%s) successfully", configfile);
    }

cleanup:
    close(fd);
    if (retval) unlink(tmp_conffile);
    return retval;
}

/* Rewrite the configuration file at "path".
 * If the configuration file already exists, we try at best to retain comments
 * and overall structure.
 *
 * Configuration parameters that are at their default value, unless already
 * explicitly included in the old configuration file, are not rewritten.
 * The force_all flag overrides this behavior and forces everything to be
 * written. This is currently only used for testing purposes.
 *
 * On error -1 is returned and errno is set accordingly, otherwise 0. */
int rewriteConfig(char *path, int force_all) {
    struct rewriteConfigState *state;
    sds newcontent;
    int retval;

    /* Step 1: read the old config into our rewrite state. */
    if ((state = rewriteConfigReadOldFile(path)) == NULL) return -1;
    if (force_all) state->force_all = 1;

    /* Step 2: rewrite every single option, replacing or appending it inside
     * the rewrite state. */

    /* Iterate the configs that are standard */
    for (standardConfig *config = configs; config->name != NULL; config++) {
        config->interface.rewrite(config->data, config->name, state);
    }

    rewriteConfigBindOption(state);
    rewriteConfigOctalOption(state,"unixsocketperm",server.unixsocketperm,CONFIG_DEFAULT_UNIX_SOCKET_PERM);
    rewriteConfigStringOption(state,"logfile",server.logfile,CONFIG_DEFAULT_LOGFILE);
    rewriteConfigSaveOption(state);
    rewriteConfigUserOption(state);
    rewriteConfigDirOption(state);
    rewriteConfigSlaveofOption(state,"replicaof");
    rewriteConfigRequirepassOption(state,"requirepass");
    rewriteConfigBytesOption(state,"client-query-buffer-limit",server.client_max_querybuf_len,PROTO_MAX_QUERYBUF_LEN);
    rewriteConfigStringOption(state,"cluster-config-file",server.cluster_configfile,CONFIG_DEFAULT_CLUSTER_CONFIG_FILE);
    rewriteConfigNotifykeyspaceeventsOption(state);
    rewriteConfigClientoutputbufferlimitOption(state);
    rewriteConfigOOMScoreAdjValuesOption(state);

    /* Rewrite Sentinel config if in Sentinel mode. */
    if (server.sentinel_mode) rewriteConfigSentinelOption(state);

    /* Step 3: remove all the orphaned lines in the old file, that is, lines
     * that were used by a config option and are no longer used, like in case
     * of multiple "save" options or duplicated options. */
    rewriteConfigRemoveOrphaned(state);

    /* Step 4: generate a new configuration file from the modified state
     * and write it into the original file. */
    newcontent = rewriteConfigGetContentFromState(state);
    retval = rewriteConfigOverwriteFile(server.configfile,newcontent);

    sdsfree(newcontent);
    rewriteConfigReleaseState(state);
    return retval;
}

/*-----------------------------------------------------------------------------
 * Configs that fit one of the major types and require no special handling
 *----------------------------------------------------------------------------*/
#define LOADBUF_SIZE 256
static char loadbuf[LOADBUF_SIZE];

#define MODIFIABLE_CONFIG 1
#define IMMUTABLE_CONFIG 0

#define embedCommonConfig(config_name, config_alias, is_modifiable) \
    .name = (config_name), \
    .alias = (config_alias), \
    .modifiable = (is_modifiable),

#define embedConfigInterface(initfn, setfn, getfn, rewritefn) .interface = { \
    .init = (initfn), \
    .set = (setfn), \
    .get = (getfn), \
    .rewrite = (rewritefn) \
},

/* What follows is the generic config types that are supported. To add a new
 * config with one of these types, add it to the standardConfig table with
 * the creation macro for each type.
 *
 * Each type contains the following:
 * * A function defining how to load this type on startup.
 * * A function defining how to update this type on CONFIG SET.
 * * A function defining how to serialize this type on CONFIG SET.
 * * A function defining how to rewrite this type on CONFIG REWRITE.
 * * A Macro defining how to create this type.
 */

/* Bool Configs */
static void boolConfigInit(typeData data) {
    *data.yesno.config = data.yesno.default_value;
}

static int boolConfigSet(typeData data, sds value, int update, char **err) {
    int yn = yesnotoi(value);
    if (yn == -1) {
        *err = "argument must be 'yes' or 'no'";
        return 0;
    }
    if (data.yesno.is_valid_fn && !data.yesno.is_valid_fn(yn, err))
        return 0;
    int prev = *(data.yesno.config);
    *(data.yesno.config) = yn;
    if (update && data.yesno.update_fn && !data.yesno.update_fn(yn, prev, err)) {
        *(data.yesno.config) = prev;
        return 0;
    }
    return 1;
}

static void boolConfigGet(client *c, typeData data) {
    addReplyBulkCString(c, *data.yesno.config ? "yes" : "no");
}

static void boolConfigRewrite(typeData data, const char *name, struct rewriteConfigState *state) {
    rewriteConfigYesNoOption(state, name,*(data.yesno.config), data.yesno.default_value);
}

#define createBoolConfig(name, alias, modifiable, config_addr, default, is_valid, update) { \
    embedCommonConfig(name, alias, modifiable) \
    embedConfigInterface(boolConfigInit, boolConfigSet, boolConfigGet, boolConfigRewrite) \
    .data.yesno = { \
        .config = &(config_addr), \
        .default_value = (default), \
        .is_valid_fn = (is_valid), \
        .update_fn = (update), \
    } \
}

/* String Configs */
static void stringConfigInit(typeData data) {
    if (data.string.convert_empty_to_null) {
        *data.string.config = data.string.default_value ? zstrdup(data.string.default_value) : NULL;
    } else {
        *data.string.config = zstrdup(data.string.default_value);
    }
}

static int stringConfigSet(typeData data, sds value, int update, char **err) {
    if (data.string.is_valid_fn && !data.string.is_valid_fn(value, err))
        return 0;
    char *prev = *data.string.config;
    if (data.string.convert_empty_to_null) {
        *data.string.config = value[0] ? zstrdup(value) : NULL;
    } else {
        *data.string.config = zstrdup(value);
    }
    if (update && data.string.update_fn && !data.string.update_fn(*data.string.config, prev, err)) {
        zfree(*data.string.config);
        *data.string.config = prev;
        return 0;
    }
    zfree(prev);
    return 1;
}

static void stringConfigGet(client *c, typeData data) {
    addReplyBulkCString(c, *data.string.config ? *data.string.config : "");
}

static void stringConfigRewrite(typeData data, const char *name, struct rewriteConfigState *state) {
    rewriteConfigStringOption(state, name,*(data.string.config), data.string.default_value);
}

#define ALLOW_EMPTY_STRING 0
#define EMPTY_STRING_IS_NULL 1

#define createStringConfig(name, alias, modifiable, empty_to_null, config_addr, default, is_valid, update) { \
    embedCommonConfig(name, alias, modifiable) \
    embedConfigInterface(stringConfigInit, stringConfigSet, stringConfigGet, stringConfigRewrite) \
    .data.string = { \
        .config = &(config_addr), \
        .default_value = (default), \
        .is_valid_fn = (is_valid), \
        .update_fn = (update), \
        .convert_empty_to_null = (empty_to_null), \
    } \
}

/* Enum configs */
static void enumConfigInit(typeData data) {
    *data.enumd.config = data.enumd.default_value;
}

static int enumConfigSet(typeData data, sds value, int update, char **err) {
    int enumval = configEnumGetValue(data.enumd.enum_value, value);
    if (enumval == INT_MIN) {
        sds enumerr = sdsnew("argument must be one of the following: ");
        configEnum *enumNode = data.enumd.enum_value;
        while(enumNode->name != NULL) {
            enumerr = sdscatlen(enumerr, enumNode->name,
                                strlen(enumNode->name));
            enumerr = sdscatlen(enumerr, ", ", 2);
            enumNode++;
        }
        sdsrange(enumerr,0,-3); /* Remove final ", ". */

        strncpy(loadbuf, enumerr, LOADBUF_SIZE);
        loadbuf[LOADBUF_SIZE - 1] = '\0';

        sdsfree(enumerr);
        *err = loadbuf;
        return 0;
    }
    if (data.enumd.is_valid_fn && !data.enumd.is_valid_fn(enumval, err))
        return 0;
    int prev = *(data.enumd.config);
    *(data.enumd.config) = enumval;
    if (update && data.enumd.update_fn && !data.enumd.update_fn(enumval, prev, err)) {
        *(data.enumd.config) = prev;
        return 0;
    }
    return 1;
}

static void enumConfigGet(client *c, typeData data) {
    addReplyBulkCString(c, configEnumGetNameOrUnknown(data.enumd.enum_value,*data.enumd.config));
}

static void enumConfigRewrite(typeData data, const char *name, struct rewriteConfigState *state) {
    rewriteConfigEnumOption(state, name,*(data.enumd.config), data.enumd.enum_value, data.enumd.default_value);
}

#define createEnumConfig(name, alias, modifiable, enum, config_addr, default, is_valid, update) { \
    embedCommonConfig(name, alias, modifiable) \
    embedConfigInterface(enumConfigInit, enumConfigSet, enumConfigGet, enumConfigRewrite) \
    .data.enumd = { \
        .config = &(config_addr), \
        .default_value = (default), \
        .is_valid_fn = (is_valid), \
        .update_fn = (update), \
        .enum_value = (enum), \
    } \
}

/* Gets a 'long long val' and sets it into the union, using a macro to get
 * compile time type check. */
#define SET_NUMERIC_TYPE(val) \
    if (data.numeric.numeric_type == NUMERIC_TYPE_INT) { \
        *(data.numeric.config.i) = (int) val; \
    } else if (data.numeric.numeric_type == NUMERIC_TYPE_UINT) { \
        *(data.numeric.config.ui) = (unsigned int) val; \
    } else if (data.numeric.numeric_type == NUMERIC_TYPE_LONG) { \
        *(data.numeric.config.l) = (long) val; \
    } else if (data.numeric.numeric_type == NUMERIC_TYPE_ULONG) { \
        *(data.numeric.config.ul) = (unsigned long) val; \
    } else if (data.numeric.numeric_type == NUMERIC_TYPE_LONG_LONG) { \
        *(data.numeric.config.ll) = (long long) val; \
    } else if (data.numeric.numeric_type == NUMERIC_TYPE_ULONG_LONG) { \
        *(data.numeric.config.ull) = (unsigned long long) val; \
    } else if (data.numeric.numeric_type == NUMERIC_TYPE_SIZE_T) { \
        *(data.numeric.config.st) = (size_t) val; \
    } else if (data.numeric.numeric_type == NUMERIC_TYPE_SSIZE_T) { \
        *(data.numeric.config.sst) = (ssize_t) val; \
    } else if (data.numeric.numeric_type == NUMERIC_TYPE_OFF_T) { \
        *(data.numeric.config.ot) = (off_t) val; \
    } else if (data.numeric.numeric_type == NUMERIC_TYPE_TIME_T) { \
        *(data.numeric.config.tt) = (time_t) val; \
    }

/* Gets a 'long long val' and sets it with the value from the union, using a
 * macro to get compile time type check. */
#define GET_NUMERIC_TYPE(val) \
    if (data.numeric.numeric_type == NUMERIC_TYPE_INT) { \
        val = *(data.numeric.config.i); \
    } else if (data.numeric.numeric_type == NUMERIC_TYPE_UINT) { \
        val = *(data.numeric.config.ui); \
    } else if (data.numeric.numeric_type == NUMERIC_TYPE_LONG) { \
        val = *(data.numeric.config.l); \
    } else if (data.numeric.numeric_type == NUMERIC_TYPE_ULONG) { \
        val = *(data.numeric.config.ul); \
    } else if (data.numeric.numeric_type == NUMERIC_TYPE_LONG_LONG) { \
        val = *(data.numeric.config.ll); \
    } else if (data.numeric.numeric_type == NUMERIC_TYPE_ULONG_LONG) { \
        val = *(data.numeric.config.ull); \
    } else if (data.numeric.numeric_type == NUMERIC_TYPE_SIZE_T) { \
        val = *(data.numeric.config.st); \
    } else if (data.numeric.numeric_type == NUMERIC_TYPE_SSIZE_T) { \
        val = *(data.numeric.config.sst); \
    } else if (data.numeric.numeric_type == NUMERIC_TYPE_OFF_T) { \
        val = *(data.numeric.config.ot); \
    } else if (data.numeric.numeric_type == NUMERIC_TYPE_TIME_T) { \
        val = *(data.numeric.config.tt); \
    }

/* Numeric configs */
static void numericConfigInit(typeData data) {
    SET_NUMERIC_TYPE(data.numeric.default_value)
}

static int numericBoundaryCheck(typeData data, long long ll, char **err) {
    if (data.numeric.numeric_type == NUMERIC_TYPE_ULONG_LONG ||
        data.numeric.numeric_type == NUMERIC_TYPE_UINT ||
        data.numeric.numeric_type == NUMERIC_TYPE_SIZE_T) {
        /* Boundary check for unsigned types */
        unsigned long long ull = ll;
        unsigned long long upper_bound = data.numeric.upper_bound;
        unsigned long long lower_bound = data.numeric.lower_bound;
        if (ull > upper_bound || ull < lower_bound) {
            snprintf(loadbuf, LOADBUF_SIZE,
                "argument must be between %llu and %llu inclusive",
                lower_bound,
                upper_bound);
            *err = loadbuf;
            return 0;
        }
    } else {
        /* Boundary check for signed types */
        if (ll > data.numeric.upper_bound || ll < data.numeric.lower_bound) {
            snprintf(loadbuf, LOADBUF_SIZE,
                "argument must be between %lld and %lld inclusive",
                data.numeric.lower_bound,
                data.numeric.upper_bound);
            *err = loadbuf;
            return 0;
        }
    }
    return 1;
}

static int numericConfigSet(typeData data, sds value, int update, char **err) {
    long long ll, prev = 0;
    if (data.numeric.is_memory) {
        int memerr;
        ll = memtoll(value, &memerr);
        if (memerr || ll < 0) {
            *err = "argument must be a memory value";
            return 0;
        }
    } else {
        if (!string2ll(value, sdslen(value),&ll)) {
            *err = "argument couldn't be parsed into an integer" ;
            return 0;
        }
    }

    if (!numericBoundaryCheck(data, ll, err))
        return 0;

    if (data.numeric.is_valid_fn && !data.numeric.is_valid_fn(ll, err))
        return 0;

    GET_NUMERIC_TYPE(prev)
    SET_NUMERIC_TYPE(ll)

    if (update && data.numeric.update_fn && !data.numeric.update_fn(ll, prev, err)) {
        SET_NUMERIC_TYPE(prev)
        return 0;
    }
    return 1;
}

static void numericConfigGet(client *c, typeData data) {
    char buf[128];
    long long value = 0;

    GET_NUMERIC_TYPE(value)

    ll2string(buf, sizeof(buf), value);
    addReplyBulkCString(c, buf);
}

static void numericConfigRewrite(typeData data, const char *name, struct rewriteConfigState *state) {
    long long value = 0;

    GET_NUMERIC_TYPE(value)

    if (data.numeric.is_memory) {
        rewriteConfigBytesOption(state, name, value, data.numeric.default_value);
    } else {
        rewriteConfigNumericalOption(state, name, value, data.numeric.default_value);
    }
}

#define INTEGER_CONFIG 0
#define MEMORY_CONFIG 1

#define embedCommonNumericalConfig(name, alias, modifiable, lower, upper, config_addr, default, memory, is_valid, update) { \
    embedCommonConfig(name, alias, modifiable) \
    embedConfigInterface(numericConfigInit, numericConfigSet, numericConfigGet, numericConfigRewrite) \
    .data.numeric = { \
        .lower_bound = (lower), \
        .upper_bound = (upper), \
        .default_value = (default), \
        .is_valid_fn = (is_valid), \
        .update_fn = (update), \
        .is_memory = (memory),

#define createIntConfig(name, alias, modifiable, lower, upper, config_addr, default, memory, is_valid, update) \
    embedCommonNumericalConfig(name, alias, modifiable, lower, upper, config_addr, default, memory, is_valid, update) \
        .numeric_type = NUMERIC_TYPE_INT, \
        .config.i = &(config_addr) \
    } \
}

#define createUIntConfig(name, alias, modifiable, lower, upper, config_addr, default, memory, is_valid, update) \
    embedCommonNumericalConfig(name, alias, modifiable, lower, upper, config_addr, default, memory, is_valid, update) \
        .numeric_type = NUMERIC_TYPE_UINT, \
        .config.ui = &(config_addr) \
    } \
}

#define createLongConfig(name, alias, modifiable, lower, upper, config_addr, default, memory, is_valid, update) \
    embedCommonNumericalConfig(name, alias, modifiable, lower, upper, config_addr, default, memory, is_valid, update) \
        .numeric_type = NUMERIC_TYPE_LONG, \
        .config.l = &(config_addr) \
    } \
}

#define createULongConfig(name, alias, modifiable, lower, upper, config_addr, default, memory, is_valid, update) \
    embedCommonNumericalConfig(name, alias, modifiable, lower, upper, config_addr, default, memory, is_valid, update) \
        .numeric_type = NUMERIC_TYPE_ULONG, \
        .config.ul = &(config_addr) \
    } \
}

#define createLongLongConfig(name, alias, modifiable, lower, upper, config_addr, default, memory, is_valid, update) \
    embedCommonNumericalConfig(name, alias, modifiable, lower, upper, config_addr, default, memory, is_valid, update) \
        .numeric_type = NUMERIC_TYPE_LONG_LONG, \
        .config.ll = &(config_addr) \
    } \
}

#define createULongLongConfig(name, alias, modifiable, lower, upper, config_addr, default, memory, is_valid, update) \
    embedCommonNumericalConfig(name, alias, modifiable, lower, upper, config_addr, default, memory, is_valid, update) \
        .numeric_type = NUMERIC_TYPE_ULONG_LONG, \
        .config.ull = &(config_addr) \
    } \
}

#define createSizeTConfig(name, alias, modifiable, lower, upper, config_addr, default, memory, is_valid, update) \
    embedCommonNumericalConfig(name, alias, modifiable, lower, upper, config_addr, default, memory, is_valid, update) \
        .numeric_type = NUMERIC_TYPE_SIZE_T, \
        .config.st = &(config_addr) \
    } \
}

#define createSSizeTConfig(name, alias, modifiable, lower, upper, config_addr, default, memory, is_valid, update) \
    embedCommonNumericalConfig(name, alias, modifiable, lower, upper, config_addr, default, memory, is_valid, update) \
        .numeric_type = NUMERIC_TYPE_SSIZE_T, \
        .config.sst = &(config_addr) \
    } \
}

#define createTimeTConfig(name, alias, modifiable, lower, upper, config_addr, default, memory, is_valid, update) \
    embedCommonNumericalConfig(name, alias, modifiable, lower, upper, config_addr, default, memory, is_valid, update) \
        .numeric_type = NUMERIC_TYPE_TIME_T, \
        .config.tt = &(config_addr) \
    } \
}

#define createOffTConfig(name, alias, modifiable, lower, upper, config_addr, default, memory, is_valid, update) \
    embedCommonNumericalConfig(name, alias, modifiable, lower, upper, config_addr, default, memory, is_valid, update) \
        .numeric_type = NUMERIC_TYPE_OFF_T, \
        .config.ot = &(config_addr) \
    } \
}

static int isValidActiveDefrag(int val, char **err) {
#ifndef HAVE_DEFRAG
    if (val) {
        *err = "Active defragmentation cannot be enabled: it "
               "requires a Redis server compiled with a modified Jemalloc "
               "like the one shipped by default with the Redis source "
               "distribution";
        return 0;
    }
#else
    UNUSED(val);
    UNUSED(err);
#endif
    return 1;
}

static int isValidDBfilename(char *val, char **err) {
    if (!pathIsBaseName(val)) {
        *err = "dbfilename can't be a path, just a filename";
        return 0;
    }
    return 1;
}

static int isValidAOFfilename(char *val, char **err) {
    if (!pathIsBaseName(val)) {
        *err = "appendfilename can't be a path, just a filename";
        return 0;
    }
    return 1;
}

static int updateHZ(long long val, long long prev, char **err) {
    UNUSED(prev);
    UNUSED(err);
    /* Hz is more a hint from the user, so we accept values out of range
     * but cap them to reasonable values. */
    server.config_hz = val;
    if (server.config_hz < CONFIG_MIN_HZ) server.config_hz = CONFIG_MIN_HZ;
    if (server.config_hz > CONFIG_MAX_HZ) server.config_hz = CONFIG_MAX_HZ;
    server.hz = server.config_hz;
    return 1;
}

static int updateJemallocBgThread(int val, int prev, char **err) {
    UNUSED(prev);
    UNUSED(err);
    set_jemalloc_bg_thread(val);
    return 1;
}

static int updateReplBacklogSize(long long val, long long prev, char **err) {
    /* resizeReplicationBacklog sets server.repl_backlog_size, and relies on
     * being able to tell when the size changes, so restore prev before calling it. */
    UNUSED(err);
    server.repl_backlog_size = prev;
    resizeReplicationBacklog(val);
    return 1;
}

static int updateMaxmemory(long long val, long long prev, char **err) {
    UNUSED(prev);
    UNUSED(err);
    if (val) {
        size_t used = zmalloc_used_memory()-freeMemoryGetNotCountedMemory();
        if ((unsigned long long)val < used) {
            serverLog(LL_WARNING,"WARNING: the new maxmemory value set via CONFIG SET (%llu) is smaller than the current memory usage (%zu). This will result in key eviction and/or the inability to accept new write commands depending on the maxmemory-policy.", server.maxmemory, used);
        }
        performEvictions();
    }
    return 1;
}

static int updateGoodSlaves(long long val, long long prev, char **err) {
    UNUSED(val);
    UNUSED(prev);
    UNUSED(err);
    refreshGoodSlavesCount();
    return 1;
}

static int updateAppendonly(int val, int prev, char **err) {
    UNUSED(prev);
    if (val == 0 && server.aof_state != AOF_OFF) {
        stopAppendOnly();
    } else if (val && server.aof_state == AOF_OFF) {
        if (startAppendOnly() == C_ERR) {
            *err = "Unable to turn on AOF. Check server logs.";
            return 0;
        }
    }
    return 1;
}

static int updateSighandlerEnabled(int val, int prev, char **err) {
    UNUSED(err);
    UNUSED(prev);
    if (val)
        setupSignalHandlers();
    else
        removeSignalHandlers();
    return 1;
}

static int updateMaxclients(long long val, long long prev, char **err) {
    /* Try to check if the OS is capable of supporting so many FDs. */
    if (val > prev) {
        adjustOpenFilesLimit();
        if (server.maxclients != val) {
            static char msg[128];
            sprintf(msg, "The operating system is not able to handle the specified number of clients, try with %d", server.maxclients);
            *err = msg;
            if (server.maxclients > prev) {
                server.maxclients = prev;
                adjustOpenFilesLimit();
            }
            return 0;
        }
        if ((unsigned int) aeGetSetSize(server.el) <
            server.maxclients + CONFIG_FDSET_INCR)
        {
            if (aeResizeSetSize(server.el,
                server.maxclients + CONFIG_FDSET_INCR) == AE_ERR)
            {
                *err = "The event loop API used by Redis is not able to handle the specified number of clients";
                return 0;
            }
        }
    }
    return 1;
}

static int updateOOMScoreAdj(int val, int prev, char **err) {
    UNUSED(prev);

    if (val) {
        if (setOOMScoreAdj(-1) == C_ERR) {
            *err = "Failed to set current oom_score_adj. Check server logs.";
            return 0;
        }
    }

    return 1;
}

#ifdef USE_OPENSSL
static int updateTlsCfg(char *val, char *prev, char **err) {
    UNUSED(val);
    UNUSED(prev);
    UNUSED(err);

    /* If TLS is enabled, try to configure OpenSSL. */
    if ((server.tls_port || server.tls_replication || server.tls_cluster)
            && tlsConfigure(&server.tls_ctx_config) == C_ERR) {
        *err = "Unable to update TLS configuration. Check server logs.";
        return 0;
    }
    return 1;
}
static int updateTlsCfgBool(int val, int prev, char **err) {
    UNUSED(val);
    UNUSED(prev);
    return updateTlsCfg(NULL, NULL, err);
}

static int updateTlsCfgInt(long long val, long long prev, char **err) {
    UNUSED(val);
    UNUSED(prev);
    return updateTlsCfg(NULL, NULL, err);
}
#endif  /* USE_OPENSSL */

standardConfig configs[] = {
    /* Bool configs */
    createBoolConfig("rdbchecksum", NULL, IMMUTABLE_CONFIG, server.rdb_checksum, 1, NULL, NULL),
    createBoolConfig("daemonize", NULL, IMMUTABLE_CONFIG, server.daemonize, 0, NULL, NULL),
    createBoolConfig("io-threads-do-reads", NULL, IMMUTABLE_CONFIG, server.io_threads_do_reads, 0,NULL, NULL), /* Read + parse from threads? */
    createBoolConfig("lua-replicate-commands", NULL, MODIFIABLE_CONFIG, server.lua_always_replicate_commands, 1, NULL, NULL),
    createBoolConfig("always-show-logo", NULL, IMMUTABLE_CONFIG, server.always_show_logo, 0, NULL, NULL),
    createBoolConfig("protected-mode", NULL, MODIFIABLE_CONFIG, server.protected_mode, 1, NULL, NULL),
    createBoolConfig("rdbcompression", NULL, MODIFIABLE_CONFIG, server.rdb_compression, 1, NULL, NULL),
    createBoolConfig("rdb-del-sync-files", NULL, MODIFIABLE_CONFIG, server.rdb_del_sync_files, 0, NULL, NULL),
    createBoolConfig("activerehashing", NULL, MODIFIABLE_CONFIG, server.activerehashing, 1, NULL, NULL),
    createBoolConfig("stop-writes-on-bgsave-error", NULL, MODIFIABLE_CONFIG, server.stop_writes_on_bgsave_err, 1, NULL, NULL),
    createBoolConfig("dynamic-hz", NULL, MODIFIABLE_CONFIG, server.dynamic_hz, 1, NULL, NULL), /* Adapt hz to # of clients.*/
    createBoolConfig("lazyfree-lazy-eviction", NULL, MODIFIABLE_CONFIG, server.lazyfree_lazy_eviction, 0, NULL, NULL),
    createBoolConfig("lazyfree-lazy-expire", NULL, MODIFIABLE_CONFIG, server.lazyfree_lazy_expire, 0, NULL, NULL),
    createBoolConfig("lazyfree-lazy-server-del", NULL, MODIFIABLE_CONFIG, server.lazyfree_lazy_server_del, 0, NULL, NULL),
    createBoolConfig("lazyfree-lazy-user-del", NULL, MODIFIABLE_CONFIG, server.lazyfree_lazy_user_del , 0, NULL, NULL),
    createBoolConfig("repl-disable-tcp-nodelay", NULL, MODIFIABLE_CONFIG, server.repl_disable_tcp_nodelay, 0, NULL, NULL),
    createBoolConfig("repl-diskless-sync", NULL, MODIFIABLE_CONFIG, server.repl_diskless_sync, 0, NULL, NULL),
    createBoolConfig("gopher-enabled", NULL, MODIFIABLE_CONFIG, server.gopher_enabled, 0, NULL, NULL),
    createBoolConfig("aof-rewrite-incremental-fsync", NULL, MODIFIABLE_CONFIG, server.aof_rewrite_incremental_fsync, 1, NULL, NULL),
    createBoolConfig("no-appendfsync-on-rewrite", NULL, MODIFIABLE_CONFIG, server.aof_no_fsync_on_rewrite, 0, NULL, NULL),
    createBoolConfig("cluster-require-full-coverage", NULL, MODIFIABLE_CONFIG, server.cluster_require_full_coverage, 1, NULL, NULL),
    createBoolConfig("rdb-save-incremental-fsync", NULL, MODIFIABLE_CONFIG, server.rdb_save_incremental_fsync, 1, NULL, NULL),
    createBoolConfig("aof-load-truncated", NULL, MODIFIABLE_CONFIG, server.aof_load_truncated, 1, NULL, NULL),
    createBoolConfig("aof-use-rdb-preamble", NULL, MODIFIABLE_CONFIG, server.aof_use_rdb_preamble, 1, NULL, NULL),
    createBoolConfig("cluster-replica-no-failover", "cluster-slave-no-failover", MODIFIABLE_CONFIG, server.cluster_slave_no_failover, 0, NULL, NULL), /* Failover by default. */
    createBoolConfig("replica-lazy-flush", "slave-lazy-flush", MODIFIABLE_CONFIG, server.repl_slave_lazy_flush, 0, NULL, NULL),
    createBoolConfig("replica-serve-stale-data", "slave-serve-stale-data", MODIFIABLE_CONFIG, server.repl_serve_stale_data, 1, NULL, NULL),
    createBoolConfig("replica-read-only", "slave-read-only", MODIFIABLE_CONFIG, server.repl_slave_ro, 1, NULL, NULL),
    createBoolConfig("replica-ignore-maxmemory", "slave-ignore-maxmemory", MODIFIABLE_CONFIG, server.repl_slave_ignore_maxmemory, 1, NULL, NULL),
    createBoolConfig("jemalloc-bg-thread", NULL, MODIFIABLE_CONFIG, server.jemalloc_bg_thread, 1, NULL, updateJemallocBgThread),
    createBoolConfig("activedefrag", NULL, MODIFIABLE_CONFIG, server.active_defrag_enabled, 0, isValidActiveDefrag, NULL),
    createBoolConfig("syslog-enabled", NULL, IMMUTABLE_CONFIG, server.syslog_enabled, 0, NULL, NULL),
    createBoolConfig("cluster-enabled", NULL, IMMUTABLE_CONFIG, server.cluster_enabled, 0, NULL, NULL),
    createBoolConfig("appendonly", NULL, MODIFIABLE_CONFIG, server.aof_enabled, 0, NULL, updateAppendonly),
    createBoolConfig("cluster-allow-reads-when-down", NULL, MODIFIABLE_CONFIG, server.cluster_allow_reads_when_down, 0, NULL, NULL),
    createBoolConfig("crash-log-enabled", NULL, MODIFIABLE_CONFIG, server.crashlog_enabled, 1, NULL, updateSighandlerEnabled),
    createBoolConfig("crash-memcheck-enabled", NULL, MODIFIABLE_CONFIG, server.memcheck_enabled, 1, NULL, NULL),
    createBoolConfig("use-exit-on-panic", NULL, MODIFIABLE_CONFIG, server.use_exit_on_panic, 0, NULL, NULL),
    createBoolConfig("disable-thp", NULL, MODIFIABLE_CONFIG, server.disable_thp, 1, NULL, NULL),

    /* String Configs */
    createStringConfig("aclfile", NULL, IMMUTABLE_CONFIG, ALLOW_EMPTY_STRING, server.acl_filename, "", NULL, NULL),
    createStringConfig("unixsocket", NULL, IMMUTABLE_CONFIG, EMPTY_STRING_IS_NULL, server.unixsocket, NULL, NULL, NULL),
    createStringConfig("pidfile", NULL, IMMUTABLE_CONFIG, EMPTY_STRING_IS_NULL, server.pidfile, NULL, NULL, NULL),
    createStringConfig("replica-announce-ip", "slave-announce-ip", MODIFIABLE_CONFIG, EMPTY_STRING_IS_NULL, server.slave_announce_ip, NULL, NULL, NULL),
    createStringConfig("masteruser", NULL, MODIFIABLE_CONFIG, EMPTY_STRING_IS_NULL, server.masteruser, NULL, NULL, NULL),
    createStringConfig("masterauth", NULL, MODIFIABLE_CONFIG, EMPTY_STRING_IS_NULL, server.masterauth, NULL, NULL, NULL),
    createStringConfig("cluster-announce-ip", NULL, MODIFIABLE_CONFIG, EMPTY_STRING_IS_NULL, server.cluster_announce_ip, NULL, NULL, NULL),
    createStringConfig("syslog-ident", NULL, IMMUTABLE_CONFIG, ALLOW_EMPTY_STRING, server.syslog_ident, "redis", NULL, NULL),
    createStringConfig("dbfilename", NULL, MODIFIABLE_CONFIG, ALLOW_EMPTY_STRING, server.rdb_filename, "dump.rdb", isValidDBfilename, NULL),
    createStringConfig("appendfilename", NULL, IMMUTABLE_CONFIG, ALLOW_EMPTY_STRING, server.aof_filename, "appendonly.aof", isValidAOFfilename, NULL),
    createStringConfig("server_cpulist", NULL, IMMUTABLE_CONFIG, EMPTY_STRING_IS_NULL, server.server_cpulist, NULL, NULL, NULL),
    createStringConfig("bio_cpulist", NULL, IMMUTABLE_CONFIG, EMPTY_STRING_IS_NULL, server.bio_cpulist, NULL, NULL, NULL),
    createStringConfig("aof_rewrite_cpulist", NULL, IMMUTABLE_CONFIG, EMPTY_STRING_IS_NULL, server.aof_rewrite_cpulist, NULL, NULL, NULL),
    createStringConfig("bgsave_cpulist", NULL, IMMUTABLE_CONFIG, EMPTY_STRING_IS_NULL, server.bgsave_cpulist, NULL, NULL, NULL),

    /* Enum Configs */
    createEnumConfig("supervised", NULL, IMMUTABLE_CONFIG, supervised_mode_enum, server.supervised_mode, SUPERVISED_NONE, NULL, NULL),
    createEnumConfig("syslog-facility", NULL, IMMUTABLE_CONFIG, syslog_facility_enum, server.syslog_facility, LOG_LOCAL0, NULL, NULL),
    createEnumConfig("repl-diskless-load", NULL, MODIFIABLE_CONFIG, repl_diskless_load_enum, server.repl_diskless_load, REPL_DISKLESS_LOAD_DISABLED, NULL, NULL),
    createEnumConfig("loglevel", NULL, MODIFIABLE_CONFIG, loglevel_enum, server.verbosity, LL_NOTICE, NULL, NULL),
    createEnumConfig("maxmemory-policy", NULL, MODIFIABLE_CONFIG, maxmemory_policy_enum, server.maxmemory_policy, MAXMEMORY_NO_EVICTION, NULL, NULL),
    createEnumConfig("appendfsync", NULL, MODIFIABLE_CONFIG, aof_fsync_enum, server.aof_fsync, AOF_FSYNC_EVERYSEC, NULL, NULL),
<<<<<<< HEAD
    createEnumConfig("acl-pubsub-default", NULL, MODIFIABLE_CONFIG, acl_pubsub_default_enum, server.acl_pubusub_default, USER_FLAG_ALLCHANNELS, NULL, NULL),
=======
    createEnumConfig("oom-score-adj", NULL, MODIFIABLE_CONFIG, oom_score_adj_enum, server.oom_score_adj, OOM_SCORE_ADJ_NO, NULL, updateOOMScoreAdj),
>>>>>>> 0b1d89d7

    /* Integer configs */
    createIntConfig("databases", NULL, IMMUTABLE_CONFIG, 1, INT_MAX, server.dbnum, 16, INTEGER_CONFIG, NULL, NULL),
    createIntConfig("port", NULL, IMMUTABLE_CONFIG, 0, 65535, server.port, 6379, INTEGER_CONFIG, NULL, NULL), /* TCP port. */
    createIntConfig("io-threads", NULL, IMMUTABLE_CONFIG, 1, 128, server.io_threads_num, 1, INTEGER_CONFIG, NULL, NULL), /* Single threaded by default */
    createIntConfig("auto-aof-rewrite-percentage", NULL, MODIFIABLE_CONFIG, 0, INT_MAX, server.aof_rewrite_perc, 100, INTEGER_CONFIG, NULL, NULL),
    createIntConfig("cluster-replica-validity-factor", "cluster-slave-validity-factor", MODIFIABLE_CONFIG, 0, INT_MAX, server.cluster_slave_validity_factor, 10, INTEGER_CONFIG, NULL, NULL), /* Slave max data age factor. */
    createIntConfig("list-max-ziplist-size", NULL, MODIFIABLE_CONFIG, INT_MIN, INT_MAX, server.list_max_ziplist_size, -2, INTEGER_CONFIG, NULL, NULL),
    createIntConfig("tcp-keepalive", NULL, MODIFIABLE_CONFIG, 0, INT_MAX, server.tcpkeepalive, 300, INTEGER_CONFIG, NULL, NULL),
    createIntConfig("cluster-migration-barrier", NULL, MODIFIABLE_CONFIG, 0, INT_MAX, server.cluster_migration_barrier, 1, INTEGER_CONFIG, NULL, NULL),
    createIntConfig("active-defrag-cycle-min", NULL, MODIFIABLE_CONFIG, 1, 99, server.active_defrag_cycle_min, 1, INTEGER_CONFIG, NULL, NULL), /* Default: 1% CPU min (at lower threshold) */
    createIntConfig("active-defrag-cycle-max", NULL, MODIFIABLE_CONFIG, 1, 99, server.active_defrag_cycle_max, 25, INTEGER_CONFIG, NULL, NULL), /* Default: 25% CPU max (at upper threshold) */
    createIntConfig("active-defrag-threshold-lower", NULL, MODIFIABLE_CONFIG, 0, 1000, server.active_defrag_threshold_lower, 10, INTEGER_CONFIG, NULL, NULL), /* Default: don't defrag when fragmentation is below 10% */
    createIntConfig("active-defrag-threshold-upper", NULL, MODIFIABLE_CONFIG, 0, 1000, server.active_defrag_threshold_upper, 100, INTEGER_CONFIG, NULL, NULL), /* Default: maximum defrag force at 100% fragmentation */
    createIntConfig("lfu-log-factor", NULL, MODIFIABLE_CONFIG, 0, INT_MAX, server.lfu_log_factor, 10, INTEGER_CONFIG, NULL, NULL),
    createIntConfig("lfu-decay-time", NULL, MODIFIABLE_CONFIG, 0, INT_MAX, server.lfu_decay_time, 1, INTEGER_CONFIG, NULL, NULL),
    createIntConfig("replica-priority", "slave-priority", MODIFIABLE_CONFIG, 0, INT_MAX, server.slave_priority, 100, INTEGER_CONFIG, NULL, NULL),
    createIntConfig("repl-diskless-sync-delay", NULL, MODIFIABLE_CONFIG, 0, INT_MAX, server.repl_diskless_sync_delay, 5, INTEGER_CONFIG, NULL, NULL),
    createIntConfig("maxmemory-samples", NULL, MODIFIABLE_CONFIG, 1, INT_MAX, server.maxmemory_samples, 5, INTEGER_CONFIG, NULL, NULL),
    createIntConfig("maxmemory-eviction-tenacity", NULL, MODIFIABLE_CONFIG, 0, 100, server.maxmemory_eviction_tenacity, 10, INTEGER_CONFIG, NULL, NULL),
    createIntConfig("timeout", NULL, MODIFIABLE_CONFIG, 0, INT_MAX, server.maxidletime, 0, INTEGER_CONFIG, NULL, NULL), /* Default client timeout: infinite */
    createIntConfig("replica-announce-port", "slave-announce-port", MODIFIABLE_CONFIG, 0, 65535, server.slave_announce_port, 0, INTEGER_CONFIG, NULL, NULL),
    createIntConfig("tcp-backlog", NULL, IMMUTABLE_CONFIG, 0, INT_MAX, server.tcp_backlog, 511, INTEGER_CONFIG, NULL, NULL), /* TCP listen backlog. */
    createIntConfig("cluster-announce-bus-port", NULL, MODIFIABLE_CONFIG, 0, 65535, server.cluster_announce_bus_port, 0, INTEGER_CONFIG, NULL, NULL), /* Default: Use +10000 offset. */
    createIntConfig("cluster-announce-port", NULL, MODIFIABLE_CONFIG, 0, 65535, server.cluster_announce_port, 0, INTEGER_CONFIG, NULL, NULL), /* Use server.port */
    createIntConfig("repl-timeout", NULL, MODIFIABLE_CONFIG, 1, INT_MAX, server.repl_timeout, 60, INTEGER_CONFIG, NULL, NULL),
    createIntConfig("repl-ping-replica-period", "repl-ping-slave-period", MODIFIABLE_CONFIG, 1, INT_MAX, server.repl_ping_slave_period, 10, INTEGER_CONFIG, NULL, NULL),
    createIntConfig("list-compress-depth", NULL, MODIFIABLE_CONFIG, 0, INT_MAX, server.list_compress_depth, 0, INTEGER_CONFIG, NULL, NULL),
    createIntConfig("rdb-key-save-delay", NULL, MODIFIABLE_CONFIG, INT_MIN, INT_MAX, server.rdb_key_save_delay, 0, INTEGER_CONFIG, NULL, NULL),
    createIntConfig("key-load-delay", NULL, MODIFIABLE_CONFIG, INT_MIN, INT_MAX, server.key_load_delay, 0, INTEGER_CONFIG, NULL, NULL),
    createIntConfig("active-expire-effort", NULL, MODIFIABLE_CONFIG, 1, 10, server.active_expire_effort, 1, INTEGER_CONFIG, NULL, NULL), /* From 1 to 10. */
    createIntConfig("hz", NULL, MODIFIABLE_CONFIG, 0, INT_MAX, server.config_hz, CONFIG_DEFAULT_HZ, INTEGER_CONFIG, NULL, updateHZ),
    createIntConfig("min-replicas-to-write", "min-slaves-to-write", MODIFIABLE_CONFIG, 0, INT_MAX, server.repl_min_slaves_to_write, 0, INTEGER_CONFIG, NULL, updateGoodSlaves),
    createIntConfig("min-replicas-max-lag", "min-slaves-max-lag", MODIFIABLE_CONFIG, 0, INT_MAX, server.repl_min_slaves_max_lag, 10, INTEGER_CONFIG, NULL, updateGoodSlaves),

    /* Unsigned int configs */
    createUIntConfig("maxclients", NULL, MODIFIABLE_CONFIG, 1, UINT_MAX, server.maxclients, 10000, INTEGER_CONFIG, NULL, updateMaxclients),

    /* Unsigned Long configs */
    createULongConfig("active-defrag-max-scan-fields", NULL, MODIFIABLE_CONFIG, 1, LONG_MAX, server.active_defrag_max_scan_fields, 1000, INTEGER_CONFIG, NULL, NULL), /* Default: keys with more than 1000 fields will be processed separately */
    createULongConfig("slowlog-max-len", NULL, MODIFIABLE_CONFIG, 0, LONG_MAX, server.slowlog_max_len, 128, INTEGER_CONFIG, NULL, NULL),
    createULongConfig("acllog-max-len", NULL, MODIFIABLE_CONFIG, 0, LONG_MAX, server.acllog_max_len, 128, INTEGER_CONFIG, NULL, NULL),

    /* Long Long configs */
    createLongLongConfig("lua-time-limit", NULL, MODIFIABLE_CONFIG, 0, LONG_MAX, server.lua_time_limit, 5000, INTEGER_CONFIG, NULL, NULL),/* milliseconds */
    createLongLongConfig("cluster-node-timeout", NULL, MODIFIABLE_CONFIG, 0, LLONG_MAX, server.cluster_node_timeout, 15000, INTEGER_CONFIG, NULL, NULL),
    createLongLongConfig("slowlog-log-slower-than", NULL, MODIFIABLE_CONFIG, -1, LLONG_MAX, server.slowlog_log_slower_than, 10000, INTEGER_CONFIG, NULL, NULL),
    createLongLongConfig("latency-monitor-threshold", NULL, MODIFIABLE_CONFIG, 0, LLONG_MAX, server.latency_monitor_threshold, 0, INTEGER_CONFIG, NULL, NULL),
    createLongLongConfig("proto-max-bulk-len", NULL, MODIFIABLE_CONFIG, 1024*1024, LLONG_MAX, server.proto_max_bulk_len, 512ll*1024*1024, MEMORY_CONFIG, NULL, NULL), /* Bulk request max size */
    createLongLongConfig("stream-node-max-entries", NULL, MODIFIABLE_CONFIG, 0, LLONG_MAX, server.stream_node_max_entries, 100, INTEGER_CONFIG, NULL, NULL),
    createLongLongConfig("repl-backlog-size", NULL, MODIFIABLE_CONFIG, 1, LLONG_MAX, server.repl_backlog_size, 1024*1024, MEMORY_CONFIG, NULL, updateReplBacklogSize), /* Default: 1mb */

    /* Unsigned Long Long configs */
    createULongLongConfig("maxmemory", NULL, MODIFIABLE_CONFIG, 0, ULLONG_MAX, server.maxmemory, 0, MEMORY_CONFIG, NULL, updateMaxmemory),

    /* Size_t configs */
    createSizeTConfig("hash-max-ziplist-entries", NULL, MODIFIABLE_CONFIG, 0, LONG_MAX, server.hash_max_ziplist_entries, 512, INTEGER_CONFIG, NULL, NULL),
    createSizeTConfig("set-max-intset-entries", NULL, MODIFIABLE_CONFIG, 0, LONG_MAX, server.set_max_intset_entries, 512, INTEGER_CONFIG, NULL, NULL),
    createSizeTConfig("zset-max-ziplist-entries", NULL, MODIFIABLE_CONFIG, 0, LONG_MAX, server.zset_max_ziplist_entries, 128, INTEGER_CONFIG, NULL, NULL),
    createSizeTConfig("active-defrag-ignore-bytes", NULL, MODIFIABLE_CONFIG, 1, LLONG_MAX, server.active_defrag_ignore_bytes, 100<<20, MEMORY_CONFIG, NULL, NULL), /* Default: don't defrag if frag overhead is below 100mb */
    createSizeTConfig("hash-max-ziplist-value", NULL, MODIFIABLE_CONFIG, 0, LONG_MAX, server.hash_max_ziplist_value, 64, MEMORY_CONFIG, NULL, NULL),
    createSizeTConfig("stream-node-max-bytes", NULL, MODIFIABLE_CONFIG, 0, LONG_MAX, server.stream_node_max_bytes, 4096, MEMORY_CONFIG, NULL, NULL),
    createSizeTConfig("zset-max-ziplist-value", NULL, MODIFIABLE_CONFIG, 0, LONG_MAX, server.zset_max_ziplist_value, 64, MEMORY_CONFIG, NULL, NULL),
    createSizeTConfig("hll-sparse-max-bytes", NULL, MODIFIABLE_CONFIG, 0, LONG_MAX, server.hll_sparse_max_bytes, 3000, MEMORY_CONFIG, NULL, NULL),
    createSizeTConfig("tracking-table-max-keys", NULL, MODIFIABLE_CONFIG, 0, LONG_MAX, server.tracking_table_max_keys, 1000000, INTEGER_CONFIG, NULL, NULL), /* Default: 1 million keys max. */

    /* Other configs */
    createTimeTConfig("repl-backlog-ttl", NULL, MODIFIABLE_CONFIG, 0, LONG_MAX, server.repl_backlog_time_limit, 60*60, INTEGER_CONFIG, NULL, NULL), /* Default: 1 hour */
    createOffTConfig("auto-aof-rewrite-min-size", NULL, MODIFIABLE_CONFIG, 0, LLONG_MAX, server.aof_rewrite_min_size, 64*1024*1024, MEMORY_CONFIG, NULL, NULL),

#ifdef USE_OPENSSL
    createIntConfig("tls-port", NULL, IMMUTABLE_CONFIG, 0, 65535, server.tls_port, 0, INTEGER_CONFIG, NULL, updateTlsCfgInt), /* TCP port. */
    createIntConfig("tls-session-cache-size", NULL, MODIFIABLE_CONFIG, 0, INT_MAX, server.tls_ctx_config.session_cache_size, 20*1024, INTEGER_CONFIG, NULL, updateTlsCfgInt),
    createIntConfig("tls-session-cache-timeout", NULL, MODIFIABLE_CONFIG, 0, INT_MAX, server.tls_ctx_config.session_cache_timeout, 300, INTEGER_CONFIG, NULL, updateTlsCfgInt),
    createBoolConfig("tls-cluster", NULL, MODIFIABLE_CONFIG, server.tls_cluster, 0, NULL, updateTlsCfgBool),
    createBoolConfig("tls-replication", NULL, MODIFIABLE_CONFIG, server.tls_replication, 0, NULL, updateTlsCfgBool),
    createEnumConfig("tls-auth-clients", NULL, MODIFIABLE_CONFIG, tls_auth_clients_enum, server.tls_auth_clients, TLS_CLIENT_AUTH_YES, NULL, NULL),
    createBoolConfig("tls-prefer-server-ciphers", NULL, MODIFIABLE_CONFIG, server.tls_ctx_config.prefer_server_ciphers, 0, NULL, updateTlsCfgBool),
    createBoolConfig("tls-session-caching", NULL, MODIFIABLE_CONFIG, server.tls_ctx_config.session_caching, 1, NULL, updateTlsCfgBool),
    createStringConfig("tls-cert-file", NULL, MODIFIABLE_CONFIG, EMPTY_STRING_IS_NULL, server.tls_ctx_config.cert_file, NULL, NULL, updateTlsCfg),
    createStringConfig("tls-key-file", NULL, MODIFIABLE_CONFIG, EMPTY_STRING_IS_NULL, server.tls_ctx_config.key_file, NULL, NULL, updateTlsCfg),
    createStringConfig("tls-dh-params-file", NULL, MODIFIABLE_CONFIG, EMPTY_STRING_IS_NULL, server.tls_ctx_config.dh_params_file, NULL, NULL, updateTlsCfg),
    createStringConfig("tls-ca-cert-file", NULL, MODIFIABLE_CONFIG, EMPTY_STRING_IS_NULL, server.tls_ctx_config.ca_cert_file, NULL, NULL, updateTlsCfg),
    createStringConfig("tls-ca-cert-dir", NULL, MODIFIABLE_CONFIG, EMPTY_STRING_IS_NULL, server.tls_ctx_config.ca_cert_dir, NULL, NULL, updateTlsCfg),
    createStringConfig("tls-protocols", NULL, MODIFIABLE_CONFIG, EMPTY_STRING_IS_NULL, server.tls_ctx_config.protocols, NULL, NULL, updateTlsCfg),
    createStringConfig("tls-ciphers", NULL, MODIFIABLE_CONFIG, EMPTY_STRING_IS_NULL, server.tls_ctx_config.ciphers, NULL, NULL, updateTlsCfg),
    createStringConfig("tls-ciphersuites", NULL, MODIFIABLE_CONFIG, EMPTY_STRING_IS_NULL, server.tls_ctx_config.ciphersuites, NULL, NULL, updateTlsCfg),
#endif

    /* NULL Terminator */
    {NULL}
};

/*-----------------------------------------------------------------------------
 * CONFIG command entry point
 *----------------------------------------------------------------------------*/

void configCommand(client *c) {
    /* Only allow CONFIG GET while loading. */
    if (server.loading && strcasecmp(c->argv[1]->ptr,"get")) {
        addReplyError(c,"Only CONFIG GET is allowed during loading");
        return;
    }

    if (c->argc == 2 && !strcasecmp(c->argv[1]->ptr,"help")) {
        const char *help[] = {
"GET <pattern> -- Return parameters matching the glob-like <pattern> and their values.",
"SET <parameter> <value> -- Set parameter to value.",
"RESETSTAT -- Reset statistics reported by INFO.",
"REWRITE -- Rewrite the configuration file.",
NULL
        };
        addReplyHelp(c, help);
    } else if (!strcasecmp(c->argv[1]->ptr,"set") && c->argc == 4) {
        configSetCommand(c);
    } else if (!strcasecmp(c->argv[1]->ptr,"get") && c->argc == 3) {
        configGetCommand(c);
    } else if (!strcasecmp(c->argv[1]->ptr,"resetstat") && c->argc == 2) {
        resetServerStats();
        resetCommandTableStats();
        addReply(c,shared.ok);
    } else if (!strcasecmp(c->argv[1]->ptr,"rewrite") && c->argc == 2) {
        if (server.configfile == NULL) {
            addReplyError(c,"The server is running without a config file");
            return;
        }
        if (rewriteConfig(server.configfile, 0) == -1) {
            serverLog(LL_WARNING,"CONFIG REWRITE failed: %s", strerror(errno));
            addReplyErrorFormat(c,"Rewriting config file: %s", strerror(errno));
        } else {
            serverLog(LL_WARNING,"CONFIG REWRITE executed with success.");
            addReply(c,shared.ok);
        }
    } else {
        addReplySubcommandSyntaxError(c);
        return;
    }
}<|MERGE_RESOLUTION|>--- conflicted
+++ resolved
@@ -105,17 +105,17 @@
     {NULL, 0}
 };
 
-<<<<<<< HEAD
-configEnum acl_pubsub_default_enum[] = {
-    {"allchannels", USER_FLAG_ALLCHANNELS},
-    {"resetchannels", 0},
-=======
 configEnum oom_score_adj_enum[] = {
     {"no", OOM_SCORE_ADJ_NO},
     {"yes", OOM_SCORE_RELATIVE},
     {"relative", OOM_SCORE_RELATIVE},
     {"absolute", OOM_SCORE_ADJ_ABSOLUTE},
->>>>>>> 0b1d89d7
+    {NULL, 0}
+};
+
+configEnum acl_pubsub_default_enum[] = {
+    {"allchannels", USER_FLAG_ALLCHANNELS},
+    {"resetchannels", 0},
     {NULL, 0}
 };
 
@@ -2357,11 +2357,8 @@
     createEnumConfig("loglevel", NULL, MODIFIABLE_CONFIG, loglevel_enum, server.verbosity, LL_NOTICE, NULL, NULL),
     createEnumConfig("maxmemory-policy", NULL, MODIFIABLE_CONFIG, maxmemory_policy_enum, server.maxmemory_policy, MAXMEMORY_NO_EVICTION, NULL, NULL),
     createEnumConfig("appendfsync", NULL, MODIFIABLE_CONFIG, aof_fsync_enum, server.aof_fsync, AOF_FSYNC_EVERYSEC, NULL, NULL),
-<<<<<<< HEAD
+    createEnumConfig("oom-score-adj", NULL, MODIFIABLE_CONFIG, oom_score_adj_enum, server.oom_score_adj, OOM_SCORE_ADJ_NO, NULL, updateOOMScoreAdj),
     createEnumConfig("acl-pubsub-default", NULL, MODIFIABLE_CONFIG, acl_pubsub_default_enum, server.acl_pubusub_default, USER_FLAG_ALLCHANNELS, NULL, NULL),
-=======
-    createEnumConfig("oom-score-adj", NULL, MODIFIABLE_CONFIG, oom_score_adj_enum, server.oom_score_adj, OOM_SCORE_ADJ_NO, NULL, updateOOMScoreAdj),
->>>>>>> 0b1d89d7
 
     /* Integer configs */
     createIntConfig("databases", NULL, IMMUTABLE_CONFIG, 1, INT_MAX, server.dbnum, 16, INTEGER_CONFIG, NULL, NULL),
