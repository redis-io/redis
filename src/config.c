/* Configuration file parsing and CONFIG GET/SET commands implementation.
 *
 * Copyright (c) 2009-2012, Salvatore Sanfilippo <antirez at gmail dot com>
 * All rights reserved.
 *
 * Redistribution and use in source and binary forms, with or without
 * modification, are permitted provided that the following conditions are met:
 *
 *   * Redistributions of source code must retain the above copyright notice,
 *     this list of conditions and the following disclaimer.
 *   * Redistributions in binary form must reproduce the above copyright
 *     notice, this list of conditions and the following disclaimer in the
 *     documentation and/or other materials provided with the distribution.
 *   * Neither the name of Redis nor the names of its contributors may be used
 *     to endorse or promote products derived from this software without
 *     specific prior written permission.
 *
 * THIS SOFTWARE IS PROVIDED BY THE COPYRIGHT HOLDERS AND CONTRIBUTORS "AS IS"
 * AND ANY EXPRESS OR IMPLIED WARRANTIES, INCLUDING, BUT NOT LIMITED TO, THE
 * IMPLIED WARRANTIES OF MERCHANTABILITY AND FITNESS FOR A PARTICULAR PURPOSE
 * ARE DISCLAIMED. IN NO EVENT SHALL THE COPYRIGHT OWNER OR CONTRIBUTORS BE
 * LIABLE FOR ANY DIRECT, INDIRECT, INCIDENTAL, SPECIAL, EXEMPLARY, OR
 * CONSEQUENTIAL DAMAGES (INCLUDING, BUT NOT LIMITED TO, PROCUREMENT OF
 * SUBSTITUTE GOODS OR SERVICES; LOSS OF USE, DATA, OR PROFITS; OR BUSINESS
 * INTERRUPTION) HOWEVER CAUSED AND ON ANY THEORY OF LIABILITY, WHETHER IN
 * CONTRACT, STRICT LIABILITY, OR TORT (INCLUDING NEGLIGENCE OR OTHERWISE)
 * ARISING IN ANY WAY OUT OF THE USE OF THIS SOFTWARE, EVEN IF ADVISED OF THE
 * POSSIBILITY OF SUCH DAMAGE.
 */

#include "server.h"
#include "cluster.h"

#include <fcntl.h>
#include <sys/stat.h>

/*-----------------------------------------------------------------------------
 * Config file name-value maps.
 *----------------------------------------------------------------------------*/

typedef struct configEnum {
    const char *name;
    const int val;
} configEnum;

configEnum maxmemory_policy_enum[] = {
    {"volatile-lru", MAXMEMORY_VOLATILE_LRU},
    {"volatile-random",MAXMEMORY_VOLATILE_RANDOM},
    {"volatile-ttl",MAXMEMORY_VOLATILE_TTL},
    {"allkeys-lru",MAXMEMORY_ALLKEYS_LRU},
    {"allkeys-random",MAXMEMORY_ALLKEYS_RANDOM},
    {"noeviction",MAXMEMORY_NO_EVICTION},
    {NULL, 0}
};

configEnum syslog_facility_enum[] = {
    {"user",    LOG_USER},
    {"local0",  LOG_LOCAL0},
    {"local1",  LOG_LOCAL1},
    {"local2",  LOG_LOCAL2},
    {"local3",  LOG_LOCAL3},
    {"local4",  LOG_LOCAL4},
    {"local5",  LOG_LOCAL5},
    {"local6",  LOG_LOCAL6},
    {"local7",  LOG_LOCAL7},
    {NULL, 0}
};

configEnum loglevel_enum[] = {
    {"debug", LL_DEBUG},
    {"verbose", LL_VERBOSE},
    {"notice", LL_NOTICE},
    {"warning", LL_WARNING},
    {NULL,0}
};

configEnum supervised_mode_enum[] = {
    {"upstart", SUPERVISED_UPSTART},
    {"systemd", SUPERVISED_SYSTEMD},
    {"auto", SUPERVISED_AUTODETECT},
    {"no", SUPERVISED_NONE},
    {NULL, 0}
};

configEnum aof_fsync_enum[] = {
    {"everysec", AOF_FSYNC_EVERYSEC},
    {"always", AOF_FSYNC_ALWAYS},
    {"no", AOF_FSYNC_NO},
    {NULL, 0}
};

configEnum memory_alloc_policy_enum[] = {
    {"only-dram", MEM_POLICY_ONLY_DRAM},
    {"only-pmem", MEM_POLICY_ONLY_PMEM},
    {"threshold", MEM_POLICY_THRESHOLD},
    {"ratio", MEM_POLICY_RATIO},
    {NULL, 0}
};

/* Output buffer limits presets. */
clientBufferLimitsConfig clientBufferLimitsDefaults[CLIENT_TYPE_OBUF_COUNT] = {
    {0, 0, 0}, /* normal */
    {1024*1024*256, 1024*1024*64, 60}, /* slave */
    {1024*1024*32, 1024*1024*8, 60}  /* pubsub */
};

/*-----------------------------------------------------------------------------
 * Enum access functions
 *----------------------------------------------------------------------------*/

/* Get enum value from name. If there is no match INT_MIN is returned. */
int configEnumGetValue(configEnum *ce, char *name) {
    while(ce->name != NULL) {
        if (!strcasecmp(ce->name,name)) return ce->val;
        ce++;
    }
    return INT_MIN;
}

/* Get enum name from value. If no match is found NULL is returned. */
const char *configEnumGetName(configEnum *ce, int val) {
    while(ce->name != NULL) {
        if (ce->val == val) return ce->name;
        ce++;
    }
    return NULL;
}

/* Wrapper for configEnumGetName() returning "unknown" insetad of NULL if
 * there is no match. */
const char *configEnumGetNameOrUnknown(configEnum *ce, int val) {
    const char *name = configEnumGetName(ce,val);
    return name ? name : "unknown";
}

/* Used for INFO generation. */
const char *evictPolicyToString(void) {
    return configEnumGetNameOrUnknown(maxmemory_policy_enum,server.maxmemory_policy);
}

/*-----------------------------------------------------------------------------
 * Config file parsing
 *----------------------------------------------------------------------------*/

int yesnotoi(char *s) {
    if (!strcasecmp(s,"yes")) return 1;
    else if (!strcasecmp(s,"no")) return 0;
    else return -1;
}

void appendServerSaveParams(time_t seconds, int changes) {
    server.saveparams = zrealloc(server.saveparams,sizeof(struct saveparam)*(server.saveparamslen+1));
    server.saveparams[server.saveparamslen].seconds = seconds;
    server.saveparams[server.saveparamslen].changes = changes;
    server.saveparamslen++;
}

void resetServerSaveParams(void) {
    zfree(server.saveparams);
    server.saveparams = NULL;
    server.saveparamslen = 0;
}

void loadServerConfigFromString(char *config) {
    char *err = NULL;
    int linenum = 0, totlines, i;
    int slaveof_linenum = 0;
    sds *lines;

    lines = sdssplitlen(config,strlen(config),"\n",1,&totlines);

    for (i = 0; i < totlines; i++) {
        sds *argv;
        int argc;

        linenum = i+1;
        lines[i] = sdstrim(lines[i]," \t\r\n");

        /* Skip comments and blank lines */
        if (lines[i][0] == '#' || lines[i][0] == '\0') continue;

        /* Split into arguments */
        argv = sdssplitargs(lines[i],&argc);
        if (argv == NULL) {
            err = "Unbalanced quotes in configuration line";
            goto loaderr;
        }

        /* Skip this line if the resulting command vector is empty. */
        if (argc == 0) {
            sdsfreesplitres(argv,argc);
            continue;
        }
        sdstolower(argv[0]);

        /* Execute config directives */
        if (!strcasecmp(argv[0],"timeout") && argc == 2) {
            server.maxidletime = atoi(argv[1]);
            if (server.maxidletime < 0) {
                err = "Invalid timeout value"; goto loaderr;
            }
        } else if (!strcasecmp(argv[0],"tcp-keepalive") && argc == 2) {
            server.tcpkeepalive = atoi(argv[1]);
            if (server.tcpkeepalive < 0) {
                err = "Invalid tcp-keepalive value"; goto loaderr;
            }
        } else if (!strcasecmp(argv[0],"protected-mode") && argc == 2) {
            if ((server.protected_mode = yesnotoi(argv[1])) == -1) {
                err = "argument must be 'yes' or 'no'"; goto loaderr;
            }
        } else if (!strcasecmp(argv[0],"port") && argc == 2) {
            server.port = atoi(argv[1]);
            if (server.port < 0 || server.port > 65535) {
                err = "Invalid port"; goto loaderr;
            }
        } else if (!strcasecmp(argv[0],"tcp-backlog") && argc == 2) {
            server.tcp_backlog = atoi(argv[1]);
            if (server.tcp_backlog < 0) {
                err = "Invalid backlog value"; goto loaderr;
            }
        } else if (!strcasecmp(argv[0],"bind") && argc >= 2) {
            int j, addresses = argc-1;

            if (addresses > CONFIG_BINDADDR_MAX) {
                err = "Too many bind addresses specified"; goto loaderr;
            }
            for (j = 0; j < addresses; j++)
                server.bindaddr[j] = zstrdup(argv[j+1]);
            server.bindaddr_count = addresses;
        } else if (!strcasecmp(argv[0],"unixsocket") && argc == 2) {
            server.unixsocket = zstrdup(argv[1]);
        } else if (!strcasecmp(argv[0],"unixsocketperm") && argc == 2) {
            errno = 0;
            server.unixsocketperm = (mode_t)strtol(argv[1], NULL, 8);
            if (errno || server.unixsocketperm > 0777) {
                err = "Invalid socket file permissions"; goto loaderr;
            }
        } else if (!strcasecmp(argv[0],"save")) {
            if (argc == 3) {
                int seconds = atoi(argv[1]);
                int changes = atoi(argv[2]);
                if (seconds < 1 || changes < 0) {
                    err = "Invalid save parameters"; goto loaderr;
                }
                appendServerSaveParams(seconds,changes);
            } else if (argc == 2 && !strcasecmp(argv[1],"")) {
                resetServerSaveParams();
            }
        } else if (!strcasecmp(argv[0],"dram-pmem-ratio") && argc == 3) {
                int dram = atoi(argv[1]);
                int pmem = atoi(argv[2]);
                if (dram == 0 || pmem == 0) {
                  err = "Invalid dram-pmem-ratio parameters"; goto loaderr;
                }
                server.dram_pmem_ratio.dram_val = dram;
                server.dram_pmem_ratio.pmem_val = pmem;
                server.target_pmem_dram_ratio = (double)pmem/dram;
        } else if (!strcasecmp(argv[0],"dir") && argc == 2) {
            if (chdir(argv[1]) == -1) {
                serverLog(LL_WARNING,"Can't chdir to '%s': %s",
                    argv[1], strerror(errno));
                exit(1);
            }
        } else if (!strcasecmp(argv[0],"loglevel") && argc == 2) {
            server.verbosity = configEnumGetValue(loglevel_enum,argv[1]);
            if (server.verbosity == INT_MIN) {
                err = "Invalid log level. "
                      "Must be one of debug, verbose, notice, warning";
                goto loaderr;
            }
        } else if (!strcasecmp(argv[0],"logfile") && argc == 2) {
            FILE *logfp;

            zfree(server.logfile);
            server.logfile = zstrdup(argv[1]);
            if (server.logfile[0] != '\0') {
                /* Test if we are able to open the file. The server will not
                 * be able to abort just for this problem later... */
                logfp = fopen(server.logfile,"a");
                if (logfp == NULL) {
                    err = sdscatprintf(sdsempty(),
                        "Can't open the log file: %s", strerror(errno));
                    goto loaderr;
                }
                fclose(logfp);
            }
        } else if (!strcasecmp(argv[0],"syslog-enabled") && argc == 2) {
            if ((server.syslog_enabled = yesnotoi(argv[1])) == -1) {
                err = "argument must be 'yes' or 'no'"; goto loaderr;
            }
        } else if (!strcasecmp(argv[0],"syslog-ident") && argc == 2) {
            if (server.syslog_ident) zfree(server.syslog_ident);
            server.syslog_ident = zstrdup(argv[1]);
        } else if (!strcasecmp(argv[0],"syslog-facility") && argc == 2) {
            server.syslog_facility =
                configEnumGetValue(syslog_facility_enum,argv[1]);
            if (server.syslog_facility == INT_MIN) {
                err = "Invalid log facility. Must be one of USER or between LOCAL0-LOCAL7";
                goto loaderr;
            }
        } else if (!strcasecmp(argv[0],"databases") && argc == 2) {
            server.dbnum = atoi(argv[1]);
            if (server.dbnum < 1) {
                err = "Invalid number of databases"; goto loaderr;
            }
        } else if (!strcasecmp(argv[0],"include") && argc == 2) {
            loadServerConfig(argv[1],NULL);
        } else if (!strcasecmp(argv[0],"maxclients") && argc == 2) {
            server.maxclients = atoi(argv[1]);
            if (server.maxclients < 1) {
                err = "Invalid max clients limit"; goto loaderr;
            }
        } else if (!strcasecmp(argv[0],"initial-dynamic-threshold") && argc == 2) {
            server.initial_dynamic_threshold = atoi(argv[1]);
            if (server.initial_dynamic_threshold < 1) {
                err = "Invalid initial dynamic threshold"; goto loaderr;
            }
        } else if (!strcasecmp(argv[0],"dynamic-threshold-min") && argc == 2) {
            server.dynamic_threshold_min = atoi(argv[1]);
            if (server.dynamic_threshold_min < 1) {
                err = "Invalid initial dynamic threshold min"; goto loaderr;
            }
        } else if (!strcasecmp(argv[0],"dynamic-threshold-max") && argc == 2) {
            server.dynamic_threshold_max = atoi(argv[1]);
            if (server.dynamic_threshold_max < 1) {
                err = "Invalid initial dynamic threshold max"; goto loaderr;
            }
        } else if (!strcasecmp(argv[0],"static-threshold") && argc == 2) {
            server.static_threshold = atoi(argv[1]);
            if (server.static_threshold < 1) {
                err = "Invalid initial static threshold"; goto loaderr;
            }
        } else if (!strcasecmp(argv[0],"memory-ratio-check-period") && argc == 2) {
            server.ratio_check_period = atoi(argv[1]);
            if (server.ratio_check_period < 1) {
                err = "Invalid number of memory ratio check period"; goto loaderr;
            }
        } else if (!strcasecmp(argv[0],"hashtable-on-dram") && argc == 2) {
            if ((server.hashtable_on_dram = yesnotoi(argv[1])) == -1) {
                err = "argument must be 'yes' or 'no'"; goto loaderr;
            }
        } else if (!strcasecmp(argv[0],"maxmemory") && argc == 2) {
            server.maxmemory = memtoll(argv[1],NULL);
        } else if (!strcasecmp(argv[0],"maxmemory-policy") && argc == 2) {
            server.maxmemory_policy =
                configEnumGetValue(maxmemory_policy_enum,argv[1]);
            if (server.maxmemory_policy == INT_MIN) {
                err = "Invalid maxmemory policy";
                goto loaderr;
            }
        } else if (!strcasecmp(argv[0],"maxmemory-samples") && argc == 2) {
            server.maxmemory_samples = atoi(argv[1]);
            if (server.maxmemory_samples <= 0) {
                err = "maxmemory-samples must be 1 or greater";
                goto loaderr;
            }
        } else if (!strcasecmp(argv[0],"memory-alloc-policy") && argc == 2) {
            server.memory_alloc_policy =
                configEnumGetValue(memory_alloc_policy_enum,argv[1]);
            if (server.memory_alloc_policy == INT_MIN) {
                err = "Invalid memory allocate policy";
                goto loaderr;
            }
        } else if (!strcasecmp(argv[0],"slaveof") && argc == 3) {
            slaveof_linenum = linenum;
            server.masterhost = sdsnew(argv[1]);
            server.masterport = atoi(argv[2]);
            server.repl_state = REPL_STATE_CONNECT;
        } else if (!strcasecmp(argv[0],"repl-ping-slave-period") && argc == 2) {
            server.repl_ping_slave_period = atoi(argv[1]);
            if (server.repl_ping_slave_period <= 0) {
                err = "repl-ping-slave-period must be 1 or greater";
                goto loaderr;
            }
        } else if (!strcasecmp(argv[0],"repl-timeout") && argc == 2) {
            server.repl_timeout = atoi(argv[1]);
            if (server.repl_timeout <= 0) {
                err = "repl-timeout must be 1 or greater";
                goto loaderr;
            }
        } else if (!strcasecmp(argv[0],"repl-disable-tcp-nodelay") && argc==2) {
            if ((server.repl_disable_tcp_nodelay = yesnotoi(argv[1])) == -1) {
                err = "argument must be 'yes' or 'no'"; goto loaderr;
            }
        } else if (!strcasecmp(argv[0],"repl-diskless-sync") && argc==2) {
            if ((server.repl_diskless_sync = yesnotoi(argv[1])) == -1) {
                err = "argument must be 'yes' or 'no'"; goto loaderr;
            }
        } else if (!strcasecmp(argv[0],"repl-diskless-sync-delay") && argc==2) {
            server.repl_diskless_sync_delay = atoi(argv[1]);
            if (server.repl_diskless_sync_delay < 0) {
                err = "repl-diskless-sync-delay can't be negative";
                goto loaderr;
            }
        } else if (!strcasecmp(argv[0],"repl-backlog-size") && argc == 2) {
            long long size = memtoll(argv[1],NULL);
            if (size <= 0) {
                err = "repl-backlog-size must be 1 or greater.";
                goto loaderr;
            }
            resizeReplicationBacklog(size);
        } else if (!strcasecmp(argv[0],"repl-backlog-ttl") && argc == 2) {
            server.repl_backlog_time_limit = atoi(argv[1]);
            if (server.repl_backlog_time_limit < 0) {
                err = "repl-backlog-ttl can't be negative ";
                goto loaderr;
            }
        } else if (!strcasecmp(argv[0],"masterauth") && argc == 2) {
            zfree(server.masterauth);
            server.masterauth = zstrdup(argv[1]);
        } else if (!strcasecmp(argv[0],"slave-serve-stale-data") && argc == 2) {
            if ((server.repl_serve_stale_data = yesnotoi(argv[1])) == -1) {
                err = "argument must be 'yes' or 'no'"; goto loaderr;
            }
        } else if (!strcasecmp(argv[0],"slave-read-only") && argc == 2) {
            if ((server.repl_slave_ro = yesnotoi(argv[1])) == -1) {
                err = "argument must be 'yes' or 'no'"; goto loaderr;
            }
        } else if (!strcasecmp(argv[0],"rdbcompression") && argc == 2) {
            if ((server.rdb_compression = yesnotoi(argv[1])) == -1) {
                err = "argument must be 'yes' or 'no'"; goto loaderr;
            }
        } else if (!strcasecmp(argv[0],"rdbchecksum") && argc == 2) {
            if ((server.rdb_checksum = yesnotoi(argv[1])) == -1) {
                err = "argument must be 'yes' or 'no'"; goto loaderr;
            }
        } else if (!strcasecmp(argv[0],"activerehashing") && argc == 2) {
            if ((server.activerehashing = yesnotoi(argv[1])) == -1) {
                err = "argument must be 'yes' or 'no'"; goto loaderr;
            }
        } else if (!strcasecmp(argv[0],"daemonize") && argc == 2) {
            if ((server.daemonize = yesnotoi(argv[1])) == -1) {
                err = "argument must be 'yes' or 'no'"; goto loaderr;
            }
        } else if (!strcasecmp(argv[0],"hz") && argc == 2) {
            server.hz = atoi(argv[1]);
            if (server.hz < CONFIG_MIN_HZ) server.hz = CONFIG_MIN_HZ;
            if (server.hz > CONFIG_MAX_HZ) server.hz = CONFIG_MAX_HZ;
        } else if (!strcasecmp(argv[0],"appendonly") && argc == 2) {
            int yes;

            if ((yes = yesnotoi(argv[1])) == -1) {
                err = "argument must be 'yes' or 'no'"; goto loaderr;
            }
            server.aof_state = yes ? AOF_ON : AOF_OFF;
        } else if (!strcasecmp(argv[0],"appendfilename") && argc == 2) {
            if (!pathIsBaseName(argv[1])) {
                err = "appendfilename can't be a path, just a filename";
                goto loaderr;
            }
            zfree(server.aof_filename);
            server.aof_filename = zstrdup(argv[1]);
        } else if (!strcasecmp(argv[0],"no-appendfsync-on-rewrite")
                   && argc == 2) {
            if ((server.aof_no_fsync_on_rewrite= yesnotoi(argv[1])) == -1) {
                err = "argument must be 'yes' or 'no'"; goto loaderr;
            }
        } else if (!strcasecmp(argv[0],"appendfsync") && argc == 2) {
            server.aof_fsync = configEnumGetValue(aof_fsync_enum,argv[1]);
            if (server.aof_fsync == INT_MIN) {
                err = "argument must be 'no', 'always' or 'everysec'";
                goto loaderr;
            }
        } else if (!strcasecmp(argv[0],"auto-aof-rewrite-percentage") &&
                   argc == 2)
        {
            server.aof_rewrite_perc = atoi(argv[1]);
            if (server.aof_rewrite_perc < 0) {
                err = "Invalid negative percentage for AOF auto rewrite";
                goto loaderr;
            }
        } else if (!strcasecmp(argv[0],"auto-aof-rewrite-min-size") &&
                   argc == 2)
        {
            server.aof_rewrite_min_size = memtoll(argv[1],NULL);
        } else if (!strcasecmp(argv[0],"aof-rewrite-incremental-fsync") &&
                   argc == 2)
        {
            if ((server.aof_rewrite_incremental_fsync =
                 yesnotoi(argv[1])) == -1) {
                err = "argument must be 'yes' or 'no'"; goto loaderr;
            }
        } else if (!strcasecmp(argv[0],"aof-load-truncated") && argc == 2) {
            if ((server.aof_load_truncated = yesnotoi(argv[1])) == -1) {
                err = "argument must be 'yes' or 'no'"; goto loaderr;
            }
        } else if (!strcasecmp(argv[0],"requirepass") && argc == 2) {
            if (strlen(argv[1]) > CONFIG_AUTHPASS_MAX_LEN) {
                err = "Password is longer than CONFIG_AUTHPASS_MAX_LEN";
                goto loaderr;
            }
            server.requirepass = zstrdup(argv[1]);
        } else if (!strcasecmp(argv[0],"pidfile") && argc == 2) {
            zfree(server.pidfile);
            server.pidfile = zstrdup(argv[1]);
        } else if (!strcasecmp(argv[0],"dbfilename") && argc == 2) {
            if (!pathIsBaseName(argv[1])) {
                err = "dbfilename can't be a path, just a filename";
                goto loaderr;
            }
            zfree(server.rdb_filename);
            server.rdb_filename = zstrdup(argv[1]);
        } else if (!strcasecmp(argv[0],"hash-max-ziplist-entries") && argc == 2) {
            server.hash_max_ziplist_entries = memtoll(argv[1], NULL);
        } else if (!strcasecmp(argv[0],"hash-max-ziplist-value") && argc == 2) {
            server.hash_max_ziplist_value = memtoll(argv[1], NULL);
        } else if (!strcasecmp(argv[0],"list-max-ziplist-entries") && argc == 2){
            /* DEAD OPTION */
        } else if (!strcasecmp(argv[0],"list-max-ziplist-value") && argc == 2) {
            /* DEAD OPTION */
        } else if (!strcasecmp(argv[0],"list-max-ziplist-size") && argc == 2) {
            server.list_max_ziplist_size = atoi(argv[1]);
        } else if (!strcasecmp(argv[0],"list-compress-depth") && argc == 2) {
            server.list_compress_depth = atoi(argv[1]);
        } else if (!strcasecmp(argv[0],"set-max-intset-entries") && argc == 2) {
            server.set_max_intset_entries = memtoll(argv[1], NULL);
        } else if (!strcasecmp(argv[0],"zset-max-ziplist-entries") && argc == 2) {
            server.zset_max_ziplist_entries = memtoll(argv[1], NULL);
        } else if (!strcasecmp(argv[0],"zset-max-ziplist-value") && argc == 2) {
            server.zset_max_ziplist_value = memtoll(argv[1], NULL);
        } else if (!strcasecmp(argv[0],"hll-sparse-max-bytes") && argc == 2) {
            server.hll_sparse_max_bytes = memtoll(argv[1], NULL);
        } else if (!strcasecmp(argv[0],"rename-command") && argc == 3) {
            struct redisCommand *cmd = lookupCommand(argv[1]);
            int retval;

            if (!cmd) {
                err = "No such command in rename-command";
                goto loaderr;
            }

            /* If the target command name is the empty string we just
             * remove it from the command table. */
            retval = dictDelete(server.commands, argv[1]);
            serverAssert(retval == DICT_OK);

            /* Otherwise we re-add the command under a different name. */
            if (sdslen(argv[2]) != 0) {
                sds copy = sdsdup(argv[2]);

                retval = dictAdd(server.commands, copy, cmd);
                if (retval != DICT_OK) {
                    sdsfree(copy);
                    err = "Target command name already exists"; goto loaderr;
                }
            }
        } else if (!strcasecmp(argv[0],"cluster-enabled") && argc == 2) {
            if ((server.cluster_enabled = yesnotoi(argv[1])) == -1) {
                err = "argument must be 'yes' or 'no'"; goto loaderr;
            }
        } else if (!strcasecmp(argv[0],"cluster-config-file") && argc == 2) {
            zfree(server.cluster_configfile);
            server.cluster_configfile = zstrdup(argv[1]);
        } else if (!strcasecmp(argv[0],"cluster-require-full-coverage") &&
                    argc == 2)
        {
            if ((server.cluster_require_full_coverage = yesnotoi(argv[1])) == -1)
            {
                err = "argument must be 'yes' or 'no'"; goto loaderr;
            }
        } else if (!strcasecmp(argv[0],"cluster-node-timeout") && argc == 2) {
            server.cluster_node_timeout = strtoll(argv[1],NULL,10);
            if (server.cluster_node_timeout <= 0) {
                err = "cluster node timeout must be 1 or greater"; goto loaderr;
            }
        } else if (!strcasecmp(argv[0],"cluster-migration-barrier")
                   && argc == 2)
        {
            server.cluster_migration_barrier = atoi(argv[1]);
            if (server.cluster_migration_barrier < 0) {
                err = "cluster migration barrier must zero or positive";
                goto loaderr;
            }
        } else if (!strcasecmp(argv[0],"cluster-slave-validity-factor")
                   && argc == 2)
        {
            server.cluster_slave_validity_factor = atoi(argv[1]);
            if (server.cluster_slave_validity_factor < 0) {
                err = "cluster slave validity factor must be zero or positive";
                goto loaderr;
            }
        } else if (!strcasecmp(argv[0],"lua-time-limit") && argc == 2) {
            server.lua_time_limit = strtoll(argv[1],NULL,10);
        } else if (!strcasecmp(argv[0],"slowlog-log-slower-than") &&
                   argc == 2)
        {
            server.slowlog_log_slower_than = strtoll(argv[1],NULL,10);
        } else if (!strcasecmp(argv[0],"latency-monitor-threshold") &&
                   argc == 2)
        {
            server.latency_monitor_threshold = strtoll(argv[1],NULL,10);
            if (server.latency_monitor_threshold < 0) {
                err = "The latency threshold can't be negative";
                goto loaderr;
            }
        } else if (!strcasecmp(argv[0],"slowlog-max-len") && argc == 2) {
            server.slowlog_max_len = strtoll(argv[1],NULL,10);
        } else if (!strcasecmp(argv[0],"client-output-buffer-limit") &&
                   argc == 5)
        {
            int class = getClientTypeByName(argv[1]);
            unsigned long long hard, soft;
            int soft_seconds;

            if (class == -1 || class == CLIENT_TYPE_MASTER) {
                err = "Unrecognized client limit class: the user specified "
                "an invalid one, or 'master' which has no buffer limits.";
                goto loaderr;
            }
            hard = memtoll(argv[2],NULL);
            soft = memtoll(argv[3],NULL);
            soft_seconds = atoi(argv[4]);
            if (soft_seconds < 0) {
                err = "Negative number of seconds in soft limit is invalid";
                goto loaderr;
            }
            server.client_obuf_limits[class].hard_limit_bytes = hard;
            server.client_obuf_limits[class].soft_limit_bytes = soft;
            server.client_obuf_limits[class].soft_limit_seconds = soft_seconds;
        } else if (!strcasecmp(argv[0],"stop-writes-on-bgsave-error") &&
                   argc == 2) {
            if ((server.stop_writes_on_bgsave_err = yesnotoi(argv[1])) == -1) {
                err = "argument must be 'yes' or 'no'"; goto loaderr;
            }
        } else if (!strcasecmp(argv[0],"slave-priority") && argc == 2) {
            server.slave_priority = atoi(argv[1]);
        } else if (!strcasecmp(argv[0],"slave-announce-ip") && argc == 2) {
            zfree(server.slave_announce_ip);
            server.slave_announce_ip = zstrdup(argv[1]);
        } else if (!strcasecmp(argv[0],"slave-announce-port") && argc == 2) {
            server.slave_announce_port = atoi(argv[1]);
            if (server.slave_announce_port < 0 ||
                server.slave_announce_port > 65535)
            {
                err = "Invalid port"; goto loaderr;
            }
        } else if (!strcasecmp(argv[0],"min-slaves-to-write") && argc == 2) {
            server.repl_min_slaves_to_write = atoi(argv[1]);
            if (server.repl_min_slaves_to_write < 0) {
                err = "Invalid value for min-slaves-to-write."; goto loaderr;
            }
        } else if (!strcasecmp(argv[0],"min-slaves-max-lag") && argc == 2) {
            server.repl_min_slaves_max_lag = atoi(argv[1]);
            if (server.repl_min_slaves_max_lag < 0) {
                err = "Invalid value for min-slaves-max-lag."; goto loaderr;
            }
        } else if (!strcasecmp(argv[0],"notify-keyspace-events") && argc == 2) {
            int flags = keyspaceEventsStringToFlags(argv[1]);

            if (flags == -1) {
                err = "Invalid event class character. Use 'g$lshzxeA'.";
                goto loaderr;
            }
            server.notify_keyspace_events = flags;
        } else if (!strcasecmp(argv[0],"supervised") && argc == 2) {
            server.supervised_mode =
                configEnumGetValue(supervised_mode_enum,argv[1]);

            if (server.supervised_mode == INT_MIN) {
                err = "Invalid option for 'supervised'. "
                    "Allowed values: 'upstart', 'systemd', 'auto', or 'no'";
                goto loaderr;
            }
        } else if (!strcasecmp(argv[0],"sentinel")) {
            /* argc == 1 is handled by main() as we need to enter the sentinel
             * mode ASAP. */
            if (argc != 1) {
                if (!server.sentinel_mode) {
                    err = "sentinel directive while not in sentinel mode";
                    goto loaderr;
                }
                err = sentinelHandleConfiguration(argv+1,argc-1);
                if (err) goto loaderr;
            }
        } else {
            err = "Bad directive or wrong number of arguments"; goto loaderr;
        }
        sdsfreesplitres(argv,argc);
    }

    /* Sanity checks. */
    if (server.cluster_enabled && server.masterhost) {
        linenum = slaveof_linenum;
        i = linenum-1;
        err = "slaveof directive not allowed in cluster mode";
        goto loaderr;
    }

    if (server.memory_alloc_policy == MEM_POLICY_RATIO) {
        if (server.dynamic_threshold_min > server.initial_dynamic_threshold) {
            err = "dynamic threshold: initial value must be greater than or equal to minimum value for ratio memory allocation policy";
            goto loaderr;
        }
        if (server.dynamic_threshold_max < server.initial_dynamic_threshold) {
            err = "dynamic threshold: initial value must be less than or equal to maximum value for ratio memory allocation policy";
            goto loaderr;
        }
        if (server.dram_pmem_ratio.pmem_val == 0 && server.dram_pmem_ratio.dram_val == 0) {
            err = "dram-pmem-ratio must be defined for ratio memory allocation policy";
            goto loaderr;
        }
    }
    sdsfreesplitres(lines,totlines);
    return;

loaderr:
    fprintf(stderr, "\n*** FATAL CONFIG FILE ERROR ***\n");
    fprintf(stderr, "Reading the configuration file, at line %d\n", linenum);
    fprintf(stderr, ">>> '%s'\n", lines[i]);
    fprintf(stderr, "%s\n", err);
    exit(1);
}

/* Load the server configuration from the specified filename.
 * The function appends the additional configuration directives stored
 * in the 'options' string to the config file before loading.
 *
 * Both filename and options can be NULL, in such a case are considered
 * empty. This way loadServerConfig can be used to just load a file or
 * just load a string. */
void loadServerConfig(char *filename, char *options) {
    sds config = sdsempty();
    char buf[CONFIG_MAX_LINE+1];

    /* Load the file content */
    if (filename) {
        FILE *fp;

        if (filename[0] == '-' && filename[1] == '\0') {
            fp = stdin;
        } else {
            if ((fp = fopen(filename,"r")) == NULL) {
                serverLog(LL_WARNING,
                    "Fatal error, can't open config file '%s'", filename);
                exit(1);
            }
        }
        while(fgets(buf,CONFIG_MAX_LINE+1,fp) != NULL)
            config = sdscat(config,buf);
        if (fp != stdin) fclose(fp);
    }
    /* Append the additional options */
    if (options) {
        config = sdscat(config,"\n");
        config = sdscat(config,options);
    }
    loadServerConfigFromString(config);
    sdsfree(config);
}

/*-----------------------------------------------------------------------------
 * CONFIG SET implementation
 *----------------------------------------------------------------------------*/

#define config_set_bool_field(_name,_var) \
    } else if (!strcasecmp(c->argv[2]->ptr,_name)) { \
        int yn = yesnotoi(o->ptr); \
        if (yn == -1) goto badfmt; \
        _var = yn;

#define config_set_numerical_field(_name,_var,min,max) \
    } else if (!strcasecmp(c->argv[2]->ptr,_name)) { \
        if (getLongLongFromObject(o,&ll) == C_ERR) goto badfmt; \
        if (min != LLONG_MIN && ll < min) goto badfmt; \
        if (max != LLONG_MAX && ll > max) goto badfmt; \
        _var = ll;

#define config_set_memory_field(_name,_var) \
    } else if (!strcasecmp(c->argv[2]->ptr,_name)) { \
        ll = memtoll(o->ptr,&err); \
        if (err || ll < 0) goto badfmt; \
        _var = ll;

#define config_set_enum_field(_name,_var,_enumvar) \
    } else if (!strcasecmp(c->argv[2]->ptr,_name)) { \
        int enumval = configEnumGetValue(_enumvar,o->ptr); \
        if (enumval == INT_MIN) goto badfmt; \
        _var = enumval;

#define config_set_special_field(_name) \
    } else if (!strcasecmp(c->argv[2]->ptr,_name)) {

#define config_set_else } else

void configSetCommand(client *c) {
    robj *o;
    long long ll;
    int err;
    serverAssertWithInfo(c,c->argv[2],sdsEncodedObject(c->argv[2]));
    serverAssertWithInfo(c,c->argv[3],sdsEncodedObject(c->argv[3]));
    o = c->argv[3];

    if (0) { /* this starts the config_set macros else-if chain. */

    /* Special fields that can't be handled with general macros. */
    config_set_special_field("dbfilename") {
        if (!pathIsBaseName(o->ptr)) {
            addReplyError(c, "dbfilename can't be a path, just a filename");
            return;
        }
        zfree(server.rdb_filename);
        server.rdb_filename = zstrdup(o->ptr);
    } config_set_special_field("requirepass") {
        if (sdslen(o->ptr) > CONFIG_AUTHPASS_MAX_LEN) goto badfmt;
        zfree(server.requirepass);
        server.requirepass = ((char*)o->ptr)[0] ? zstrdup(o->ptr) : NULL;
    } config_set_special_field("masterauth") {
        zfree(server.masterauth);
        server.masterauth = ((char*)o->ptr)[0] ? zstrdup(o->ptr) : NULL;
    } config_set_special_field("maxclients") {
        int orig_value = server.maxclients;

        if (getLongLongFromObject(o,&ll) == C_ERR || ll < 1) goto badfmt;

        /* Try to check if the OS is capable of supporting so many FDs. */
        server.maxclients = ll;
        if (ll > orig_value) {
            adjustOpenFilesLimit();
            if (server.maxclients != ll) {
                addReplyErrorFormat(c,"The operating system is not able to handle the specified number of clients, try with %d", server.maxclients);
                server.maxclients = orig_value;
                return;
            }
            if ((unsigned int) aeGetSetSize(server.el) <
                server.maxclients + CONFIG_FDSET_INCR)
            {
                if (aeResizeSetSize(server.el,
                    server.maxclients + CONFIG_FDSET_INCR) == AE_ERR)
                {
                    addReplyError(c,"The event loop API used by Redis is not able to handle the specified number of clients");
                    server.maxclients = orig_value;
                    return;
                }
            }
        }
    } config_set_special_field("appendonly") {
        int enable = yesnotoi(o->ptr);

        if (enable == -1) goto badfmt;
        if (enable == 0 && server.aof_state != AOF_OFF) {
            stopAppendOnly();
        } else if (enable && server.aof_state == AOF_OFF) {
            if (startAppendOnly() == C_ERR) {
                addReplyError(c,
                    "Unable to turn on AOF. Check server logs.");
                return;
            }
        }
    } config_set_special_field("save") {
        int vlen, j;
        sds *v = sdssplitlen(o->ptr,sdslen(o->ptr)," ",1,&vlen);

        /* Perform sanity check before setting the new config:
         * - Even number of args
         * - Seconds >= 1, changes >= 0 */
        if (vlen & 1) {
            sdsfreesplitres(v,vlen);
            goto badfmt;
        }
        for (j = 0; j < vlen; j++) {
            char *eptr;
            long val;

            val = strtoll(v[j], &eptr, 10);
            if (eptr[0] != '\0' ||
                ((j & 1) == 0 && val < 1) ||
                ((j & 1) == 1 && val < 0)) {
                sdsfreesplitres(v,vlen);
                goto badfmt;
            }
        }
        /* Finally set the new config */
        resetServerSaveParams();
        for (j = 0; j < vlen; j += 2) {
            time_t seconds;
            int changes;

            seconds = strtoll(v[j],NULL,10);
            changes = strtoll(v[j+1],NULL,10);
            appendServerSaveParams(seconds, changes);
        }
        sdsfreesplitres(v,vlen);
    } config_set_special_field("dir") {
        if (chdir((char*)o->ptr) == -1) {
            addReplyErrorFormat(c,"Changing directory: %s", strerror(errno));
            return;
        }
    } config_set_special_field("client-output-buffer-limit") {
        int vlen, j;
        sds *v = sdssplitlen(o->ptr,sdslen(o->ptr)," ",1,&vlen);

        /* We need a multiple of 4: <class> <hard> <soft> <soft_seconds> */
        if (vlen % 4) {
            sdsfreesplitres(v,vlen);
            goto badfmt;
        }

        /* Sanity check of single arguments, so that we either refuse the
         * whole configuration string or accept it all, even if a single
         * error in a single client class is present. */
        for (j = 0; j < vlen; j++) {
            long val;

            if ((j % 4) == 0) {
                int class = getClientTypeByName(v[j]);
                if (class == -1 || class == CLIENT_TYPE_MASTER) {
                    sdsfreesplitres(v,vlen);
                    goto badfmt;
                }
            } else {
                val = memtoll(v[j], &err);
                if (err || val < 0) {
                    sdsfreesplitres(v,vlen);
                    goto badfmt;
                }
            }
        }
        /* Finally set the new config */
        for (j = 0; j < vlen; j += 4) {
            int class;
            unsigned long long hard, soft;
            int soft_seconds;

            class = getClientTypeByName(v[j]);
            hard = strtoll(v[j+1],NULL,10);
            soft = strtoll(v[j+2],NULL,10);
            soft_seconds = strtoll(v[j+3],NULL,10);

            server.client_obuf_limits[class].hard_limit_bytes = hard;
            server.client_obuf_limits[class].soft_limit_bytes = soft;
            server.client_obuf_limits[class].soft_limit_seconds = soft_seconds;
        }
        sdsfreesplitres(v,vlen);
    } config_set_special_field("notify-keyspace-events") {
        int flags = keyspaceEventsStringToFlags(o->ptr);

        if (flags == -1) goto badfmt;
        server.notify_keyspace_events = flags;
    } config_set_special_field("slave-announce-ip") {
        zfree(server.slave_announce_ip);
        server.slave_announce_ip = ((char*)o->ptr)[0] ? zstrdup(o->ptr) : NULL;

    /* Boolean fields.
     * config_set_bool_field(name,var). */
    } config_set_bool_field(
      "rdbcompression", server.rdb_compression) {
    } config_set_bool_field(
      "repl-disable-tcp-nodelay",server.repl_disable_tcp_nodelay) {
    } config_set_bool_field(
      "repl-diskless-sync",server.repl_diskless_sync) {
    } config_set_bool_field(
      "cluster-require-full-coverage",server.cluster_require_full_coverage) {
    } config_set_bool_field(
      "aof-rewrite-incremental-fsync",server.aof_rewrite_incremental_fsync) {
    } config_set_bool_field(
      "aof-load-truncated",server.aof_load_truncated) {
    } config_set_bool_field(
      "slave-serve-stale-data",server.repl_serve_stale_data) {
    } config_set_bool_field(
      "slave-read-only",server.repl_slave_ro) {
    } config_set_bool_field(
      "activerehashing",server.activerehashing) {
    } config_set_bool_field(
      "protected-mode",server.protected_mode) {
    } config_set_bool_field(
      "stop-writes-on-bgsave-error",server.stop_writes_on_bgsave_err) {
    } config_set_bool_field(
      "no-appendfsync-on-rewrite",server.aof_no_fsync_on_rewrite) {

    /* Numerical fields.
     * config_set_numerical_field(name,var,min,max) */
    } config_set_numerical_field(
      "tcp-keepalive",server.tcpkeepalive,0,LLONG_MAX) {
    } config_set_numerical_field(
      "maxmemory-samples",server.maxmemory_samples,1,LLONG_MAX) {
    } config_set_numerical_field(
      "timeout",server.maxidletime,0,LONG_MAX) {
    } config_set_numerical_field(
      "auto-aof-rewrite-percentage",server.aof_rewrite_perc,0,LLONG_MAX){
    } config_set_numerical_field(
      "hash-max-ziplist-entries",server.hash_max_ziplist_entries,0,LLONG_MAX) {
    } config_set_numerical_field(
      "hash-max-ziplist-value",server.hash_max_ziplist_value,0,LLONG_MAX) {
    } config_set_numerical_field(
      "list-max-ziplist-size",server.list_max_ziplist_size,INT_MIN,INT_MAX) {
    } config_set_numerical_field(
      "list-compress-depth",server.list_compress_depth,0,INT_MAX) {
    } config_set_numerical_field(
      "set-max-intset-entries",server.set_max_intset_entries,0,LLONG_MAX) {
    } config_set_numerical_field(
      "zset-max-ziplist-entries",server.zset_max_ziplist_entries,0,LLONG_MAX) {
    } config_set_numerical_field(
      "zset-max-ziplist-value",server.zset_max_ziplist_value,0,LLONG_MAX) {
    } config_set_numerical_field(
      "hll-sparse-max-bytes",server.hll_sparse_max_bytes,0,LLONG_MAX) {
    } config_set_numerical_field(
      "lua-time-limit",server.lua_time_limit,0,LLONG_MAX) {
    } config_set_numerical_field(
      "slowlog-log-slower-than",server.slowlog_log_slower_than,0,LLONG_MAX) {
    } config_set_numerical_field(
      "slowlog-max-len",ll,0,LLONG_MAX) {
      /* Cast to unsigned. */
        server.slowlog_max_len = (unsigned)ll;
    } config_set_numerical_field(
      "latency-monitor-threshold",server.latency_monitor_threshold,0,LLONG_MAX){
    } config_set_numerical_field(
      "repl-ping-slave-period",server.repl_ping_slave_period,1,LLONG_MAX) {
    } config_set_numerical_field(
      "repl-timeout",server.repl_timeout,1,LLONG_MAX) {
    } config_set_numerical_field(
      "repl-backlog-ttl",server.repl_backlog_time_limit,0,LLONG_MAX) {
    } config_set_numerical_field(
      "repl-diskless-sync-delay",server.repl_diskless_sync_delay,0,LLONG_MAX) {
    } config_set_numerical_field(
      "slave-priority",server.slave_priority,0,LLONG_MAX) {
    } config_set_numerical_field(
      "slave-announce-port",server.slave_announce_port,0,65535) {
    } config_set_numerical_field(
      "min-slaves-to-write",server.repl_min_slaves_to_write,0,LLONG_MAX) {
        refreshGoodSlavesCount();
    } config_set_numerical_field(
      "min-slaves-max-lag",server.repl_min_slaves_max_lag,0,LLONG_MAX) {
        refreshGoodSlavesCount();
    } config_set_numerical_field(
      "cluster-node-timeout",server.cluster_node_timeout,0,LLONG_MAX) {
    } config_set_numerical_field(
      "cluster-migration-barrier",server.cluster_migration_barrier,0,LLONG_MAX){
    } config_set_numerical_field(
      "cluster-slave-validity-factor",server.cluster_slave_validity_factor,0,LLONG_MAX) {
    } config_set_numerical_field(
      "hz",server.hz,0,LLONG_MAX) {
        /* Hz is more an hint from the user, so we accept values out of range
         * but cap them to reasonable values. */
        if (server.hz < CONFIG_MIN_HZ) server.hz = CONFIG_MIN_HZ;
        if (server.hz > CONFIG_MAX_HZ) server.hz = CONFIG_MAX_HZ;
    } config_set_numerical_field(
      "watchdog-period",ll,0,LLONG_MAX) {
        if (ll)
            enableWatchdog(ll);
        else
            disableWatchdog();

    /* Memory fields.
     * config_set_memory_field(name,var) */
    } config_set_memory_field("maxmemory",server.maxmemory) {
        if (server.maxmemory) {
            if (server.maxmemory < zmalloc_used_memory()) {
                serverLog(LL_WARNING,"WARNING: the new maxmemory value set via CONFIG SET is smaller than the current memory usage. This will result in keys eviction and/or inability to accept new write commands depending on the maxmemory-policy.");
            }
            freeMemoryIfNeeded();
        }
    } config_set_memory_field("repl-backlog-size",ll) {
        resizeReplicationBacklog(ll);
    } config_set_memory_field("auto-aof-rewrite-min-size",ll) {
        server.aof_rewrite_min_size = ll;

    /* Enumeration fields.
     * config_set_enum_field(name,var,enum_var) */
    } config_set_enum_field(
      "loglevel",server.verbosity,loglevel_enum) {
    } config_set_enum_field(
      "maxmemory-policy",server.maxmemory_policy,maxmemory_policy_enum) {
    } config_set_enum_field(
      "appendfsync",server.aof_fsync,aof_fsync_enum) {

    /* Everyhing else is an error... */
    } config_set_else {
        addReplyErrorFormat(c,"Unsupported CONFIG parameter: %s",
            (char*)c->argv[2]->ptr);
        return;
    }

    /* On success we just return a generic OK for all the options. */
    addReply(c,shared.ok);
    return;

badfmt: /* Bad format errors */
    addReplyErrorFormat(c,"Invalid argument '%s' for CONFIG SET '%s'",
            (char*)o->ptr,
            (char*)c->argv[2]->ptr);
}

/*-----------------------------------------------------------------------------
 * CONFIG GET implementation
 *----------------------------------------------------------------------------*/

#define config_get_string_field(_name,_var) do { \
    if (stringmatch(pattern,_name,1)) { \
        addReplyBulkCString(c,_name); \
        addReplyBulkCString(c,_var ? _var : ""); \
        matches++; \
    } \
} while(0);

#define config_get_bool_field(_name,_var) do { \
    if (stringmatch(pattern,_name,1)) { \
        addReplyBulkCString(c,_name); \
        addReplyBulkCString(c,_var ? "yes" : "no"); \
        matches++; \
    } \
} while(0);

#define config_get_numerical_field(_name,_var) do { \
    if (stringmatch(pattern,_name,1)) { \
        ll2string(buf,sizeof(buf),_var); \
        addReplyBulkCString(c,_name); \
        addReplyBulkCString(c,buf); \
        matches++; \
    } \
} while(0);

#define config_get_enum_field(_name,_var,_enumvar) do { \
    if (stringmatch(pattern,_name,1)) { \
        addReplyBulkCString(c,_name); \
        addReplyBulkCString(c,configEnumGetNameOrUnknown(_enumvar,_var)); \
        matches++; \
    } \
} while(0);

void configGetCommand(client *c) {
    robj *o = c->argv[2];
    void *replylen = addDeferredMultiBulkLength(c);
    char *pattern = o->ptr;
    char buf[128];
    int matches = 0;
    serverAssertWithInfo(c,o,sdsEncodedObject(o));

    /* String values */
    config_get_string_field("dbfilename",server.rdb_filename);
    config_get_string_field("requirepass",server.requirepass);
    config_get_string_field("masterauth",server.masterauth);
    config_get_string_field("unixsocket",server.unixsocket);
    config_get_string_field("logfile",server.logfile);
    config_get_string_field("pidfile",server.pidfile);
    config_get_string_field("slave-announce-ip",server.slave_announce_ip);

    /* Numerical values */
    config_get_numerical_field("maxmemory",server.maxmemory);
    config_get_numerical_field("maxmemory-samples",server.maxmemory_samples);
    config_get_numerical_field("timeout",server.maxidletime);
    config_get_numerical_field("auto-aof-rewrite-percentage",
            server.aof_rewrite_perc);
    config_get_numerical_field("auto-aof-rewrite-min-size",
            server.aof_rewrite_min_size);
    config_get_numerical_field("hash-max-ziplist-entries",
            server.hash_max_ziplist_entries);
    config_get_numerical_field("hash-max-ziplist-value",
            server.hash_max_ziplist_value);
    config_get_numerical_field("list-max-ziplist-size",
            server.list_max_ziplist_size);
    config_get_numerical_field("list-compress-depth",
            server.list_compress_depth);
    config_get_numerical_field("set-max-intset-entries",
            server.set_max_intset_entries);
    config_get_numerical_field("zset-max-ziplist-entries",
            server.zset_max_ziplist_entries);
    config_get_numerical_field("zset-max-ziplist-value",
            server.zset_max_ziplist_value);
    config_get_numerical_field("hll-sparse-max-bytes",
            server.hll_sparse_max_bytes);
    config_get_numerical_field("lua-time-limit",server.lua_time_limit);
    config_get_numerical_field("slowlog-log-slower-than",
            server.slowlog_log_slower_than);
    config_get_numerical_field("latency-monitor-threshold",
            server.latency_monitor_threshold);
    config_get_numerical_field("slowlog-max-len",
            server.slowlog_max_len);
    config_get_numerical_field("port",server.port);
    config_get_numerical_field("tcp-backlog",server.tcp_backlog);
    config_get_numerical_field("databases",server.dbnum);
    config_get_numerical_field("repl-ping-slave-period",server.repl_ping_slave_period);
    config_get_numerical_field("repl-timeout",server.repl_timeout);
    config_get_numerical_field("repl-backlog-size",server.repl_backlog_size);
    config_get_numerical_field("repl-backlog-ttl",server.repl_backlog_time_limit);
    config_get_numerical_field("maxclients",server.maxclients);
    config_get_numerical_field("watchdog-period",server.watchdog_period);
    config_get_numerical_field("slave-priority",server.slave_priority);
    config_get_numerical_field("slave-announce-port",server.slave_announce_port);
    config_get_numerical_field("min-slaves-to-write",server.repl_min_slaves_to_write);
    config_get_numerical_field("min-slaves-max-lag",server.repl_min_slaves_max_lag);
    config_get_numerical_field("hz",server.hz);
    config_get_numerical_field("cluster-node-timeout",server.cluster_node_timeout);
    config_get_numerical_field("cluster-migration-barrier",server.cluster_migration_barrier);
    config_get_numerical_field("cluster-slave-validity-factor",server.cluster_slave_validity_factor);
    config_get_numerical_field("repl-diskless-sync-delay",server.repl_diskless_sync_delay);
    config_get_numerical_field("tcp-keepalive",server.tcpkeepalive);
    config_get_numerical_field("memory-ratio-check-period",server.ratio_check_period);
    config_get_numerical_field("initial-dynamic-threshold",server.initial_dynamic_threshold);
    config_get_numerical_field("dynamic-threshold-min",server.dynamic_threshold_min);
    config_get_numerical_field("dynamic-threshold-max",server.dynamic_threshold_max);
    config_get_numerical_field("static-threshold",server.static_threshold);

    /* Bool (yes/no) values */
    config_get_bool_field("cluster-require-full-coverage",
            server.cluster_require_full_coverage);
    config_get_bool_field("no-appendfsync-on-rewrite",
            server.aof_no_fsync_on_rewrite);
    config_get_bool_field("slave-serve-stale-data",
            server.repl_serve_stale_data);
    config_get_bool_field("slave-read-only",
            server.repl_slave_ro);
    config_get_bool_field("stop-writes-on-bgsave-error",
            server.stop_writes_on_bgsave_err);
    config_get_bool_field("daemonize", server.daemonize);
    config_get_bool_field("rdbcompression", server.rdb_compression);
    config_get_bool_field("rdbchecksum", server.rdb_checksum);
    config_get_bool_field("activerehashing", server.activerehashing);
    config_get_bool_field("protected-mode", server.protected_mode);
    config_get_bool_field("repl-disable-tcp-nodelay",
            server.repl_disable_tcp_nodelay);
    config_get_bool_field("repl-diskless-sync",
            server.repl_diskless_sync);
    config_get_bool_field("aof-rewrite-incremental-fsync",
            server.aof_rewrite_incremental_fsync);
    config_get_bool_field("aof-load-truncated",
            server.aof_load_truncated);
    config_get_bool_field("hashtable-on-dram",
            server.hashtable_on_dram);

    /* Enum values */
    config_get_enum_field("maxmemory-policy",
            server.maxmemory_policy,maxmemory_policy_enum);
    config_get_enum_field("loglevel",
            server.verbosity,loglevel_enum);
    config_get_enum_field("supervised",
            server.supervised_mode,supervised_mode_enum);
    config_get_enum_field("appendfsync",
            server.aof_fsync,aof_fsync_enum);
    config_get_enum_field("syslog-facility",
            server.syslog_facility,syslog_facility_enum);
    config_get_enum_field("memory-alloc-policy",
            server.memory_alloc_policy,memory_alloc_policy_enum);

    /* Everything we can't handle with macros follows. */

    if (stringmatch(pattern,"appendonly",1)) {
        addReplyBulkCString(c,"appendonly");
        addReplyBulkCString(c,server.aof_state == AOF_OFF ? "no" : "yes");
        matches++;
    }
    if (stringmatch(pattern,"dir",1)) {
        char buf[1024];

        if (getcwd(buf,sizeof(buf)) == NULL)
            buf[0] = '\0';

        addReplyBulkCString(c,"dir");
        addReplyBulkCString(c,buf);
        matches++;
    }
    if (stringmatch(pattern,"save",1)) {
        sds buf = sdsempty();
        int j;

        for (j = 0; j < server.saveparamslen; j++) {
            buf = sdscatprintf(buf,"%jd %d",
                    (intmax_t)server.saveparams[j].seconds,
                    server.saveparams[j].changes);
            if (j != server.saveparamslen-1)
                buf = sdscatlen(buf," ",1);
        }
        addReplyBulkCString(c,"save");
        addReplyBulkCString(c,buf);
        sdsfree(buf);
        matches++;
    }
    if (stringmatch(pattern,"client-output-buffer-limit",1)) {
        sds buf = sdsempty();
        int j;

        for (j = 0; j < CLIENT_TYPE_OBUF_COUNT; j++) {
            buf = sdscatprintf(buf,"%s %llu %llu %ld",
                    getClientTypeName(j),
                    server.client_obuf_limits[j].hard_limit_bytes,
                    server.client_obuf_limits[j].soft_limit_bytes,
                    (long) server.client_obuf_limits[j].soft_limit_seconds);
            if (j != CLIENT_TYPE_OBUF_COUNT-1)
                buf = sdscatlen(buf," ",1);
        }
        addReplyBulkCString(c,"client-output-buffer-limit");
        addReplyBulkCString(c,buf);
        sdsfree(buf);
        matches++;
    }
<<<<<<< HEAD
    if  (stringmatch(pattern,"dram-pmem-ratio",1)) {
=======
    if (stringmatch(pattern,"dram-pmem-ratio",1)) {
>>>>>>> 073fcb5b
        char buf[32];
        snprintf(buf,sizeof(buf),"%d %d", server.dram_pmem_ratio.dram_val, server.dram_pmem_ratio.pmem_val);
        addReplyBulkCString(c,"dram-pmem-ratio");
        addReplyBulkCString(c,buf);
        matches++;
    }
    if (stringmatch(pattern,"unixsocketperm",1)) {
        char buf[32];
        snprintf(buf,sizeof(buf),"%o",server.unixsocketperm);
        addReplyBulkCString(c,"unixsocketperm");
        addReplyBulkCString(c,buf);
        matches++;
    }
    if (stringmatch(pattern,"slaveof",1)) {
        char buf[256];

        addReplyBulkCString(c,"slaveof");
        if (server.masterhost)
            snprintf(buf,sizeof(buf),"%s %d",
                server.masterhost, server.masterport);
        else
            buf[0] = '\0';
        addReplyBulkCString(c,buf);
        matches++;
    }
    if (stringmatch(pattern,"notify-keyspace-events",1)) {
        robj *flagsobj = createObject(OBJ_STRING,
            keyspaceEventsFlagsToString(server.notify_keyspace_events));

        addReplyBulkCString(c,"notify-keyspace-events");
        addReplyBulk(c,flagsobj);
        decrRefCount(flagsobj);
        matches++;
    }
    if (stringmatch(pattern,"bind",1)) {
        sds aux = sdsjoin(server.bindaddr,server.bindaddr_count," ");

        addReplyBulkCString(c,"bind");
        addReplyBulkCString(c,aux);
        sdsfree(aux);
        matches++;
    }
    setDeferredMultiBulkLength(c,replylen,matches*2);
}

/*-----------------------------------------------------------------------------
 * CONFIG REWRITE implementation
 *----------------------------------------------------------------------------*/

#define REDIS_CONFIG_REWRITE_SIGNATURE "# Generated by CONFIG REWRITE"

/* We use the following dictionary type to store where a configuration
 * option is mentioned in the old configuration file, so it's
 * like "maxmemory" -> list of line numbers (first line is zero). */
unsigned int dictSdsCaseHash(const void *key);
int dictSdsKeyCaseCompare(void *privdata, const void *key1, const void *key2);
void dictSdsDestructor(void *privdata, void *val);
void dictListDestructor(void *privdata, void *val);

/* Sentinel config rewriting is implemented inside sentinel.c by
 * rewriteConfigSentinelOption(). */
void rewriteConfigSentinelOption(struct rewriteConfigState *state);

dictType optionToLineDictType = {
    dictSdsCaseHash,            /* hash function */
    NULL,                       /* key dup */
    NULL,                       /* val dup */
    dictSdsKeyCaseCompare,      /* key compare */
    dictSdsDestructor,          /* key destructor */
    dictListDestructor          /* val destructor */
};

dictType optionSetDictType = {
    dictSdsCaseHash,            /* hash function */
    NULL,                       /* key dup */
    NULL,                       /* val dup */
    dictSdsKeyCaseCompare,      /* key compare */
    dictSdsDestructor,          /* key destructor */
    NULL                        /* val destructor */
};

/* The config rewrite state. */
struct rewriteConfigState {
    dict *option_to_line; /* Option -> list of config file lines map */
    dict *rewritten;      /* Dictionary of already processed options */
    int numlines;         /* Number of lines in current config */
    sds *lines;           /* Current lines as an array of sds strings */
    int has_tail;         /* True if we already added directives that were
                             not present in the original config file. */
};

/* Append the new line to the current configuration state. */
void rewriteConfigAppendLine(struct rewriteConfigState *state, sds line) {
    state->lines = zrealloc(state->lines, sizeof(char*) * (state->numlines+1));
    state->lines[state->numlines++] = line;
}

/* Populate the option -> list of line numbers map. */
void rewriteConfigAddLineNumberToOption(struct rewriteConfigState *state, sds option, int linenum) {
    list *l = dictFetchValue(state->option_to_line,option);

    if (l == NULL) {
        l = listCreate();
        dictAdd(state->option_to_line,sdsdup(option),l);
    }
    listAddNodeTail(l,(void*)(long)linenum);
}

/* Add the specified option to the set of processed options.
 * This is useful as only unused lines of processed options will be blanked
 * in the config file, while options the rewrite process does not understand
 * remain untouched. */
void rewriteConfigMarkAsProcessed(struct rewriteConfigState *state, const char *option) {
    sds opt = sdsnew(option);

    if (dictAdd(state->rewritten,opt,NULL) != DICT_OK) sdsfree(opt);
}

/* Read the old file, split it into lines to populate a newly created
 * config rewrite state, and return it to the caller.
 *
 * If it is impossible to read the old file, NULL is returned.
 * If the old file does not exist at all, an empty state is returned. */
struct rewriteConfigState *rewriteConfigReadOldFile(char *path) {
    FILE *fp = fopen(path,"r");
    struct rewriteConfigState *state = zmalloc(sizeof(*state));
    char buf[CONFIG_MAX_LINE+1];
    int linenum = -1;

    if (fp == NULL && errno != ENOENT) return NULL;

    state->option_to_line = dictCreate(&optionToLineDictType,NULL);
    state->rewritten = dictCreate(&optionSetDictType,NULL);
    state->numlines = 0;
    state->lines = NULL;
    state->has_tail = 0;
    if (fp == NULL) return state;

    /* Read the old file line by line, populate the state. */
    while(fgets(buf,CONFIG_MAX_LINE+1,fp) != NULL) {
        int argc;
        sds *argv;
        sds line = sdstrim(sdsnew(buf),"\r\n\t ");

        linenum++; /* Zero based, so we init at -1 */

        /* Handle comments and empty lines. */
        if (line[0] == '#' || line[0] == '\0') {
            if (!state->has_tail && !strcmp(line,REDIS_CONFIG_REWRITE_SIGNATURE))
                state->has_tail = 1;
            rewriteConfigAppendLine(state,line);
            continue;
        }

        /* Not a comment, split into arguments. */
        argv = sdssplitargs(line,&argc);
        if (argv == NULL) {
            /* Apparently the line is unparsable for some reason, for
             * instance it may have unbalanced quotes. Load it as a
             * comment. */
            sds aux = sdsnew("# ??? ");
            aux = sdscatsds(aux,line);
            sdsfree(line);
            rewriteConfigAppendLine(state,aux);
            continue;
        }

        sdstolower(argv[0]); /* We only want lowercase config directives. */

        /* Now we populate the state according to the content of this line.
         * Append the line and populate the option -> line numbers map. */
        rewriteConfigAppendLine(state,line);
        rewriteConfigAddLineNumberToOption(state,argv[0],linenum);

        sdsfreesplitres(argv,argc);
    }
    fclose(fp);
    return state;
}

/* Rewrite the specified configuration option with the new "line".
 * It progressively uses lines of the file that were already used for the same
 * configuration option in the old version of the file, removing that line from
 * the map of options -> line numbers.
 *
 * If there are lines associated with a given configuration option and
 * "force" is non-zero, the line is appended to the configuration file.
 * Usually "force" is true when an option has not its default value, so it
 * must be rewritten even if not present previously.
 *
 * The first time a line is appended into a configuration file, a comment
 * is added to show that starting from that point the config file was generated
 * by CONFIG REWRITE.
 *
 * "line" is either used, or freed, so the caller does not need to free it
 * in any way. */
void rewriteConfigRewriteLine(struct rewriteConfigState *state, const char *option, sds line, int force) {
    sds o = sdsnew(option);
    list *l = dictFetchValue(state->option_to_line,o);

    rewriteConfigMarkAsProcessed(state,option);

    if (!l && !force) {
        /* Option not used previously, and we are not forced to use it. */
        sdsfree(line);
        sdsfree(o);
        return;
    }

    if (l) {
        listNode *ln = listFirst(l);
        int linenum = (long) ln->value;

        /* There are still lines in the old configuration file we can reuse
         * for this option. Replace the line with the new one. */
        listDelNode(l,ln);
        if (listLength(l) == 0) dictDelete(state->option_to_line,o);
        sdsfree(state->lines[linenum]);
        state->lines[linenum] = line;
    } else {
        /* Append a new line. */
        if (!state->has_tail) {
            rewriteConfigAppendLine(state,
                sdsnew(REDIS_CONFIG_REWRITE_SIGNATURE));
            state->has_tail = 1;
        }
        rewriteConfigAppendLine(state,line);
    }
    sdsfree(o);
}

/* Write the long long 'bytes' value as a string in a way that is parsable
 * inside redis.conf. If possible uses the GB, MB, KB notation. */
int rewriteConfigFormatMemory(char *buf, size_t len, long long bytes) {
    int gb = 1024*1024*1024;
    int mb = 1024*1024;
    int kb = 1024;

    if (bytes && (bytes % gb) == 0) {
        return snprintf(buf,len,"%lldgb",bytes/gb);
    } else if (bytes && (bytes % mb) == 0) {
        return snprintf(buf,len,"%lldmb",bytes/mb);
    } else if (bytes && (bytes % kb) == 0) {
        return snprintf(buf,len,"%lldkb",bytes/kb);
    } else {
        return snprintf(buf,len,"%lld",bytes);
    }
}

/* Rewrite a simple "option-name <bytes>" configuration option. */
void rewriteConfigBytesOption(struct rewriteConfigState *state, char *option, long long value, long long defvalue) {
    char buf[64];
    int force = value != defvalue;
    sds line;

    rewriteConfigFormatMemory(buf,sizeof(buf),value);
    line = sdscatprintf(sdsempty(),"%s %s",option,buf);
    rewriteConfigRewriteLine(state,option,line,force);
}

/* Rewrite a yes/no option. */
void rewriteConfigYesNoOption(struct rewriteConfigState *state, char *option, int value, int defvalue) {
    int force = value != defvalue;
    sds line = sdscatprintf(sdsempty(),"%s %s",option,
        value ? "yes" : "no");

    rewriteConfigRewriteLine(state,option,line,force);
}

/* Rewrite a string option. */
void rewriteConfigStringOption(struct rewriteConfigState *state, char *option, char *value, char *defvalue) {
    int force = 1;
    sds line;

    /* String options set to NULL need to be not present at all in the
     * configuration file to be set to NULL again at the next reboot. */
    if (value == NULL) {
        rewriteConfigMarkAsProcessed(state,option);
        return;
    }

    /* Set force to zero if the value is set to its default. */
    if (defvalue && strcmp(value,defvalue) == 0) force = 0;

    line = sdsnew(option);
    line = sdscatlen(line, " ", 1);
    line = sdscatrepr(line, value, strlen(value));

    rewriteConfigRewriteLine(state,option,line,force);
}

/* Rewrite a numerical (long long range) option. */
void rewriteConfigNumericalOption(struct rewriteConfigState *state, char *option, long long value, long long defvalue) {
    int force = value != defvalue;
    sds line = sdscatprintf(sdsempty(),"%s %lld",option,value);

    rewriteConfigRewriteLine(state,option,line,force);
}

/* Rewrite a octal option. */
void rewriteConfigOctalOption(struct rewriteConfigState *state, char *option, int value, int defvalue) {
    int force = value != defvalue;
    sds line = sdscatprintf(sdsempty(),"%s %o",option,value);

    rewriteConfigRewriteLine(state,option,line,force);
}

/* Rewrite an enumeration option. It takes as usually state and option name,
 * and in addition the enumeration array and the default value for the
 * option. */
void rewriteConfigEnumOption(struct rewriteConfigState *state, char *option, int value, configEnum *ce, int defval) {
    sds line;
    const char *name = configEnumGetNameOrUnknown(ce,value);
    int force = value != defval;

    line = sdscatprintf(sdsempty(),"%s %s",option,name);
    rewriteConfigRewriteLine(state,option,line,force);
}

/* Rewrite the syslog-facility option. */
void rewriteConfigSyslogfacilityOption(struct rewriteConfigState *state) {
    int value = server.syslog_facility;
    int force = value != LOG_LOCAL0;
    const char *name = NULL, *option = "syslog-facility";
    sds line;

    name = configEnumGetNameOrUnknown(syslog_facility_enum,value);
    line = sdscatprintf(sdsempty(),"%s %s",option,name);
    rewriteConfigRewriteLine(state,option,line,force);
}

/* Rewrite the save option. */
void rewriteConfigSaveOption(struct rewriteConfigState *state) {
    int j;
    sds line;

    /* Note that if there are no save parameters at all, all the current
     * config line with "save" will be detected as orphaned and deleted,
     * resulting into no RDB persistence as expected. */
    for (j = 0; j < server.saveparamslen; j++) {
        line = sdscatprintf(sdsempty(),"save %ld %d",
            (long) server.saveparams[j].seconds, server.saveparams[j].changes);
        rewriteConfigRewriteLine(state,"save",line,1);
    }
    /* Mark "save" as processed in case server.saveparamslen is zero. */
    rewriteConfigMarkAsProcessed(state,"save");
}

/* Rewrite the dir option, always using absolute paths.*/
void rewriteConfigDirOption(struct rewriteConfigState *state) {
    char cwd[1024];

    if (getcwd(cwd,sizeof(cwd)) == NULL) {
        rewriteConfigMarkAsProcessed(state,"dir");
        return; /* no rewrite on error. */
    }
    rewriteConfigStringOption(state,"dir",cwd,NULL);
}

/* Rewrite the slaveof option. */
void rewriteConfigSlaveofOption(struct rewriteConfigState *state) {
    char *option = "slaveof";
    sds line;

    /* If this is a master, we want all the slaveof config options
     * in the file to be removed. Note that if this is a cluster instance
     * we don't want a slaveof directive inside redis.conf. */
    if (server.cluster_enabled || server.masterhost == NULL) {
        rewriteConfigMarkAsProcessed(state,"slaveof");
        return;
    }
    line = sdscatprintf(sdsempty(),"%s %s %d", option,
        server.masterhost, server.masterport);
    rewriteConfigRewriteLine(state,option,line,1);
}

/* Rewrite the notify-keyspace-events option. */
void rewriteConfigNotifykeyspaceeventsOption(struct rewriteConfigState *state) {
    int force = server.notify_keyspace_events != 0;
    char *option = "notify-keyspace-events";
    sds line, flags;

    flags = keyspaceEventsFlagsToString(server.notify_keyspace_events);
    line = sdsnew(option);
    line = sdscatlen(line, " ", 1);
    line = sdscatrepr(line, flags, sdslen(flags));
    sdsfree(flags);
    rewriteConfigRewriteLine(state,option,line,force);
}

/* Rewrite the client-output-buffer-limit option. */
void rewriteConfigClientoutputbufferlimitOption(struct rewriteConfigState *state) {
    int j;
    char *option = "client-output-buffer-limit";

    for (j = 0; j < CLIENT_TYPE_OBUF_COUNT; j++) {
        int force = (server.client_obuf_limits[j].hard_limit_bytes !=
                    clientBufferLimitsDefaults[j].hard_limit_bytes) ||
                    (server.client_obuf_limits[j].soft_limit_bytes !=
                    clientBufferLimitsDefaults[j].soft_limit_bytes) ||
                    (server.client_obuf_limits[j].soft_limit_seconds !=
                    clientBufferLimitsDefaults[j].soft_limit_seconds);
        sds line;
        char hard[64], soft[64];

        rewriteConfigFormatMemory(hard,sizeof(hard),
                server.client_obuf_limits[j].hard_limit_bytes);
        rewriteConfigFormatMemory(soft,sizeof(soft),
                server.client_obuf_limits[j].soft_limit_bytes);

        line = sdscatprintf(sdsempty(),"%s %s %s %s %ld",
                option, getClientTypeName(j), hard, soft,
                (long) server.client_obuf_limits[j].soft_limit_seconds);
        rewriteConfigRewriteLine(state,option,line,force);
    }
}

/* Rewrite the bind option. */
void rewriteConfigBindOption(struct rewriteConfigState *state) {
    int force = 1;
    sds line, addresses;
    char *option = "bind";

    /* Nothing to rewrite if we don't have bind addresses. */
    if (server.bindaddr_count == 0) {
        rewriteConfigMarkAsProcessed(state,option);
        return;
    }

    /* Rewrite as bind <addr1> <addr2> ... <addrN> */
    addresses = sdsjoin(server.bindaddr,server.bindaddr_count," ");
    line = sdsnew(option);
    line = sdscatlen(line, " ", 1);
    line = sdscatsds(line, addresses);
    sdsfree(addresses);

    rewriteConfigRewriteLine(state,option,line,force);
}

/* Glue together the configuration lines in the current configuration
 * rewrite state into a single string, stripping multiple empty lines. */
sds rewriteConfigGetContentFromState(struct rewriteConfigState *state) {
    sds content = sdsempty();
    int j, was_empty = 0;

    for (j = 0; j < state->numlines; j++) {
        /* Every cluster of empty lines is turned into a single empty line. */
        if (sdslen(state->lines[j]) == 0) {
            if (was_empty) continue;
            was_empty = 1;
        } else {
            was_empty = 0;
        }
        content = sdscatsds(content,state->lines[j]);
        content = sdscatlen(content,"\n",1);
    }
    return content;
}

/* Free the configuration rewrite state. */
void rewriteConfigReleaseState(struct rewriteConfigState *state) {
    sdsfreesplitres(state->lines,state->numlines);
    dictRelease(state->option_to_line);
    dictRelease(state->rewritten);
    zfree(state);
}

/* At the end of the rewrite process the state contains the remaining
 * map between "option name" => "lines in the original config file".
 * Lines used by the rewrite process were removed by the function
 * rewriteConfigRewriteLine(), all the other lines are "orphaned" and
 * should be replaced by empty lines.
 *
 * This function does just this, iterating all the option names and
 * blanking all the lines still associated. */
void rewriteConfigRemoveOrphaned(struct rewriteConfigState *state) {
    dictIterator *di = dictGetIterator(state->option_to_line);
    dictEntry *de;

    while((de = dictNext(di)) != NULL) {
        list *l = dictGetVal(de);
        sds option = dictGetKey(de);

        /* Don't blank lines about options the rewrite process
         * don't understand. */
        if (dictFind(state->rewritten,option) == NULL) {
            serverLog(LL_DEBUG,"Not rewritten option: %s", option);
            continue;
        }

        while(listLength(l)) {
            listNode *ln = listFirst(l);
            int linenum = (long) ln->value;

            sdsfree(state->lines[linenum]);
            state->lines[linenum] = sdsempty();
            listDelNode(l,ln);
        }
    }
    dictReleaseIterator(di);
}

/* This function overwrites the old configuration file with the new content.
 *
 * 1) The old file length is obtained.
 * 2) If the new content is smaller, padding is added.
 * 3) A single write(2) call is used to replace the content of the file.
 * 4) Later the file is truncated to the length of the new content.
 *
 * This way we are sure the file is left in a consistent state even if the
 * process is stopped between any of the four operations.
 *
 * The function returns 0 on success, otherwise -1 is returned and errno
 * set accordingly. */
int rewriteConfigOverwriteFile(char *configfile, sds content) {
    int retval = 0;
    int fd = open(configfile,O_RDWR|O_CREAT,0644);
    int content_size = sdslen(content), padding = 0;
    struct stat sb;
    sds content_padded;

    /* 1) Open the old file (or create a new one if it does not
     *    exist), get the size. */
    if (fd == -1) return -1; /* errno set by open(). */
    if (fstat(fd,&sb) == -1) {
        close(fd);
        return -1; /* errno set by fstat(). */
    }

    /* 2) Pad the content at least match the old file size. */
    content_padded = sdsdup(content);
    if (content_size < sb.st_size) {
        /* If the old file was bigger, pad the content with
         * a newline plus as many "#" chars as required. */
        padding = sb.st_size - content_size;
        content_padded = sdsgrowzero(content_padded,sb.st_size);
        content_padded[content_size] = '\n';
        memset(content_padded+content_size+1,'#',padding-1);
    }

    /* 3) Write the new content using a single write(2). */
    if (write(fd,content_padded,strlen(content_padded)) == -1) {
        retval = -1;
        goto cleanup;
    }

    /* 4) Truncate the file to the right length if we used padding. */
    if (padding) {
        if (ftruncate(fd,content_size) == -1) {
            /* Non critical error... */
        }
    }

cleanup:
    sdsfree(content_padded);
    close(fd);
    return retval;
}

/* Rewrite the configuration file at "path".
 * If the configuration file already exists, we try at best to retain comments
 * and overall structure.
 *
 * Configuration parameters that are at their default value, unless already
 * explicitly included in the old configuration file, are not rewritten.
 *
 * On error -1 is returned and errno is set accordingly, otherwise 0. */
int rewriteConfig(char *path) {
    struct rewriteConfigState *state;
    sds newcontent;
    int retval;

    /* Step 1: read the old config into our rewrite state. */
    if ((state = rewriteConfigReadOldFile(path)) == NULL) return -1;

    /* Step 2: rewrite every single option, replacing or appending it inside
     * the rewrite state. */

    rewriteConfigYesNoOption(state,"daemonize",server.daemonize,0);
    rewriteConfigStringOption(state,"pidfile",server.pidfile,CONFIG_DEFAULT_PID_FILE);
    rewriteConfigNumericalOption(state,"port",server.port,CONFIG_DEFAULT_SERVER_PORT);
    rewriteConfigNumericalOption(state,"tcp-backlog",server.tcp_backlog,CONFIG_DEFAULT_TCP_BACKLOG);
    rewriteConfigBindOption(state);
    rewriteConfigStringOption(state,"unixsocket",server.unixsocket,NULL);
    rewriteConfigOctalOption(state,"unixsocketperm",server.unixsocketperm,CONFIG_DEFAULT_UNIX_SOCKET_PERM);
    rewriteConfigNumericalOption(state,"timeout",server.maxidletime,CONFIG_DEFAULT_CLIENT_TIMEOUT);
    rewriteConfigNumericalOption(state,"tcp-keepalive",server.tcpkeepalive,CONFIG_DEFAULT_TCP_KEEPALIVE);
    rewriteConfigNumericalOption(state,"slave-announce-port",server.slave_announce_port,CONFIG_DEFAULT_SLAVE_ANNOUNCE_PORT);
    rewriteConfigEnumOption(state,"loglevel",server.verbosity,loglevel_enum,CONFIG_DEFAULT_VERBOSITY);
    rewriteConfigStringOption(state,"logfile",server.logfile,CONFIG_DEFAULT_LOGFILE);
    rewriteConfigYesNoOption(state,"syslog-enabled",server.syslog_enabled,CONFIG_DEFAULT_SYSLOG_ENABLED);
    rewriteConfigStringOption(state,"syslog-ident",server.syslog_ident,CONFIG_DEFAULT_SYSLOG_IDENT);
    rewriteConfigSyslogfacilityOption(state);
    rewriteConfigSaveOption(state);
    rewriteConfigNumericalOption(state,"databases",server.dbnum,CONFIG_DEFAULT_DBNUM);
    rewriteConfigYesNoOption(state,"stop-writes-on-bgsave-error",server.stop_writes_on_bgsave_err,CONFIG_DEFAULT_STOP_WRITES_ON_BGSAVE_ERROR);
    rewriteConfigYesNoOption(state,"rdbcompression",server.rdb_compression,CONFIG_DEFAULT_RDB_COMPRESSION);
    rewriteConfigYesNoOption(state,"rdbchecksum",server.rdb_checksum,CONFIG_DEFAULT_RDB_CHECKSUM);
    rewriteConfigStringOption(state,"dbfilename",server.rdb_filename,CONFIG_DEFAULT_RDB_FILENAME);
    rewriteConfigDirOption(state);
    rewriteConfigSlaveofOption(state);
    rewriteConfigStringOption(state,"slave-announce-ip",server.slave_announce_ip,CONFIG_DEFAULT_SLAVE_ANNOUNCE_IP);
    rewriteConfigStringOption(state,"masterauth",server.masterauth,NULL);
    rewriteConfigYesNoOption(state,"slave-serve-stale-data",server.repl_serve_stale_data,CONFIG_DEFAULT_SLAVE_SERVE_STALE_DATA);
    rewriteConfigYesNoOption(state,"slave-read-only",server.repl_slave_ro,CONFIG_DEFAULT_SLAVE_READ_ONLY);
    rewriteConfigNumericalOption(state,"repl-ping-slave-period",server.repl_ping_slave_period,CONFIG_DEFAULT_REPL_PING_SLAVE_PERIOD);
    rewriteConfigNumericalOption(state,"repl-timeout",server.repl_timeout,CONFIG_DEFAULT_REPL_TIMEOUT);
    rewriteConfigBytesOption(state,"repl-backlog-size",server.repl_backlog_size,CONFIG_DEFAULT_REPL_BACKLOG_SIZE);
    rewriteConfigBytesOption(state,"repl-backlog-ttl",server.repl_backlog_time_limit,CONFIG_DEFAULT_REPL_BACKLOG_TIME_LIMIT);
    rewriteConfigYesNoOption(state,"repl-disable-tcp-nodelay",server.repl_disable_tcp_nodelay,CONFIG_DEFAULT_REPL_DISABLE_TCP_NODELAY);
    rewriteConfigYesNoOption(state,"repl-diskless-sync",server.repl_diskless_sync,CONFIG_DEFAULT_REPL_DISKLESS_SYNC);
    rewriteConfigNumericalOption(state,"repl-diskless-sync-delay",server.repl_diskless_sync_delay,CONFIG_DEFAULT_REPL_DISKLESS_SYNC_DELAY);
    rewriteConfigNumericalOption(state,"slave-priority",server.slave_priority,CONFIG_DEFAULT_SLAVE_PRIORITY);
    rewriteConfigNumericalOption(state,"min-slaves-to-write",server.repl_min_slaves_to_write,CONFIG_DEFAULT_MIN_SLAVES_TO_WRITE);
    rewriteConfigNumericalOption(state,"min-slaves-max-lag",server.repl_min_slaves_max_lag,CONFIG_DEFAULT_MIN_SLAVES_MAX_LAG);
    rewriteConfigStringOption(state,"requirepass",server.requirepass,NULL);
    rewriteConfigNumericalOption(state,"maxclients",server.maxclients,CONFIG_DEFAULT_MAX_CLIENTS);
    rewriteConfigBytesOption(state,"maxmemory",server.maxmemory,CONFIG_DEFAULT_MAXMEMORY);
    rewriteConfigEnumOption(state,"maxmemory-policy",server.maxmemory_policy,maxmemory_policy_enum,CONFIG_DEFAULT_MAXMEMORY_POLICY);
    rewriteConfigNumericalOption(state,"maxmemory-samples",server.maxmemory_samples,CONFIG_DEFAULT_MAXMEMORY_SAMPLES);
    rewriteConfigEnumOption(state,"memory-alloc-policy",server.memory_alloc_policy,memory_alloc_policy_enum,MEM_POLICY_ONLY_DRAM);
    rewriteConfigNumericalOption(state,"memory-ratio-check-period",server.ratio_check_period,100);
    rewriteConfigNumericalOption(state,"initial-dynamic-threshold",server.initial_dynamic_threshold,64);
    rewriteConfigNumericalOption(state,"dynamic-threshold-min",server.dynamic_threshold_min,24);
    rewriteConfigNumericalOption(state,"dynamic-threshold-max",server.dynamic_threshold_max,10000);
    rewriteConfigNumericalOption(state,"static-threshold",server.static_threshold,64);
    rewriteConfigYesNoOption(state,"appendonly",server.aof_state != AOF_OFF,0);
    rewriteConfigStringOption(state,"appendfilename",server.aof_filename,CONFIG_DEFAULT_AOF_FILENAME);
    rewriteConfigEnumOption(state,"appendfsync",server.aof_fsync,aof_fsync_enum,CONFIG_DEFAULT_AOF_FSYNC);
    rewriteConfigYesNoOption(state,"no-appendfsync-on-rewrite",server.aof_no_fsync_on_rewrite,CONFIG_DEFAULT_AOF_NO_FSYNC_ON_REWRITE);
    rewriteConfigNumericalOption(state,"auto-aof-rewrite-percentage",server.aof_rewrite_perc,AOF_REWRITE_PERC);
    rewriteConfigBytesOption(state,"auto-aof-rewrite-min-size",server.aof_rewrite_min_size,AOF_REWRITE_MIN_SIZE);
    rewriteConfigNumericalOption(state,"lua-time-limit",server.lua_time_limit,LUA_SCRIPT_TIME_LIMIT);
    rewriteConfigYesNoOption(state,"cluster-enabled",server.cluster_enabled,0);
    rewriteConfigStringOption(state,"cluster-config-file",server.cluster_configfile,CONFIG_DEFAULT_CLUSTER_CONFIG_FILE);
    rewriteConfigYesNoOption(state,"cluster-require-full-coverage",server.cluster_require_full_coverage,CLUSTER_DEFAULT_REQUIRE_FULL_COVERAGE);
    rewriteConfigNumericalOption(state,"cluster-node-timeout",server.cluster_node_timeout,CLUSTER_DEFAULT_NODE_TIMEOUT);
    rewriteConfigNumericalOption(state,"cluster-migration-barrier",server.cluster_migration_barrier,CLUSTER_DEFAULT_MIGRATION_BARRIER);
    rewriteConfigNumericalOption(state,"cluster-slave-validity-factor",server.cluster_slave_validity_factor,CLUSTER_DEFAULT_SLAVE_VALIDITY);
    rewriteConfigNumericalOption(state,"slowlog-log-slower-than",server.slowlog_log_slower_than,CONFIG_DEFAULT_SLOWLOG_LOG_SLOWER_THAN);
    rewriteConfigNumericalOption(state,"latency-monitor-threshold",server.latency_monitor_threshold,CONFIG_DEFAULT_LATENCY_MONITOR_THRESHOLD);
    rewriteConfigNumericalOption(state,"slowlog-max-len",server.slowlog_max_len,CONFIG_DEFAULT_SLOWLOG_MAX_LEN);
    rewriteConfigNotifykeyspaceeventsOption(state);
    rewriteConfigNumericalOption(state,"hash-max-ziplist-entries",server.hash_max_ziplist_entries,OBJ_HASH_MAX_ZIPLIST_ENTRIES);
    rewriteConfigNumericalOption(state,"hash-max-ziplist-value",server.hash_max_ziplist_value,OBJ_HASH_MAX_ZIPLIST_VALUE);
    rewriteConfigNumericalOption(state,"list-max-ziplist-size",server.list_max_ziplist_size,OBJ_LIST_MAX_ZIPLIST_SIZE);
    rewriteConfigNumericalOption(state,"list-compress-depth",server.list_compress_depth,OBJ_LIST_COMPRESS_DEPTH);
    rewriteConfigNumericalOption(state,"set-max-intset-entries",server.set_max_intset_entries,OBJ_SET_MAX_INTSET_ENTRIES);
    rewriteConfigNumericalOption(state,"zset-max-ziplist-entries",server.zset_max_ziplist_entries,OBJ_ZSET_MAX_ZIPLIST_ENTRIES);
    rewriteConfigNumericalOption(state,"zset-max-ziplist-value",server.zset_max_ziplist_value,OBJ_ZSET_MAX_ZIPLIST_VALUE);
    rewriteConfigNumericalOption(state,"hll-sparse-max-bytes",server.hll_sparse_max_bytes,CONFIG_DEFAULT_HLL_SPARSE_MAX_BYTES);
    rewriteConfigYesNoOption(state,"activerehashing",server.activerehashing,CONFIG_DEFAULT_ACTIVE_REHASHING);
    rewriteConfigYesNoOption(state,"protected-mode",server.protected_mode,CONFIG_DEFAULT_PROTECTED_MODE);
    rewriteConfigClientoutputbufferlimitOption(state);
    rewriteConfigNumericalOption(state,"hz",server.hz,CONFIG_DEFAULT_HZ);
    rewriteConfigYesNoOption(state,"aof-rewrite-incremental-fsync",server.aof_rewrite_incremental_fsync,CONFIG_DEFAULT_AOF_REWRITE_INCREMENTAL_FSYNC);
    rewriteConfigYesNoOption(state,"aof-load-truncated",server.aof_load_truncated,CONFIG_DEFAULT_AOF_LOAD_TRUNCATED);
    rewriteConfigEnumOption(state,"supervised",server.supervised_mode,supervised_mode_enum,SUPERVISED_NONE);

    /* Rewrite Sentinel config if in Sentinel mode. */
    if (server.sentinel_mode) rewriteConfigSentinelOption(state);

    /* Step 3: remove all the orphaned lines in the old file, that is, lines
     * that were used by a config option and are no longer used, like in case
     * of multiple "save" options or duplicated options. */
    rewriteConfigRemoveOrphaned(state);

    /* Step 4: generate a new configuration file from the modified state
     * and write it into the original file. */
    newcontent = rewriteConfigGetContentFromState(state);
    retval = rewriteConfigOverwriteFile(server.configfile,newcontent);

    sdsfree(newcontent);
    rewriteConfigReleaseState(state);
    return retval;
}

/*-----------------------------------------------------------------------------
 * CONFIG command entry point
 *----------------------------------------------------------------------------*/

void configCommand(client *c) {
    /* Only allow CONFIG GET while loading. */
    if (server.loading && strcasecmp(c->argv[1]->ptr,"get")) {
        addReplyError(c,"Only CONFIG GET is allowed during loading");
        return;
    }

    if (!strcasecmp(c->argv[1]->ptr,"set")) {
        if (c->argc != 4) goto badarity;
        configSetCommand(c);
    } else if (!strcasecmp(c->argv[1]->ptr,"get")) {
        if (c->argc != 3) goto badarity;
        configGetCommand(c);
    } else if (!strcasecmp(c->argv[1]->ptr,"resetstat")) {
        if (c->argc != 2) goto badarity;
        resetServerStats();
        resetCommandTableStats();
        addReply(c,shared.ok);
    } else if (!strcasecmp(c->argv[1]->ptr,"rewrite")) {
        if (c->argc != 2) goto badarity;
        if (server.configfile == NULL) {
            addReplyError(c,"The server is running without a config file");
            return;
        }
        if (rewriteConfig(server.configfile) == -1) {
            serverLog(LL_WARNING,"CONFIG REWRITE failed: %s", strerror(errno));
            addReplyErrorFormat(c,"Rewriting config file: %s", strerror(errno));
        } else {
            serverLog(LL_WARNING,"CONFIG REWRITE executed with success.");
            addReply(c,shared.ok);
        }
    } else {
        addReplyError(c,
            "CONFIG subcommand must be one of GET, SET, RESETSTAT, REWRITE");
    }
    return;

badarity:
    addReplyErrorFormat(c,"Wrong number of arguments for CONFIG %s",
        (char*) c->argv[1]->ptr);
}<|MERGE_RESOLUTION|>--- conflicted
+++ resolved
@@ -1282,11 +1282,8 @@
         sdsfree(buf);
         matches++;
     }
-<<<<<<< HEAD
-    if  (stringmatch(pattern,"dram-pmem-ratio",1)) {
-=======
+
     if (stringmatch(pattern,"dram-pmem-ratio",1)) {
->>>>>>> 073fcb5b
         char buf[32];
         snprintf(buf,sizeof(buf),"%d %d", server.dram_pmem_ratio.dram_val, server.dram_pmem_ratio.pmem_val);
         addReplyBulkCString(c,"dram-pmem-ratio");
