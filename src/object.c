--- conflicted
+++ resolved
@@ -178,11 +178,7 @@
  * The 'humanfriendly' option is used for INCRBYFLOAT and HINCRBYFLOAT. */
 robj *createStringObjectFromLongDouble(long double value, int humanfriendly) {
     char buf[MAX_LONG_DOUBLE_CHARS];
-<<<<<<< HEAD
-    int len = ld2string(buf,sizeof(buf),value,humanfriendly);
-=======
     int len = ld2string(buf,sizeof(buf),value,humanfriendly? LD_STR_HUMAN: LD_STR_AUTO);
->>>>>>> 7bf665f1
     return createStringObject(buf,len);
 }
 
@@ -624,18 +620,7 @@
     } else {
         serverAssertWithInfo(NULL,o,o->type == OBJ_STRING);
         if (sdsEncodedObject(o)) {
-<<<<<<< HEAD
-            errno = 0;
-            value = strtod(o->ptr, &eptr);
-            if (sdslen(o->ptr) == 0 ||
-                isspace(((const char*)o->ptr)[0]) ||
-                (size_t)(eptr-(char*)o->ptr) != sdslen(o->ptr) ||
-                (errno == ERANGE &&
-                    (value == HUGE_VAL || value == -HUGE_VAL || value == 0)) ||
-                isnan(value))
-=======
             if (!string2d(o->ptr, sdslen(o->ptr), &value))
->>>>>>> 7bf665f1
                 return C_ERR;
         } else if (o->encoding == OBJ_ENCODING_INT) {
             value = (long)o->ptr;
@@ -669,18 +654,7 @@
     } else {
         serverAssertWithInfo(NULL,o,o->type == OBJ_STRING);
         if (sdsEncodedObject(o)) {
-<<<<<<< HEAD
-            errno = 0;
-            value = strtold(o->ptr, &eptr);
-            if (sdslen(o->ptr) == 0 ||
-                isspace(((const char*)o->ptr)[0]) ||
-                (size_t)(eptr-(char*)o->ptr) != sdslen(o->ptr) ||
-                (errno == ERANGE &&
-                    (value == HUGE_VAL || value == -HUGE_VAL || value == 0)) ||
-                isnan(value))
-=======
             if (!string2ld(o->ptr, sdslen(o->ptr), &value))
->>>>>>> 7bf665f1
                 return C_ERR;
         } else if (o->encoding == OBJ_ENCODING_INT) {
             value = (long)o->ptr;
@@ -889,8 +863,6 @@
         } else {
             serverPanic("Unknown hash encoding");
         }
-<<<<<<< HEAD
-=======
     } else if (o->type == OBJ_STREAM) {
         stream *s = o->ptr;
         asize = sizeof(*o);
@@ -952,7 +924,6 @@
             }
             raxStop(&ri);
         }
->>>>>>> 7bf665f1
     } else if (o->type == OBJ_MODULE) {
         moduleValue *mv = o->ptr;
         moduleType *mt = mv->type;
@@ -1257,24 +1228,6 @@
 void objectCommand(client *c) {
     robj *o;
 
-<<<<<<< HEAD
-    if (!strcasecmp(c->argv[1]->ptr,"help") && c->argc == 2) {
-        void *blenp = addDeferredMultiBulkLength(c);
-        int blen = 0;
-        blen++; addReplyStatus(c,
-        "OBJECT <subcommand> key. Subcommands:");
-        blen++; addReplyStatus(c,
-        "refcount -- Return the number of references of the value associated with the specified key.");
-        blen++; addReplyStatus(c,
-        "encoding -- Return the kind of internal representation used in order to store the value associated with a key.");
-        blen++; addReplyStatus(c,
-        "idletime -- Return the idle time of the key, that is the approximated number of seconds elapsed since the last access to the key.");
-        blen++; addReplyStatus(c,
-        "freq -- Return the access frequency index of the key. The returned integer is proportional to the logarithm of the recent access frequency of the key.");
-        setDeferredMultiBulkLength(c,blenp,blen);
-    } else if (!strcasecmp(c->argv[1]->ptr,"refcount") && c->argc == 3) {
-        if ((o = objectCommandLookupOrReply(c,c->argv[2],shared.nullbulk))
-=======
     if (c->argc == 2 && !strcasecmp(c->argv[1]->ptr,"help")) {
         const char *help[] = {
 "ENCODING <key> -- Return the kind of internal representation used in order to store the value associated with a key.",
@@ -1286,7 +1239,6 @@
         addReplyHelp(c, help);
     } else if (!strcasecmp(c->argv[1]->ptr,"refcount") && c->argc == 3) {
         if ((o = objectCommandLookupOrReply(c,c->argv[2],shared.null[c->resp]))
->>>>>>> 7bf665f1
                 == NULL) return;
         addReplyLongLong(c,o->refcount);
     } else if (!strcasecmp(c->argv[1]->ptr,"encoding") && c->argc == 3) {
@@ -1314,12 +1266,7 @@
          * when the key is read or overwritten. */
         addReplyLongLong(c,LFUDecrAndReturn(o));
     } else {
-<<<<<<< HEAD
-        addReplyErrorFormat(c, "Unknown subcommand or wrong number of arguments for '%s'. Try OBJECT help",
-            (char *)c->argv[1]->ptr);
-=======
         addReplySubcommandSyntaxError(c);
->>>>>>> 7bf665f1
     }
 }
 
@@ -1358,19 +1305,12 @@
                 return;
             }
         }
-<<<<<<< HEAD
-        if ((o = objectCommandLookupOrReply(c,c->argv[2],shared.nullbulk))
-                == NULL) return;
-        size_t usage = objectComputeSize(o,samples);
-        usage += sdsAllocSize(c->argv[2]->ptr);
-=======
         if ((de = dictFind(c->db->dict,c->argv[2]->ptr)) == NULL) {
             addReplyNull(c);
             return;
         }
         size_t usage = objectComputeSize(dictGetVal(de),samples);
         usage += sdsAllocSize(dictGetKey(de));
->>>>>>> 7bf665f1
         usage += sizeof(dictEntry);
         addReplyLongLong(c,usage);
     } else if (!strcasecmp(c->argv[1]->ptr,"stats") && c->argc == 2) {
@@ -1481,41 +1421,10 @@
         addReplyVerbatim(c,report,sdslen(report),"txt");
         sdsfree(report);
     } else if (!strcasecmp(c->argv[1]->ptr,"purge") && c->argc == 2) {
-<<<<<<< HEAD
-#if defined(USE_JEMALLOC)
-        char tmp[32];
-        unsigned narenas = 0;
-        size_t sz = sizeof(unsigned);
-        if (!je_mallctl("arenas.narenas", &narenas, &sz, NULL, 0)) {
-            sprintf(tmp, "arena.%d.purge", narenas);
-            if (!je_mallctl(tmp, NULL, 0, NULL, 0)) {
-                addReply(c, shared.ok);
-                return;
-            }
-        }
-        addReplyError(c, "Error purging dirty pages");
-#else
-        addReply(c, shared.ok);
-        /* Nothing to do for other allocators. */
-#endif
-    } else if (!strcasecmp(c->argv[1]->ptr,"help") && c->argc == 2) {
-        addReplyMultiBulkLen(c,5);
-        addReplyBulkCString(c,
-"MEMORY DOCTOR                        - Outputs memory problems report");
-        addReplyBulkCString(c,
-"MEMORY USAGE <key> [SAMPLES <count>] - Estimate memory usage of key");
-        addReplyBulkCString(c,
-"MEMORY STATS                         - Show memory usage details");
-        addReplyBulkCString(c,
-"MEMORY PURGE                         - Ask the allocator to release memory");
-        addReplyBulkCString(c,
-"MEMORY MALLOC-STATS                  - Show allocator internal stats");
-=======
         if (jemalloc_purge() == 0)
             addReply(c, shared.ok);
         else
             addReplyError(c, "Error purging dirty pages");
->>>>>>> 7bf665f1
     } else {
         addReplyErrorFormat(c, "Unknown subcommand or wrong number of arguments for '%s'. Try MEMORY HELP", (char*)c->argv[1]->ptr);
     }
