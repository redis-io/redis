/* Redis Object implementation.
 *
 * Copyright (c) 2009-2012, Salvatore Sanfilippo <antirez at gmail dot com>
 * All rights reserved.
 *
 * Redistribution and use in source and binary forms, with or without
 * modification, are permitted provided that the following conditions are met:
 *
 *   * Redistributions of source code must retain the above copyright notice,
 *     this list of conditions and the following disclaimer.
 *   * Redistributions in binary form must reproduce the above copyright
 *     notice, this list of conditions and the following disclaimer in the
 *     documentation and/or other materials provided with the distribution.
 *   * Neither the name of Redis nor the names of its contributors may be used
 *     to endorse or promote products derived from this software without
 *     specific prior written permission.
 *
 * THIS SOFTWARE IS PROVIDED BY THE COPYRIGHT HOLDERS AND CONTRIBUTORS "AS IS"
 * AND ANY EXPRESS OR IMPLIED WARRANTIES, INCLUDING, BUT NOT LIMITED TO, THE
 * IMPLIED WARRANTIES OF MERCHANTABILITY AND FITNESS FOR A PARTICULAR PURPOSE
 * ARE DISCLAIMED. IN NO EVENT SHALL THE COPYRIGHT OWNER OR CONTRIBUTORS BE
 * LIABLE FOR ANY DIRECT, INDIRECT, INCIDENTAL, SPECIAL, EXEMPLARY, OR
 * CONSEQUENTIAL DAMAGES (INCLUDING, BUT NOT LIMITED TO, PROCUREMENT OF
 * SUBSTITUTE GOODS OR SERVICES; LOSS OF USE, DATA, OR PROFITS; OR BUSINESS
 * INTERRUPTION) HOWEVER CAUSED AND ON ANY THEORY OF LIABILITY, WHETHER IN
 * CONTRACT, STRICT LIABILITY, OR TORT (INCLUDING NEGLIGENCE OR OTHERWISE)
 * ARISING IN ANY WAY OUT OF THE USE OF THIS SOFTWARE, EVEN IF ADVISED OF THE
 * POSSIBILITY OF SUCH DAMAGE.
 */

#include "redis.h"
#ifdef _WIN32
#include "win32_Interop/win32fixes.h"
#else
#include <pthread.h>
#endif
#include <math.h>
#include <ctype.h>

#ifdef __CYGWIN__
#define strtold(a,b) ((long double)strtod((a),(b)))
#endif

robj *createObject(int type, void *ptr) {
    robj *o = zmalloc(sizeof(*o));
    o->type = type;
    o->encoding = REDIS_ENCODING_RAW;
    o->ptr = ptr;
    o->refcount = 1;

    /* Set the LRU to the current lruclock (minutes resolution). */
    o->lru = server.lruclock;
    return o;
}

robj *createStringObject(char *ptr, size_t len) {
    return createObject(REDIS_STRING,sdsnewlen(ptr,len));
}

robj *createStringObjectFromLongLong(long long value) {
    robj *o;
    if (value >= 0 && value < REDIS_SHARED_INTEGERS) {
        incrRefCount(shared.integers[value]);
        o = shared.integers[value];
    } else {
        if (value >= LONG_MIN && value <= LONG_MAX) {
            o = createObject(REDIS_STRING, NULL);
            o->encoding = REDIS_ENCODING_INT;
            o->ptr = (void*)(value);
        } else {
            o = createObject(REDIS_STRING,sdsfromlonglong(value));
        }
    }
    return o;
}

/* Create a string object from a long double. If humanfriendly is non-zero
 * it does not use exponential format and trims trailing zeroes at the end,
 * however this results in loss of precision. Otherwise exp format is used
 * and the output of snprintf() is not modified.
 *
 * The 'humanfriendly' option is used for INCRBYFLOAT and HINCRBYFLOAT. */
robj *createStringObjectFromLongDouble(long double value, int humanfriendly) {
    char buf[256];
    int len;

<<<<<<< HEAD
    /* We use 17 digits precision since with 128 bit floats that precision
     * after rounding is able to represent most small decimal numbers in a way
     * that is "non surprising" for the user (that is, most small decimal
     * numbers will be represented in a way that when converted back into
     * a string are exactly the same as what the user typed.) */
#ifdef _WIN32
    /* on Windows the magic number is 15 */
    len = snprintf(buf,sizeof(buf),"%.15Lf", value);
#else
    len = snprintf(buf,sizeof(buf),"%.17Lf", value);
#endif
    /* Now remove trailing zeroes after the '.' */
    if (strchr(buf,'.') != NULL) {
        char *p = buf+len-1;
        while(*p == '0') {
            p--;
            len--;
=======
    if (isinf(value)) {
        /* Libc in odd systems (Hi Solaris!) will format infinite in a
         * different way, so better to handle it in an explicit way. */
        if (value > 0) {
            memcpy(buf,"inf",3);
            len = 3;
        } else {
            memcpy(buf,"-inf",4);
            len = 4;
>>>>>>> d6ada4d1
        }
    } else if (humanfriendly) {
        /* We use 17 digits precision since with 128 bit floats that precision
         * after rounding is able to represent most small decimal numbers in a
         * way that is "non surprising" for the user (that is, most small
         * decimal numbers will be represented in a way that when converted
         * back into a string are exactly the same as what the user typed.) */
        len = snprintf(buf,sizeof(buf),"%.17Lf", value);
        /* Now remove trailing zeroes after the '.' */
        if (strchr(buf,'.') != NULL) {
            char *p = buf+len-1;
            while(*p == '0') {
                p--;
                len--;
            }
            if (*p == '.') len--;
        }
    } else {
        len = snprintf(buf,sizeof(buf),"%.17Lg", value);
    }
    return createStringObject(buf,len);
}

robj *dupStringObject(robj *o) {
    redisAssertWithInfo(NULL,o,o->encoding == REDIS_ENCODING_RAW);
    return createStringObject(o->ptr,sdslen(o->ptr));
}

robj *createListObject(void) {
    list *l = listCreate();
    robj *o = createObject(REDIS_LIST,l);
    listSetFreeMethod(l,decrRefCountVoid);
    o->encoding = REDIS_ENCODING_LINKEDLIST;
    return o;
}

robj *createZiplistObject(void) {
    unsigned char *zl = ziplistNew();
    robj *o = createObject(REDIS_LIST,zl);
    o->encoding = REDIS_ENCODING_ZIPLIST;
    return o;
}

robj *createSetObject(void) {
    dict *d = dictCreate(&setDictType,NULL);
    robj *o = createObject(REDIS_SET,d);
    o->encoding = REDIS_ENCODING_HT;
    return o;
}

robj *createIntsetObject(void) {
    intset *is = intsetNew();
    robj *o = createObject(REDIS_SET,is);
    o->encoding = REDIS_ENCODING_INTSET;
    return o;
}

robj *createHashObject(void) {
    unsigned char *zl = ziplistNew();
    robj *o = createObject(REDIS_HASH, zl);
    o->encoding = REDIS_ENCODING_ZIPLIST;
    return o;
}

robj *createZsetObject(void) {
    zset *zs = zmalloc(sizeof(*zs));
    robj *o;

    zs->dict = dictCreate(&zsetDictType,NULL);
    zs->zsl = zslCreate();
    o = createObject(REDIS_ZSET,zs);
    o->encoding = REDIS_ENCODING_SKIPLIST;
    return o;
}

robj *createZsetZiplistObject(void) {
    unsigned char *zl = ziplistNew();
    robj *o = createObject(REDIS_ZSET,zl);
    o->encoding = REDIS_ENCODING_ZIPLIST;
    return o;
}

void freeStringObject(robj *o) {
    if (o->encoding == REDIS_ENCODING_RAW) {
        sdsfree(o->ptr);
    }
}

void freeListObject(robj *o) {
    switch (o->encoding) {
    case REDIS_ENCODING_LINKEDLIST:
        listRelease((list*) o->ptr);
        break;
    case REDIS_ENCODING_ZIPLIST:
        zfree(o->ptr);
        break;
    default:
        redisPanic("Unknown list encoding type");
    }
}

void freeSetObject(robj *o) {
    switch (o->encoding) {
    case REDIS_ENCODING_HT:
        dictRelease((dict*) o->ptr);
        break;
    case REDIS_ENCODING_INTSET:
        zfree(o->ptr);
        break;
    default:
        redisPanic("Unknown set encoding type");
    }
}

void freeZsetObject(robj *o) {
    zset *zs;
    switch (o->encoding) {
    case REDIS_ENCODING_SKIPLIST:
        zs = o->ptr;
        dictRelease(zs->dict);
        zslFree(zs->zsl);
        zfree(zs);
        break;
    case REDIS_ENCODING_ZIPLIST:
        zfree(o->ptr);
        break;
    default:
        redisPanic("Unknown sorted set encoding");
    }
}

void freeHashObject(robj *o) {
    switch (o->encoding) {
    case REDIS_ENCODING_HT:
        dictRelease((dict*) o->ptr);
        break;
    case REDIS_ENCODING_ZIPLIST:
        zfree(o->ptr);
        break;
    default:
        redisPanic("Unknown hash encoding type");
        break;
    }
}

void incrRefCount(robj *o) {
    o->refcount++;
}

void decrRefCount(robj *o) {
    if (o->refcount <= 0) redisPanic("decrRefCount against refcount <= 0");
    if (o->refcount == 1) {
        switch(o->type) {
        case REDIS_STRING: freeStringObject(o); break;
        case REDIS_LIST: freeListObject(o); break;
        case REDIS_SET: freeSetObject(o); break;
        case REDIS_ZSET: freeZsetObject(o); break;
        case REDIS_HASH: freeHashObject(o); break;
        default: redisPanic("Unknown object type"); break;
        }
        zfree(o);
    } else {
        o->refcount--;
    }
}

/* This variant of decrRefCount() gets its argument as void, and is useful
 * as free method in data structures that expect a 'void free_object(void*)'
 * prototype for the free method. */
void decrRefCountVoid(void *o) {
    decrRefCount(o);
}

/* This function set the ref count to zero without freeing the object.
 * It is useful in order to pass a new object to functions incrementing
 * the ref count of the received object. Example:
 *
 *    functionThatWillIncrementRefCount(resetRefCount(CreateObject(...)));
 *
 * Otherwise you need to resort to the less elegant pattern:
 *
 *    *obj = createObject(...);
 *    functionThatWillIncrementRefCount(obj);
 *    decrRefCount(obj);
 */
robj *resetRefCount(robj *obj) {
    obj->refcount = 0;
    return obj;
}

int checkType(redisClient *c, robj *o, int type) {
    if (o->type != type) {
        addReply(c,shared.wrongtypeerr);
        return 1;
    }
    return 0;
}

int isObjectRepresentableAsLongLong(robj *o, long long *llval) {
    redisAssertWithInfo(NULL,o,o->type == REDIS_STRING);
    if (o->encoding == REDIS_ENCODING_INT) {
        if (llval) *llval = (long long) o->ptr;
        return REDIS_OK;
    } else {
        return string2ll(o->ptr,sdslen(o->ptr),llval) ? REDIS_OK : REDIS_ERR;
    }
}

/* Try to encode a string object in order to save space */
robj *tryObjectEncoding(robj *o) {
    long value;
    sds s = o->ptr;
    size_t len;

    if (o->encoding != REDIS_ENCODING_RAW)
        return o; /* Already encoded */

    /* It's not safe to encode shared objects: shared objects can be shared
     * everywhere in the "object space" of Redis. Encoded objects can only
     * appear as "values" (and not, for instance, as keys) */
     if (o->refcount > 1) return o;

    /* Currently we try to encode only strings */
    redisAssertWithInfo(NULL,o,o->type == REDIS_STRING);

    /* Check if we can represent this string as a long integer */
    len = sdslen(s);
    if (len > 21 || !string2l(s,len,&value)) {
        /* We can't encode the object...
         *
         * Do the last try, and at least optimize the SDS string inside
         * the string object to require little space, in case there
         * is more than 10% of free space at the end of the SDS string.
         *
         * We do that for larger strings, using the arbitrary value
         * of 32 bytes. This code was backported from the unstable branch
         * where this is performed when the object is too large to be
         * encoded as EMBSTR. */
        if (len > 32 &&
            o->encoding == REDIS_ENCODING_RAW &&
            sdsavail(s) > len/10)
        {
            o->ptr = sdsRemoveFreeSpace(o->ptr);
        }
        /* Return the original object. */
        return o;
    }

    /* Ok, this object can be encoded...
     *
     * Can I use a shared object? Only if the object is inside a given range
     *
     * Note that we also avoid using shared integers when maxmemory is used
     * because every object needs to have a private LRU field for the LRU
     * algorithm to work well. */
    if ((server.maxmemory == 0 ||
         (server.maxmemory_policy != REDIS_MAXMEMORY_VOLATILE_LRU &&
          server.maxmemory_policy != REDIS_MAXMEMORY_ALLKEYS_LRU)) &&
        value >= 0 && value < REDIS_SHARED_INTEGERS)
    {
        decrRefCount(o);
        incrRefCount(shared.integers[value]);
        return shared.integers[value];
    } else {
        o->encoding = REDIS_ENCODING_INT;
        sdsfree(o->ptr);
        o->ptr = (void*) value;
        return o;
    }
}

/* Get a decoded version of an encoded object (returned as a new object).
 * If the object is already raw-encoded just increment the ref count. */
robj *getDecodedObject(robj *o) {
    robj *dec;

    if (o->encoding == REDIS_ENCODING_RAW) {
        incrRefCount(o);
        return o;
    }
    if (o->type == REDIS_STRING && o->encoding == REDIS_ENCODING_INT) {
        char buf[32];

        ll2string(buf,32,(long)o->ptr);
        dec = createStringObject(buf,strlen(buf));
        return dec;
    } else {
        redisPanic("Unknown encoding type");
    }
}

/* Compare two string objects via strcmp() or strcoll() depending on flags.
 * Note that the objects may be integer-encoded. In such a case we
 * use ll2string() to get a string representation of the numbers on the stack
 * and compare the strings, it's much faster than calling getDecodedObject().
 *
 * Important note: when REDIS_COMPARE_BINARY is used a binary-safe comparison
 * is used. */

#define REDIS_COMPARE_BINARY (1<<0)
#define REDIS_COMPARE_COLL (1<<1)

int compareStringObjectsWithFlags(robj *a, robj *b, int flags) {
    char bufa[128], bufb[128], *astr, *bstr;
    size_t alen, blen, minlen;
    redisAssertWithInfo(NULL,a,a->type == REDIS_STRING && b->type == REDIS_STRING);

    if (a == b) return 0;
    if (a->encoding != REDIS_ENCODING_RAW) {
        alen = ll2string(bufa,sizeof(bufa),(long) a->ptr);
        astr = bufa;
    } else {
        astr = a->ptr;
        alen = sdslen(astr);
    }
    if (b->encoding != REDIS_ENCODING_RAW) {
        blen = ll2string(bufb,sizeof(bufb),(long) b->ptr);
        bstr = bufb;
    } else {
        bstr = b->ptr;
        blen = sdslen(bstr);
    }
    if (flags & REDIS_COMPARE_COLL) {
        return strcoll(astr,bstr);
    } else {
        int cmp;

        minlen = (alen < blen) ? alen : blen;
        cmp = memcmp(astr,bstr,minlen);
        if (cmp == 0) return (int)(alen-blen);
        return cmp;
    }
}

/* Wrapper for compareStringObjectsWithFlags() using binary comparison. */
int compareStringObjects(robj *a, robj *b) {
    return compareStringObjectsWithFlags(a,b,REDIS_COMPARE_BINARY);
}

/* Wrapper for compareStringObjectsWithFlags() using collation. */
int collateStringObjects(robj *a, robj *b) {
    return compareStringObjectsWithFlags(a,b,REDIS_COMPARE_COLL);
}

/* Equal string objects return 1 if the two objects are the same from the
 * point of view of a string comparison, otherwise 0 is returned. Note that
 * this function is faster then checking for (compareStringObject(a,b) == 0)
 * because it can perform some more optimization. */
int equalStringObjects(robj *a, robj *b) {
    if (a->encoding != REDIS_ENCODING_RAW && b->encoding != REDIS_ENCODING_RAW){
        return a->ptr == b->ptr;
    } else {
        return compareStringObjects(a,b) == 0;
    }
}

size_t stringObjectLen(robj *o) {
    redisAssertWithInfo(NULL,o,o->type == REDIS_STRING);
    if (o->encoding == REDIS_ENCODING_RAW) {
        return sdslen(o->ptr);
    } else {
        char buf[32];

        return ll2string(buf,32,(long)o->ptr);
    }
}

int getDoubleFromObject(robj *o, double *target) {
    double value;
    char *eptr;

    if (o == NULL) {
        value = 0;
    } else {
        redisAssertWithInfo(NULL,o,o->type == REDIS_STRING);
        if (o->encoding == REDIS_ENCODING_RAW) {
            errno = 0;
            value = strtod(o->ptr, &eptr);
            if (isspace(((char*)o->ptr)[0]) ||
                eptr[0] != '\0' ||
                (errno == ERANGE &&
                    (value == HUGE_VAL || value == -HUGE_VAL || value == 0)) ||
                errno == EINVAL ||
                isnan(value))
                return REDIS_ERR;
        } else if (o->encoding == REDIS_ENCODING_INT) {
            value = (long)o->ptr;
        } else {
            redisPanic("Unknown string encoding");
        }
    }
    *target = value;
    return REDIS_OK;
}

int getDoubleFromObjectOrReply(redisClient *c, robj *o, double *target, const char *msg) {
    double value;
    if (getDoubleFromObject(o, &value) != REDIS_OK) {
        if (msg != NULL) {
            addReplyError(c,(char*)msg);
        } else {
            addReplyError(c,"value is not a valid float");
        }
        return REDIS_ERR;
    }
    *target = value;
    return REDIS_OK;
}

int getLongDoubleFromObject(robj *o, long double *target) {
    long double value;
    char *eptr;

    if (o == NULL) {
        value = 0;
    } else {
        redisAssertWithInfo(NULL,o,o->type == REDIS_STRING);
        if (o->encoding == REDIS_ENCODING_RAW) {
            errno = 0;
#ifdef _WIN32
            value = wstrtod(o->ptr, &eptr);
#else
            value = strtold(o->ptr, &eptr);
#endif
            if (isspace(((char*)o->ptr)[0]) || eptr[0] != '\0' ||
                errno == ERANGE || isnan(value))
                return REDIS_ERR;
        } else if (o->encoding == REDIS_ENCODING_INT) {
            value = (long)o->ptr;
        } else {
            redisPanic("Unknown string encoding");
        }
    }
    *target = value;
    return REDIS_OK;
}

int getLongDoubleFromObjectOrReply(redisClient *c, robj *o, long double *target, const char *msg) {
    long double value;
    if (getLongDoubleFromObject(o, &value) != REDIS_OK) {
        if (msg != NULL) {
            addReplyError(c,(char*)msg);
        } else {
            addReplyError(c,"value is not a valid float");
        }
        return REDIS_ERR;
    }
    *target = value;
    return REDIS_OK;
}

int getLongLongFromObject(robj *o, long long *target) {
    long long value;
    char *eptr;

    if (o == NULL) {
        value = 0;
    } else {
        redisAssertWithInfo(NULL,o,o->type == REDIS_STRING);
        if (o->encoding == REDIS_ENCODING_RAW) {
            errno = 0;
            value = strtoll(o->ptr, &eptr, 10);
            if (isspace(((char*)o->ptr)[0]) || eptr[0] != '\0' ||
                errno == ERANGE)
                return REDIS_ERR;
        } else if (o->encoding == REDIS_ENCODING_INT) {
            value = (long)o->ptr;
        } else {
            redisPanic("Unknown string encoding");
        }
    }
    if (target) *target = value;
    return REDIS_OK;
}

int getLongLongFromObjectOrReply(redisClient *c, robj *o, long long *target, const char *msg) {
    long long value;
    if (getLongLongFromObject(o, &value) != REDIS_OK) {
        if (msg != NULL) {
            addReplyError(c,(char*)msg);
        } else {
            addReplyError(c,"value is not an integer or out of range");
        }
        return REDIS_ERR;
    }
    *target = value;
    return REDIS_OK;
}

int getLongFromObjectOrReply(redisClient *c, robj *o, long *target, const char *msg) {
    long long value;

    if (getLongLongFromObjectOrReply(c, o, &value, msg) != REDIS_OK) return REDIS_ERR;
    if (value < LONG_MIN || value > LONG_MAX) {
        if (msg != NULL) {
            addReplyError(c,(char*)msg);
        } else {
            addReplyError(c,"value is out of range");
        }
        return REDIS_ERR;
    }
    *target = (long)value;
    return REDIS_OK;
}

char *strEncoding(int encoding) {
    switch(encoding) {
    case REDIS_ENCODING_RAW: return "raw";
    case REDIS_ENCODING_INT: return "int";
    case REDIS_ENCODING_HT: return "hashtable";
    case REDIS_ENCODING_LINKEDLIST: return "linkedlist";
    case REDIS_ENCODING_ZIPLIST: return "ziplist";
    case REDIS_ENCODING_INTSET: return "intset";
    case REDIS_ENCODING_SKIPLIST: return "skiplist";
    default: return "unknown";
    }
}

/* Given an object returns the min number of seconds the object was never
 * requested, using an approximated LRU algorithm. */
unsigned long estimateObjectIdleTime(robj *o) {
    if (server.lruclock >= o->lru) {
        return (server.lruclock - o->lru) * REDIS_LRU_CLOCK_RESOLUTION;
    } else {
        return ((REDIS_LRU_CLOCK_MAX - o->lru) + server.lruclock) *
                    REDIS_LRU_CLOCK_RESOLUTION;
    }
}

/* This is a helper function for the OBJECT command. We need to lookup keys
 * without any modification of LRU or other parameters. */
robj *objectCommandLookup(redisClient *c, robj *key) {
    dictEntry *de;

    if ((de = dictFind(c->db->dict,key->ptr)) == NULL) return NULL;
    return (robj*) dictGetVal(de);
}

robj *objectCommandLookupOrReply(redisClient *c, robj *key, robj *reply) {
    robj *o = objectCommandLookup(c,key);

    if (!o) addReply(c, reply);
    return o;
}

/* Object command allows to inspect the internals of an Redis Object.
 * Usage: OBJECT <refcount|encoding|idletime> <key> */
void objectCommand(redisClient *c) {
    robj *o;

    if (!strcasecmp(c->argv[1]->ptr,"refcount") && c->argc == 3) {
        if ((o = objectCommandLookupOrReply(c,c->argv[2],shared.nullbulk))
                == NULL) return;
        addReplyLongLong(c,o->refcount);
    } else if (!strcasecmp(c->argv[1]->ptr,"encoding") && c->argc == 3) {
        if ((o = objectCommandLookupOrReply(c,c->argv[2],shared.nullbulk))
                == NULL) return;
        addReplyBulkCString(c,strEncoding(o->encoding));
    } else if (!strcasecmp(c->argv[1]->ptr,"idletime") && c->argc == 3) {
        if ((o = objectCommandLookupOrReply(c,c->argv[2],shared.nullbulk))
                == NULL) return;
        addReplyLongLong(c,estimateObjectIdleTime(o));
    } else {
        addReplyError(c,"Syntax error. Try OBJECT (refcount|encoding|idletime)");
    }
}
<|MERGE_RESOLUTION|>--- conflicted
+++ resolved
@@ -84,25 +84,6 @@
     char buf[256];
     int len;
 
-<<<<<<< HEAD
-    /* We use 17 digits precision since with 128 bit floats that precision
-     * after rounding is able to represent most small decimal numbers in a way
-     * that is "non surprising" for the user (that is, most small decimal
-     * numbers will be represented in a way that when converted back into
-     * a string are exactly the same as what the user typed.) */
-#ifdef _WIN32
-    /* on Windows the magic number is 15 */
-    len = snprintf(buf,sizeof(buf),"%.15Lf", value);
-#else
-    len = snprintf(buf,sizeof(buf),"%.17Lf", value);
-#endif
-    /* Now remove trailing zeroes after the '.' */
-    if (strchr(buf,'.') != NULL) {
-        char *p = buf+len-1;
-        while(*p == '0') {
-            p--;
-            len--;
-=======
     if (isinf(value)) {
         /* Libc in odd systems (Hi Solaris!) will format infinite in a
          * different way, so better to handle it in an explicit way. */
@@ -112,7 +93,6 @@
         } else {
             memcpy(buf,"-inf",4);
             len = 4;
->>>>>>> d6ada4d1
         }
     } else if (humanfriendly) {
         /* We use 17 digits precision since with 128 bit floats that precision
@@ -120,7 +100,12 @@
          * way that is "non surprising" for the user (that is, most small
          * decimal numbers will be represented in a way that when converted
          * back into a string are exactly the same as what the user typed.) */
+#ifdef _WIN32
+    /* on Windows the magic number is 15 */
+    len = snprintf(buf,sizeof(buf),"%.15Lf", value);
+#else
         len = snprintf(buf,sizeof(buf),"%.17Lf", value);
+#endif
         /* Now remove trailing zeroes after the '.' */
         if (strchr(buf,'.') != NULL) {
             char *p = buf+len-1;
