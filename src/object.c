--- conflicted
+++ resolved
@@ -1007,7 +1007,7 @@
     mem += dictSize(server.repl_scriptcache_dict) * sizeof(dictEntry) +
         dictSlots(server.repl_scriptcache_dict) * sizeof(dictEntry*);
     if (listLength(server.repl_scriptcache_fifo) > 0) {
-        mem += listLength(server.repl_scriptcache_fifo) * (sizeof(listNode) + 
+        mem += listLength(server.repl_scriptcache_fifo) * (sizeof(listNode) +
             sdsZmallocSize(listNodeValue(listFirst(server.repl_scriptcache_fifo))));
     }
     mh->lua_caches = mem;
@@ -1227,7 +1227,10 @@
 /* Object command allows to inspect the internals of an Redis Object.
  * Usage: OBJECT <refcount|encoding|idletime|freq> <key> */
 void objectCommand(client *c) {
-    const char *help[] = {
+    robj *o;
+
+    if (c->argc == 2 && !strcasecmp(c->argv[1]->ptr,"help")) {
+        const char *help[] = {
 "ENCODING <key>",
 "    Return the kind of internal representation used in order to store the value",
 "    associated with a `key`.",
@@ -1241,10 +1244,7 @@
 "    Return the number of references of the value associated with the specified",
 "    `key`.",
 NULL
-    };
-    robj *o;
-
-    if (c->argc == 2 && !strcasecmp(c->argv[1]->ptr,"help")) {
+        };
         addReplyHelp(c, help);
     } else if (!strcasecmp(c->argv[1]->ptr,"refcount") && c->argc == 3) {
         if ((o = objectCommandLookupOrReply(c,c->argv[2],shared.null[c->resp]))
@@ -1284,8 +1284,10 @@
  *
  * Usage: MEMORY usage <key> */
 void memoryCommand(client *c) {
-<<<<<<< HEAD
-    const char *help[] = {
+    robj *o;
+
+    if (!strcasecmp(c->argv[1]->ptr,"help") && c->argc == 2) {
+        const char *help[] = {
 "DOCTOR",
 "    Return memory problems reports.",
 "MALLOC-STATS"
@@ -1298,12 +1300,7 @@
 "    Return memory in bytes used by `key` and its value. Nested values are",
 "    sampled up to `count` times (default: 5).",
 NULL
-    };
-    robj *o;
-
-=======
->>>>>>> ee4a15aa
-    if (!strcasecmp(c->argv[1]->ptr,"help") && c->argc == 2) {
+        };
         addReplyHelp(c, help);
     } else if (!strcasecmp(c->argv[1]->ptr,"usage") && c->argc >= 3) {
         dictEntry *de;
