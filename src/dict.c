--- conflicted
+++ resolved
@@ -222,11 +222,8 @@
     /* Allocate the new hash table and initialize all pointers to NULL */
     n.size = realsize;
     n.sizemask = realsize-1;
-<<<<<<< HEAD
-    n.table = zcalloc_dram(realsize*sizeof(dictEntry*));
-=======
+
     n.table = (dict_always_on_dram) ? zcalloc_dram(realsize*sizeof(dictEntry*)) : zcalloc(realsize*sizeof(dictEntry*));
->>>>>>> 073fcb5b
     n.used = 0;
 
     /* Is this the first initialization? If so it's not really a rehashing
