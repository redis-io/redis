--- conflicted
+++ resolved
@@ -36,7 +36,7 @@
  * in order to get O(log(N)) INSERT and REMOVE operations into a sorted
  * data structure.
  *
- * The elements are added to a hash table mapping Redis objects to scores.
+ * The elements are added to an hash table mapping Redis objects to scores.
  * At the same time the elements are added to a skip list mapping scores
  * to Redis objects (so objects are sorted by scores in this "view"). */
 
@@ -51,13 +51,9 @@
 
 #include "redis.h"
 #include <math.h>
-<<<<<<< HEAD
-=======
 #ifdef _WIN32
 #define bzero(b,len) (memset((b), '\0', (len)), (void) 0)
 #endif
->>>>>>> ce6c1f08
-
 zskiplistNode *zslCreateNode(int level, double score, robj *obj) {
     zskiplistNode *zn = zmalloc(sizeof(*zn)+level*sizeof(struct zskiplistLevel));
     zn->score = score;
@@ -1279,12 +1275,8 @@
         if (op->encoding == REDIS_ENCODING_INTSET) {
             return intsetLen(op->subject->ptr);
         } else if (op->encoding == REDIS_ENCODING_HT) {
-<<<<<<< HEAD
             dict *ht = op->subject->ptr;
             return dictSize(ht);
-=======
-            return (int)dictSize(it->ht.dict);
->>>>>>> ce6c1f08
         } else {
             redisPanic("Unknown set encoding");
         }
