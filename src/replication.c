--- conflicted
+++ resolved
@@ -1432,23 +1432,10 @@
 }
 
 /* Helper function for readSyncBulkPayload() to make backups of the current
-<<<<<<< HEAD
- * DBs before socket-loading the new ones. The backups may be restored later
- * or freed by disklessLoadRestoreBackups(). */
-redisDb *disklessLoadMakeBackups(void) {
-    redisDb *backups = zmalloc(sizeof(redisDb)*server.dbnum);
-    for (int i=0; i<server.dbnum; i++) {
-        backups[i] = server.db[i];
-        server.db[i].dict = dictCreate(&dbDictType,NULL);
-        server.db[i].expires = dictCreate(&dbExpiresDictType,NULL);
-    }
-    return backups;
-=======
  * databases before socket-loading the new ones. The backups may be restored
  * by disklessLoadRestoreBackup or freed by disklessLoadDiscardBackup later. */
 dbBackup *disklessLoadMakeBackup(void) {
     return backupDb();
->>>>>>> 2f41a385
 }
 
 /* Helper function for readSyncBulkPayload(): when replica-side diskless
