/*
 * Copyright (c) 2019, Redis Labs
 * All rights reserved.
 *
 * Redistribution and use in source and binary forms, with or without
 * modification, are permitted provided that the following conditions are met:
 *
 *   * Redistributions of source code must retain the above copyright notice,
 *     this list of conditions and the following disclaimer.
 *   * Redistributions in binary form must reproduce the above copyright
 *     notice, this list of conditions and the following disclaimer in the
 *     documentation and/or other materials provided with the distribution.
 *   * Neither the name of Redis nor the names of its contributors may be used
 *     to endorse or promote products derived from this software without
 *     specific prior written permission.
 *
 * THIS SOFTWARE IS PROVIDED BY THE COPYRIGHT HOLDERS AND CONTRIBUTORS "AS IS"
 * AND ANY EXPRESS OR IMPLIED WARRANTIES, INCLUDING, BUT NOT LIMITED TO, THE
 * IMPLIED WARRANTIES OF MERCHANTABILITY AND FITNESS FOR A PARTICULAR PURPOSE
 * ARE DISCLAIMED. IN NO EVENT SHALL THE COPYRIGHT OWNER OR CONTRIBUTORS BE
 * LIABLE FOR ANY DIRECT, INDIRECT, INCIDENTAL, SPECIAL, EXEMPLARY, OR
 * CONSEQUENTIAL DAMAGES (INCLUDING, BUT NOT LIMITED TO, PROCUREMENT OF
 * SUBSTITUTE GOODS OR SERVICES; LOSS OF USE, DATA, OR PROFITS; OR BUSINESS
 * INTERRUPTION) HOWEVER CAUSED AND ON ANY THEORY OF LIABILITY, WHETHER IN
 * CONTRACT, STRICT LIABILITY, OR TORT (INCLUDING NEGLIGENCE OR OTHERWISE)
 * ARISING IN ANY WAY OUT OF THE USE OF THIS SOFTWARE, EVEN IF ADVISED OF THE
 * POSSIBILITY OF SUCH DAMAGE.
 */


#include "server.h"
#include "connhelpers.h"
#include "adlist.h"

#ifdef USE_OPENSSL

#include <openssl/ssl.h>
#include <openssl/err.h>
#include <openssl/rand.h>

#define REDIS_TLS_PROTO_TLSv1       (1<<0)
#define REDIS_TLS_PROTO_TLSv1_1     (1<<1)
#define REDIS_TLS_PROTO_TLSv1_2     (1<<2)
#define REDIS_TLS_PROTO_TLSv1_3     (1<<3)

/* Use safe defaults */
#ifdef TLS1_3_VERSION
#define REDIS_TLS_PROTO_DEFAULT     (REDIS_TLS_PROTO_TLSv1_2|REDIS_TLS_PROTO_TLSv1_3)
#else
#define REDIS_TLS_PROTO_DEFAULT     (REDIS_TLS_PROTO_TLSv1_2)
#endif

extern ConnectionType CT_Socket;

SSL_CTX *redis_tls_ctx;

static int parseProtocolsConfig(const char *str) {
    int i, count = 0;
    int protocols = 0;

    if (!str) return REDIS_TLS_PROTO_DEFAULT;
    sds *tokens = sdssplitlen(str, strlen(str), " ", 1, &count);

    if (!tokens) { 
        serverLog(LL_WARNING, "Invalid tls-protocols configuration string");
        return -1;
    }
    for (i = 0; i < count; i++) {
        if (!strcasecmp(tokens[i], "tlsv1")) protocols |= REDIS_TLS_PROTO_TLSv1;
        else if (!strcasecmp(tokens[i], "tlsv1.1")) protocols |= REDIS_TLS_PROTO_TLSv1_1;
        else if (!strcasecmp(tokens[i], "tlsv1.2")) protocols |= REDIS_TLS_PROTO_TLSv1_2;
        else if (!strcasecmp(tokens[i], "tlsv1.3")) {
#ifdef TLS1_3_VERSION
            protocols |= REDIS_TLS_PROTO_TLSv1_3;
#else
            serverLog(LL_WARNING, "TLSv1.3 is specified in tls-protocols but not supported by OpenSSL.");
            protocols = -1;
            break;
#endif
        } else {
            serverLog(LL_WARNING, "Invalid tls-protocols specified. "
                    "Use a combination of 'TLSv1', 'TLSv1.1', 'TLSv1.2' and 'TLSv1.3'.");
            protocols = -1;
            break;
        }
    }
    sdsfreesplitres(tokens, count);

    return protocols;
}

/* list of connections with pending data already read from the socket, but not
 * served to the reader yet. */
static list *pending_list = NULL;

/**
 * OpenSSL global initialization and locking handling callbacks.
 * Note that this is only required for OpenSSL < 1.1.0.
 */

#if OPENSSL_VERSION_NUMBER < 0x10100000L
#define USE_CRYPTO_LOCKS
#endif

#ifdef USE_CRYPTO_LOCKS

static pthread_mutex_t *openssl_locks;

static void sslLockingCallback(int mode, int lock_id, const char *f, int line) {
    pthread_mutex_t *mt = openssl_locks + lock_id;

    if (mode & CRYPTO_LOCK) {
        pthread_mutex_lock(mt);
    } else {
        pthread_mutex_unlock(mt);
    }

    (void)f;
    (void)line;
}

static void initCryptoLocks(void) {
    unsigned i, nlocks;
    if (CRYPTO_get_locking_callback() != NULL) {
        /* Someone already set the callback before us. Don't destroy it! */
        return;
    }
    nlocks = CRYPTO_num_locks();
    openssl_locks = zmalloc(sizeof(*openssl_locks) * nlocks);
    for (i = 0; i < nlocks; i++) {
        pthread_mutex_init(openssl_locks + i, NULL);
    }
    CRYPTO_set_locking_callback(sslLockingCallback);
}
#endif /* USE_CRYPTO_LOCKS */

void tlsInit(void) {
    ERR_load_crypto_strings();
    SSL_load_error_strings();
    SSL_library_init();

#ifdef USE_CRYPTO_LOCKS
    initCryptoLocks();
#endif

    if (!RAND_poll()) {
        serverLog(LL_WARNING, "OpenSSL: Failed to seed random number generator.");
    }

    pending_list = listCreate();
}

/* Attempt to configure/reconfigure TLS. This operation is atomic and will
 * leave the SSL_CTX unchanged if fails.
 */
int tlsConfigure(redisTLSContextConfig *ctx_config) {
    char errbuf[256];
    SSL_CTX *ctx = NULL;

    if (!ctx_config->cert_file) {
        serverLog(LL_WARNING, "No tls-cert-file configured!");
        goto error;
    }

    if (!ctx_config->key_file) {
        serverLog(LL_WARNING, "No tls-key-file configured!");
        goto error;
    }

    if (!ctx_config->ca_cert_file && !ctx_config->ca_cert_dir) {
        serverLog(LL_WARNING, "Either tls-ca-cert-file or tls-ca-cert-dir must be configured!");
        goto error;
    }

    ctx = SSL_CTX_new(SSLv23_method());

    SSL_CTX_set_options(ctx, SSL_OP_NO_SSLv2|SSL_OP_NO_SSLv3);
    SSL_CTX_set_options(ctx, SSL_OP_SINGLE_DH_USE);

#ifdef SSL_OP_DONT_INSERT_EMPTY_FRAGMENTS
    SSL_CTX_set_options(ctx, SSL_OP_DONT_INSERT_EMPTY_FRAGMENTS);
#endif

    if (ctx_config->session_caching) {
        SSL_CTX_set_session_cache_mode(ctx, SSL_SESS_CACHE_SERVER);
        SSL_CTX_sess_set_cache_size(ctx, ctx_config->session_cache_size);
        SSL_CTX_set_timeout(ctx, ctx_config->session_cache_timeout);
        SSL_CTX_set_session_id_context(ctx, (void *) "redis", 5);
    } else {
        SSL_CTX_set_session_cache_mode(ctx, SSL_SESS_CACHE_OFF);
    }

    int protocols = parseProtocolsConfig(ctx_config->protocols);
    if (protocols == -1) goto error;

    if (!(protocols & REDIS_TLS_PROTO_TLSv1))
        SSL_CTX_set_options(ctx, SSL_OP_NO_TLSv1);
    if (!(protocols & REDIS_TLS_PROTO_TLSv1_1))
        SSL_CTX_set_options(ctx, SSL_OP_NO_TLSv1_1);
#ifdef SSL_OP_NO_TLSv1_2
    if (!(protocols & REDIS_TLS_PROTO_TLSv1_2))
        SSL_CTX_set_options(ctx, SSL_OP_NO_TLSv1_2);
#endif
#ifdef SSL_OP_NO_TLSv1_3
    if (!(protocols & REDIS_TLS_PROTO_TLSv1_3))
        SSL_CTX_set_options(ctx, SSL_OP_NO_TLSv1_3);
#endif

#ifdef SSL_OP_NO_COMPRESSION
    SSL_CTX_set_options(ctx, SSL_OP_NO_COMPRESSION);
#endif

#ifdef SSL_OP_NO_CLIENT_RENEGOTIATION
    SSL_CTX_set_options(ctx, SSL_OP_NO_CLIENT_RENEGOTIATION);
#endif

    if (ctx_config->prefer_server_ciphers)
        SSL_CTX_set_options(ctx, SSL_OP_CIPHER_SERVER_PREFERENCE);

    SSL_CTX_set_mode(ctx, SSL_MODE_ENABLE_PARTIAL_WRITE|SSL_MODE_ACCEPT_MOVING_WRITE_BUFFER);
    SSL_CTX_set_verify(ctx, SSL_VERIFY_PEER|SSL_VERIFY_FAIL_IF_NO_PEER_CERT, NULL);
#if defined(SSL_CTX_set_ecdh_auto)
    SSL_CTX_set_ecdh_auto(ctx, 1);
#endif

    if (SSL_CTX_use_certificate_chain_file(ctx, ctx_config->cert_file) <= 0) {
        ERR_error_string_n(ERR_get_error(), errbuf, sizeof(errbuf));
        serverLog(LL_WARNING, "Failed to load certificate: %s: %s", ctx_config->cert_file, errbuf);
        goto error;
    }
        
    if (SSL_CTX_use_PrivateKey_file(ctx, ctx_config->key_file, SSL_FILETYPE_PEM) <= 0) {
        ERR_error_string_n(ERR_get_error(), errbuf, sizeof(errbuf));
        serverLog(LL_WARNING, "Failed to load private key: %s: %s", ctx_config->key_file, errbuf);
        goto error;
    }
    
    if (SSL_CTX_load_verify_locations(ctx, ctx_config->ca_cert_file, ctx_config->ca_cert_dir) <= 0) {
        ERR_error_string_n(ERR_get_error(), errbuf, sizeof(errbuf));
        serverLog(LL_WARNING, "Failed to configure CA certificate(s) file/directory: %s", errbuf);
        goto error;
    }

    if (ctx_config->dh_params_file) {
        FILE *dhfile = fopen(ctx_config->dh_params_file, "r");
        DH *dh = NULL;
        if (!dhfile) {
            serverLog(LL_WARNING, "Failed to load %s: %s", ctx_config->dh_params_file, strerror(errno));
            goto error;
        }

        dh = PEM_read_DHparams(dhfile, NULL, NULL, NULL);
        fclose(dhfile);
        if (!dh) {
            serverLog(LL_WARNING, "%s: failed to read DH params.", ctx_config->dh_params_file);
            goto error;
        }

        if (SSL_CTX_set_tmp_dh(ctx, dh) <= 0) {
            ERR_error_string_n(ERR_get_error(), errbuf, sizeof(errbuf));
            serverLog(LL_WARNING, "Failed to load DH params file: %s: %s", ctx_config->dh_params_file, errbuf);
            DH_free(dh);
            goto error;
        }

        DH_free(dh);
    }

    if (ctx_config->ciphers && !SSL_CTX_set_cipher_list(ctx, ctx_config->ciphers)) {
        serverLog(LL_WARNING, "Failed to configure ciphers: %s", ctx_config->ciphers);
        goto error;
    }

#ifdef TLS1_3_VERSION
    if (ctx_config->ciphersuites && !SSL_CTX_set_ciphersuites(ctx, ctx_config->ciphersuites)) {
        serverLog(LL_WARNING, "Failed to configure ciphersuites: %s", ctx_config->ciphersuites);
        goto error;
    }
#endif

    SSL_CTX_free(redis_tls_ctx);
    redis_tls_ctx = ctx;

    return C_OK;

error:
    if (ctx) SSL_CTX_free(ctx);
    return C_ERR;
}

#ifdef TLS_DEBUGGING
#define TLSCONN_DEBUG(fmt, ...) \
    serverLog(LL_DEBUG, "TLSCONN: " fmt, __VA_ARGS__)
#else
#define TLSCONN_DEBUG(fmt, ...)
#endif

ConnectionType CT_TLS;

/* Normal socket connections have a simple events/handler correlation.
 *
 * With TLS connections we need to handle cases where during a logical read
 * or write operation, the SSL library asks to block for the opposite
 * socket operation.
 *
 * When this happens, we need to do two things:
 * 1. Make sure we register for the even.
 * 2. Make sure we know which handler needs to execute when the
 *    event fires.  That is, if we notify the caller of a write operation
 *    that it blocks, and SSL asks for a read, we need to trigger the
 *    write handler again on the next read event.
 *
 */

typedef enum {
    WANT_READ = 1,
    WANT_WRITE
} WantIOType;

#define TLS_CONN_FLAG_READ_WANT_WRITE   (1<<0)
#define TLS_CONN_FLAG_WRITE_WANT_READ   (1<<1)
#define TLS_CONN_FLAG_FD_SET            (1<<2)

typedef struct tls_connection {
    connection c;
    int flags;
    SSL *ssl;
    char *ssl_error;
    listNode *pending_list_node;
} tls_connection;

connection *connCreateTLS(void) {
    tls_connection *conn = zcalloc(sizeof(tls_connection));
    conn->c.type = &CT_TLS;
    conn->c.fd = -1;
    conn->ssl = SSL_new(redis_tls_ctx);
    return (connection *) conn;
}

/* Fetch the latest OpenSSL error and store it in the connection */
static void updateTLSError(tls_connection *conn) {
    conn->c.last_errno = 0;
    if (conn->ssl_error) zfree(conn->ssl_error);
    conn->ssl_error = zmalloc(512);
    ERR_error_string_n(ERR_get_error(), conn->ssl_error, 512);
}

/* Create a new TLS connection that is already associated with
 * an accepted underlying file descriptor.
 *
 * The socket is not ready for I/O until connAccept() was called and
 * invoked the connection-level accept handler.
 *
 * Callers should use connGetState() and verify the created connection
 * is not in an error state.
 */
connection *connCreateAcceptedTLS(int fd, int require_auth) {
    tls_connection *conn = (tls_connection *) connCreateTLS();
    conn->c.fd = fd;
    conn->c.state = CONN_STATE_ACCEPTING;

<<<<<<< HEAD
    if (!conn->ssl) {
        updateTLSError(conn);
        conn->c.state = CONN_STATE_ERROR;
        return (connection *) conn;
    }

    if (!require_auth) {
        SSL_set_verify(conn->ssl, SSL_VERIFY_NONE, NULL);
=======
    switch (require_auth) {
        case TLS_CLIENT_AUTH_NO:
            SSL_set_verify(conn->ssl, SSL_VERIFY_NONE, NULL);
            break;
        case TLS_CLIENT_AUTH_OPTIONAL:
            SSL_set_verify(conn->ssl, SSL_VERIFY_PEER, NULL);
            break;
        default: /* TLS_CLIENT_AUTH_YES, also fall-secure */
            SSL_set_verify(conn->ssl, SSL_VERIFY_PEER|SSL_VERIFY_FAIL_IF_NO_PEER_CERT, NULL);
            break;
>>>>>>> f31260b0
    }

    SSL_set_fd(conn->ssl, conn->c.fd);
    SSL_set_accept_state(conn->ssl);

    return (connection *) conn;
}

static void tlsEventHandler(struct aeEventLoop *el, int fd, void *clientData, int mask);

/* Process the return code received from OpenSSL>
 * Update the want parameter with expected I/O.
 * Update the connection's error state if a real error has occured.
 * Returns an SSL error code, or 0 if no further handling is required.
 */
static int handleSSLReturnCode(tls_connection *conn, int ret_value, WantIOType *want) {
    if (ret_value <= 0) {
        int ssl_err = SSL_get_error(conn->ssl, ret_value);
        switch (ssl_err) {
            case SSL_ERROR_WANT_WRITE:
                *want = WANT_WRITE;
                return 0;
            case SSL_ERROR_WANT_READ:
                *want = WANT_READ;
                return 0;
            case SSL_ERROR_SYSCALL:
                conn->c.last_errno = errno;
                if (conn->ssl_error) zfree(conn->ssl_error);
                conn->ssl_error = errno ? zstrdup(strerror(errno)) : NULL;
                break;
            default:
                /* Error! */
                updateTLSError(conn);
                break;
        }

        return ssl_err;
    }

    return 0;
}

void registerSSLEvent(tls_connection *conn, WantIOType want) {
    int mask = aeGetFileEvents(server.el, conn->c.fd);

    switch (want) {
        case WANT_READ:
            if (mask & AE_WRITABLE) aeDeleteFileEvent(server.el, conn->c.fd, AE_WRITABLE);
            if (!(mask & AE_READABLE)) aeCreateFileEvent(server.el, conn->c.fd, AE_READABLE,
                        tlsEventHandler, conn);
            break;
        case WANT_WRITE:
            if (mask & AE_READABLE) aeDeleteFileEvent(server.el, conn->c.fd, AE_READABLE);
            if (!(mask & AE_WRITABLE)) aeCreateFileEvent(server.el, conn->c.fd, AE_WRITABLE,
                        tlsEventHandler, conn);
            break;
        default:
            serverAssert(0);
            break;
    }
}

void updateSSLEvent(tls_connection *conn) {
    int mask = aeGetFileEvents(server.el, conn->c.fd);
    int need_read = conn->c.read_handler || (conn->flags & TLS_CONN_FLAG_WRITE_WANT_READ);
    int need_write = conn->c.write_handler || (conn->flags & TLS_CONN_FLAG_READ_WANT_WRITE);

    if (need_read && !(mask & AE_READABLE))
        aeCreateFileEvent(server.el, conn->c.fd, AE_READABLE, tlsEventHandler, conn);
    if (!need_read && (mask & AE_READABLE))
        aeDeleteFileEvent(server.el, conn->c.fd, AE_READABLE);

    if (need_write && !(mask & AE_WRITABLE))
        aeCreateFileEvent(server.el, conn->c.fd, AE_WRITABLE, tlsEventHandler, conn);
    if (!need_write && (mask & AE_WRITABLE))
        aeDeleteFileEvent(server.el, conn->c.fd, AE_WRITABLE);
}

static void tlsHandleEvent(tls_connection *conn, int mask) {
    int ret;

    TLSCONN_DEBUG("tlsEventHandler(): fd=%d, state=%d, mask=%d, r=%d, w=%d, flags=%d",
            fd, conn->c.state, mask, conn->c.read_handler != NULL, conn->c.write_handler != NULL,
            conn->flags);

    ERR_clear_error();

    switch (conn->c.state) {
        case CONN_STATE_CONNECTING:
            if (connGetSocketError((connection *) conn)) {
                conn->c.last_errno = errno;
                conn->c.state = CONN_STATE_ERROR;
            } else {
                if (!(conn->flags & TLS_CONN_FLAG_FD_SET)) {
                    SSL_set_fd(conn->ssl, conn->c.fd);
                    conn->flags |= TLS_CONN_FLAG_FD_SET;
                }
                ret = SSL_connect(conn->ssl);
                if (ret <= 0) {
                    WantIOType want = 0;
                    if (!handleSSLReturnCode(conn, ret, &want)) {
                        registerSSLEvent(conn, want);

                        /* Avoid hitting UpdateSSLEvent, which knows nothing
                         * of what SSL_connect() wants and instead looks at our
                         * R/W handlers.
                         */
                        return;
                    }

                    /* If not handled, it's an error */
                    conn->c.state = CONN_STATE_ERROR;
                } else {
                    conn->c.state = CONN_STATE_CONNECTED;
                }
            }

            if (!callHandler((connection *) conn, conn->c.conn_handler)) return;
            conn->c.conn_handler = NULL;
            break;
        case CONN_STATE_ACCEPTING:
            ret = SSL_accept(conn->ssl);
            if (ret <= 0) {
                WantIOType want = 0;
                if (!handleSSLReturnCode(conn, ret, &want)) {
                    /* Avoid hitting UpdateSSLEvent, which knows nothing
                     * of what SSL_connect() wants and instead looks at our
                     * R/W handlers.
                     */
                    registerSSLEvent(conn, want);
                    return;
                }

                /* If not handled, it's an error */
                conn->c.state = CONN_STATE_ERROR;
            } else {
                conn->c.state = CONN_STATE_CONNECTED;
            }

            if (!callHandler((connection *) conn, conn->c.conn_handler)) return;
            conn->c.conn_handler = NULL;
            break;
        case CONN_STATE_CONNECTED:
        {
            int call_read = ((mask & AE_READABLE) && conn->c.read_handler) ||
                ((mask & AE_WRITABLE) && (conn->flags & TLS_CONN_FLAG_READ_WANT_WRITE));
            int call_write = ((mask & AE_WRITABLE) && conn->c.write_handler) ||
                ((mask & AE_READABLE) && (conn->flags & TLS_CONN_FLAG_WRITE_WANT_READ));

            /* Normally we execute the readable event first, and the writable
             * event laster. This is useful as sometimes we may be able
             * to serve the reply of a query immediately after processing the
             * query.
             *
             * However if WRITE_BARRIER is set in the mask, our application is
             * asking us to do the reverse: never fire the writable event
             * after the readable. In such a case, we invert the calls.
             * This is useful when, for instance, we want to do things
             * in the beforeSleep() hook, like fsynching a file to disk,
             * before replying to a client. */
            int invert = conn->c.flags & CONN_FLAG_WRITE_BARRIER;

            if (!invert && call_read) {
                conn->flags &= ~TLS_CONN_FLAG_READ_WANT_WRITE;
                if (!callHandler((connection *) conn, conn->c.read_handler)) return;
            }

            /* Fire the writable event. */
            if (call_write) {
                conn->flags &= ~TLS_CONN_FLAG_WRITE_WANT_READ;
                if (!callHandler((connection *) conn, conn->c.write_handler)) return;
            }

            /* If we have to invert the call, fire the readable event now
             * after the writable one. */
            if (invert && call_read) {
                conn->flags &= ~TLS_CONN_FLAG_READ_WANT_WRITE;
                if (!callHandler((connection *) conn, conn->c.read_handler)) return;
            }

            /* If SSL has pending that, already read from the socket, we're at
             * risk of not calling the read handler again, make sure to add it
             * to a list of pending connection that should be handled anyway. */
            if ((mask & AE_READABLE)) {
                if (SSL_pending(conn->ssl) > 0) {
                    if (!conn->pending_list_node) {
                        listAddNodeTail(pending_list, conn);
                        conn->pending_list_node = listLast(pending_list);
                    }
                } else if (conn->pending_list_node) {
                    listDelNode(pending_list, conn->pending_list_node);
                    conn->pending_list_node = NULL;
                }
            }

            break;
        }
        default:
            break;
    }

    updateSSLEvent(conn);
}

static void tlsEventHandler(struct aeEventLoop *el, int fd, void *clientData, int mask) {
    UNUSED(el);
    UNUSED(fd);
    tls_connection *conn = clientData;
    tlsHandleEvent(conn, mask);
}

static void connTLSClose(connection *conn_) {
    tls_connection *conn = (tls_connection *) conn_;

    if (conn->ssl) {
        SSL_free(conn->ssl);
        conn->ssl = NULL;
    }

    if (conn->ssl_error) {
        zfree(conn->ssl_error);
        conn->ssl_error = NULL;
    }

    if (conn->pending_list_node) {
        listDelNode(pending_list, conn->pending_list_node);
        conn->pending_list_node = NULL;
    }

    CT_Socket.close(conn_);
}

static int connTLSAccept(connection *_conn, ConnectionCallbackFunc accept_handler) {
    tls_connection *conn = (tls_connection *) _conn;
    int ret;

    if (conn->c.state != CONN_STATE_ACCEPTING) return C_ERR;
    ERR_clear_error();

    /* Try to accept */
    conn->c.conn_handler = accept_handler;
    ret = SSL_accept(conn->ssl);

    if (ret <= 0) {
        WantIOType want = 0;
        if (!handleSSLReturnCode(conn, ret, &want)) {
            registerSSLEvent(conn, want);   /* We'll fire back */
            return C_OK;
        } else {
            conn->c.state = CONN_STATE_ERROR;
            return C_ERR;
        }
    }

    conn->c.state = CONN_STATE_CONNECTED;
    if (!callHandler((connection *) conn, conn->c.conn_handler)) return C_OK;
    conn->c.conn_handler = NULL;

    return C_OK;
}

static int connTLSConnect(connection *conn_, const char *addr, int port, const char *src_addr, ConnectionCallbackFunc connect_handler) {
    tls_connection *conn = (tls_connection *) conn_;

    if (conn->c.state != CONN_STATE_NONE) return C_ERR;
    ERR_clear_error();

    /* Initiate Socket connection first */
    if (CT_Socket.connect(conn_, addr, port, src_addr, connect_handler) == C_ERR) return C_ERR;

    /* Return now, once the socket is connected we'll initiate
     * TLS connection from the event handler.
     */
    return C_OK;
}

static int connTLSWrite(connection *conn_, const void *data, size_t data_len) {
    tls_connection *conn = (tls_connection *) conn_;
    int ret, ssl_err;

    if (conn->c.state != CONN_STATE_CONNECTED) return -1;
    ERR_clear_error();
    ret = SSL_write(conn->ssl, data, data_len);

    if (ret <= 0) {
        WantIOType want = 0;
        if (!(ssl_err = handleSSLReturnCode(conn, ret, &want))) {
            if (want == WANT_READ) conn->flags |= TLS_CONN_FLAG_WRITE_WANT_READ;
            updateSSLEvent(conn);
            errno = EAGAIN;
            return -1;
        } else {
            if (ssl_err == SSL_ERROR_ZERO_RETURN ||
                    ((ssl_err == SSL_ERROR_SYSCALL && !errno))) {
                conn->c.state = CONN_STATE_CLOSED;
                return 0;
            } else {
                conn->c.state = CONN_STATE_ERROR;
                return -1;
            }
        }
    }

    return ret;
}

static int connTLSRead(connection *conn_, void *buf, size_t buf_len) {
    tls_connection *conn = (tls_connection *) conn_;
    int ret;
    int ssl_err;

    if (conn->c.state != CONN_STATE_CONNECTED) return -1;
    ERR_clear_error();
    ret = SSL_read(conn->ssl, buf, buf_len);
    if (ret <= 0) {
        WantIOType want = 0;
        if (!(ssl_err = handleSSLReturnCode(conn, ret, &want))) {
            if (want == WANT_WRITE) conn->flags |= TLS_CONN_FLAG_READ_WANT_WRITE;
            updateSSLEvent(conn);

            errno = EAGAIN;
            return -1;
        } else {
            if (ssl_err == SSL_ERROR_ZERO_RETURN ||
                    ((ssl_err == SSL_ERROR_SYSCALL) && !errno)) {
                conn->c.state = CONN_STATE_CLOSED;
                return 0;
            } else {
                conn->c.state = CONN_STATE_ERROR;
                return -1;
            }
        }
    }

    return ret;
}

static const char *connTLSGetLastError(connection *conn_) {
    tls_connection *conn = (tls_connection *) conn_;

    if (conn->ssl_error) return conn->ssl_error;
    return NULL;
}

int connTLSSetWriteHandler(connection *conn, ConnectionCallbackFunc func, int barrier) {
    conn->write_handler = func;
    if (barrier)
        conn->flags |= CONN_FLAG_WRITE_BARRIER;
    else
        conn->flags &= ~CONN_FLAG_WRITE_BARRIER;
    updateSSLEvent((tls_connection *) conn);
    return C_OK;
}

int connTLSSetReadHandler(connection *conn, ConnectionCallbackFunc func) {
    conn->read_handler = func;
    updateSSLEvent((tls_connection *) conn);
    return C_OK;
}

static void setBlockingTimeout(tls_connection *conn, long long timeout) {
    anetBlock(NULL, conn->c.fd);
    anetSendTimeout(NULL, conn->c.fd, timeout);
    anetRecvTimeout(NULL, conn->c.fd, timeout);
}

static void unsetBlockingTimeout(tls_connection *conn) {
    anetNonBlock(NULL, conn->c.fd);
    anetSendTimeout(NULL, conn->c.fd, 0);
    anetRecvTimeout(NULL, conn->c.fd, 0);
}

static int connTLSBlockingConnect(connection *conn_, const char *addr, int port, long long timeout) {
    tls_connection *conn = (tls_connection *) conn_;
    int ret;

    if (conn->c.state != CONN_STATE_NONE) return C_ERR;

    /* Initiate socket blocking connect first */
    if (CT_Socket.blocking_connect(conn_, addr, port, timeout) == C_ERR) return C_ERR;

    /* Initiate TLS connection now.  We set up a send/recv timeout on the socket,
     * which means the specified timeout will not be enforced accurately. */
    SSL_set_fd(conn->ssl, conn->c.fd);
    setBlockingTimeout(conn, timeout);

    if ((ret = SSL_connect(conn->ssl)) <= 0) {
        conn->c.state = CONN_STATE_ERROR;
        return C_ERR;
    }
    unsetBlockingTimeout(conn);

    conn->c.state = CONN_STATE_CONNECTED;
    return C_OK;
}

static ssize_t connTLSSyncWrite(connection *conn_, char *ptr, ssize_t size, long long timeout) {
    tls_connection *conn = (tls_connection *) conn_;

    setBlockingTimeout(conn, timeout);
    SSL_clear_mode(conn->ssl, SSL_MODE_ENABLE_PARTIAL_WRITE);
    int ret = SSL_write(conn->ssl, ptr, size);
    SSL_set_mode(conn->ssl, SSL_MODE_ENABLE_PARTIAL_WRITE);
    unsetBlockingTimeout(conn);

    return ret;
}

static ssize_t connTLSSyncRead(connection *conn_, char *ptr, ssize_t size, long long timeout) {
    tls_connection *conn = (tls_connection *) conn_;

    setBlockingTimeout(conn, timeout);
    int ret = SSL_read(conn->ssl, ptr, size);
    unsetBlockingTimeout(conn);

    return ret;
}

static ssize_t connTLSSyncReadLine(connection *conn_, char *ptr, ssize_t size, long long timeout) {
    tls_connection *conn = (tls_connection *) conn_;
    ssize_t nread = 0;

    setBlockingTimeout(conn, timeout);

    size--;
    while(size) {
        char c;

        if (SSL_read(conn->ssl,&c,1) <= 0) {
            nread = -1;
            goto exit;
        }
        if (c == '\n') {
            *ptr = '\0';
            if (nread && *(ptr-1) == '\r') *(ptr-1) = '\0';
            goto exit;
        } else {
            *ptr++ = c;
            *ptr = '\0';
            nread++;
        }
        size--;
    }
exit:
    unsetBlockingTimeout(conn);
    return nread;
}

ConnectionType CT_TLS = {
    .ae_handler = tlsEventHandler,
    .accept = connTLSAccept,
    .connect = connTLSConnect,
    .blocking_connect = connTLSBlockingConnect,
    .read = connTLSRead,
    .write = connTLSWrite,
    .close = connTLSClose,
    .set_write_handler = connTLSSetWriteHandler,
    .set_read_handler = connTLSSetReadHandler,
    .get_last_error = connTLSGetLastError,
    .sync_write = connTLSSyncWrite,
    .sync_read = connTLSSyncRead,
    .sync_readline = connTLSSyncReadLine,
};

int tlsHasPendingData() {
    if (!pending_list)
        return 0;
    return listLength(pending_list) > 0;
}

int tlsProcessPendingData() {
    listIter li;
    listNode *ln;

    int processed = listLength(pending_list);
    listRewind(pending_list,&li);
    while((ln = listNext(&li))) {
        tls_connection *conn = listNodeValue(ln);
        tlsHandleEvent(conn, AE_READABLE);
    }
    return processed;
}

#else   /* USE_OPENSSL */

void tlsInit(void) {
}

int tlsConfigure(redisTLSContextConfig *ctx_config) {
    UNUSED(ctx_config);
    return C_OK;
}

connection *connCreateTLS(void) { 
    return NULL;
}

connection *connCreateAcceptedTLS(int fd, int require_auth) {
    UNUSED(fd);
    UNUSED(require_auth);

    return NULL;
}

int tlsHasPendingData() {
    return 0;
}

int tlsProcessPendingData() {
    return 0;
}

#endif<|MERGE_RESOLUTION|>--- conflicted
+++ resolved
@@ -359,16 +359,12 @@
     conn->c.fd = fd;
     conn->c.state = CONN_STATE_ACCEPTING;
 
-<<<<<<< HEAD
     if (!conn->ssl) {
         updateTLSError(conn);
         conn->c.state = CONN_STATE_ERROR;
         return (connection *) conn;
     }
 
-    if (!require_auth) {
-        SSL_set_verify(conn->ssl, SSL_VERIFY_NONE, NULL);
-=======
     switch (require_auth) {
         case TLS_CLIENT_AUTH_NO:
             SSL_set_verify(conn->ssl, SSL_VERIFY_NONE, NULL);
@@ -379,7 +375,6 @@
         default: /* TLS_CLIENT_AUTH_YES, also fall-secure */
             SSL_set_verify(conn->ssl, SSL_VERIFY_PEER|SSL_VERIFY_FAIL_IF_NO_PEER_CERT, NULL);
             break;
->>>>>>> f31260b0
     }
 
     SSL_set_fd(conn->ssl, conn->c.fd);
