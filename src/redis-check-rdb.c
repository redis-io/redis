--- conflicted
+++ resolved
@@ -316,10 +316,7 @@
     }
 
     if (closefile) fclose(fp);
-<<<<<<< HEAD
-=======
     stopLoading(1);
->>>>>>> 7bf665f1
     return 0;
 
 eoferr: /* unexpected end of file is handled here with a fatal exit */
@@ -330,30 +327,18 @@
     }
 err:
     if (closefile) fclose(fp);
-<<<<<<< HEAD
-=======
     stopLoading(0);
->>>>>>> 7bf665f1
     return 1;
 }
 
 /* RDB check main: called form redis.c when Redis is executed with the
  * redis-check-rdb alias, on during RDB loading errors.
-<<<<<<< HEAD
  *
  * The function works in two ways: can be called with argc/argv as a
  * standalone executable, or called with a non NULL 'fp' argument if we
  * already have an open file to check. This happens when the function
  * is used to check an RDB preamble inside an AOF file.
  *
-=======
- *
- * The function works in two ways: can be called with argc/argv as a
- * standalone executable, or called with a non NULL 'fp' argument if we
- * already have an open file to check. This happens when the function
- * is used to check an RDB preamble inside an AOF file.
- *
->>>>>>> 7bf665f1
  * When called with fp = NULL, the function never returns, but exits with the
  * status code according to success (RDB is sane) or error (RDB is corrupted).
  * Otherwise if called with a non NULL fp, the function returns C_OK or
