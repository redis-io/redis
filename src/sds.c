/* SDSLib 2.0 -- A C dynamic strings library
 *
 * Copyright (c) 2006-2015, Salvatore Sanfilippo <antirez at gmail dot com>
 * Copyright (c) 2015, Oran Agra
 * Copyright (c) 2015, Redis Labs, Inc
 * All rights reserved.
 *
 * Redistribution and use in source and binary forms, with or without
 * modification, are permitted provided that the following conditions are met:
 *
 *   * Redistributions of source code must retain the above copyright notice,
 *     this list of conditions and the following disclaimer.
 *   * Redistributions in binary form must reproduce the above copyright
 *     notice, this list of conditions and the following disclaimer in the
 *     documentation and/or other materials provided with the distribution.
 *   * Neither the name of Redis nor the names of its contributors may be used
 *     to endorse or promote products derived from this software without
 *     specific prior written permission.
 *
 * THIS SOFTWARE IS PROVIDED BY THE COPYRIGHT HOLDERS AND CONTRIBUTORS "AS IS"
 * AND ANY EXPRESS OR IMPLIED WARRANTIES, INCLUDING, BUT NOT LIMITED TO, THE
 * IMPLIED WARRANTIES OF MERCHANTABILITY AND FITNESS FOR A PARTICULAR PURPOSE
 * ARE DISCLAIMED. IN NO EVENT SHALL THE COPYRIGHT OWNER OR CONTRIBUTORS BE
 * LIABLE FOR ANY DIRECT, INDIRECT, INCIDENTAL, SPECIAL, EXEMPLARY, OR
 * CONSEQUENTIAL DAMAGES (INCLUDING, BUT NOT LIMITED TO, PROCUREMENT OF
 * SUBSTITUTE GOODS OR SERVICES; LOSS OF USE, DATA, OR PROFITS; OR BUSINESS
 * INTERRUPTION) HOWEVER CAUSED AND ON ANY THEORY OF LIABILITY, WHETHER IN
 * CONTRACT, STRICT LIABILITY, OR TORT (INCLUDING NEGLIGENCE OR OTHERWISE)
 * ARISING IN ANY WAY OUT OF THE USE OF THIS SOFTWARE, EVEN IF ADVISED OF THE
 * POSSIBILITY OF SUCH DAMAGE.
 */

#include <stdio.h>
#include <stdlib.h>
#include <string.h>
#include <ctype.h>
#include <assert.h>
#include <limits.h>
#include "sds.h"
#include "sdsalloc.h"

const char *SDS_NOINIT = "SDS_NOINIT";

static inline int sdsHdrSize(char type) {
    switch(type&SDS_TYPE_MASK) {
        case SDS_TYPE_5:
            return sizeof(struct sdshdr5);
        case SDS_TYPE_8:
            return sizeof(struct sdshdr8);
        case SDS_TYPE_16:
            return sizeof(struct sdshdr16);
        case SDS_TYPE_32:
            return sizeof(struct sdshdr32);
        case SDS_TYPE_64:
            return sizeof(struct sdshdr64);
    }
    return 0;
}

static inline char sdsReqType(size_t string_size) {
    if (string_size < 1<<5)
        return SDS_TYPE_5;
    if (string_size < 1<<8)
        return SDS_TYPE_8;
    if (string_size < 1<<16)
        return SDS_TYPE_16;
#if (LONG_MAX == LLONG_MAX)
    if (string_size < 1ll<<32)
        return SDS_TYPE_32;
    return SDS_TYPE_64;
#else
    return SDS_TYPE_32;
#endif
}

/* Create a new sds string with the content specified by the 'init' pointer
 * and 'initlen'.
 * If NULL is used for 'init' the string is initialized with zero bytes.
 * If SDS_NOINIT is used, the buffer is left uninitialized;
 *
 * The string is always null-termined (all the sds strings are, always) so
 * even if you create an sds string with:
 *
 * mystring = sdsnewlen("abc",3);
 *
 * You can print the string with printf() as there is an implicit \0 at the
 * end of the string. However the string is binary safe and can contain
 * \0 characters in the middle, as the length is stored in the sds header. */
sds sdsnewlen(const void *init, size_t initlen) {
    void *sh;
    sds s;
    char type = sdsReqType(initlen);
    /* Empty strings are usually created in order to append. Use type 8
     * since type 5 is not good at this. */
    if (type == SDS_TYPE_5 && initlen == 0) type = SDS_TYPE_8;
    int hdrlen = sdsHdrSize(type);
    unsigned char *fp; /* flags pointer. */

    sh = s_malloc(hdrlen+initlen+1);
    if (sh == NULL) return NULL;
    if (init==SDS_NOINIT)
        init = NULL;
    else if (!init)
        memset(sh, 0, hdrlen+initlen+1);
    s = (char*)sh+hdrlen;
    fp = ((unsigned char*)s)-1;
    switch(type) {
        case SDS_TYPE_5: {
            *fp = type | (initlen << SDS_TYPE_BITS);
            break;
        }
        case SDS_TYPE_8: {
            SDS_HDR_VAR(8,s);
            sh->len = initlen;
            sh->alloc = initlen;
            *fp = type;
            break;
        }
        case SDS_TYPE_16: {
            SDS_HDR_VAR(16,s);
            sh->len = initlen;
            sh->alloc = initlen;
            *fp = type;
            break;
        }
        case SDS_TYPE_32: {
            SDS_HDR_VAR(32,s);
            sh->len = initlen;
            sh->alloc = initlen;
            *fp = type;
            break;
        }
        case SDS_TYPE_64: {
            SDS_HDR_VAR(64,s);
            sh->len = initlen;
            sh->alloc = initlen;
            *fp = type;
            break;
        }
    }
    if (initlen && init)
        memcpy(s, init, initlen);
    s[initlen] = '\0';
    return s;
}

/* Create an empty (zero length) sds string. Even in this case the string
 * always has an implicit null term. */
sds sdsempty(void) {
    return sdsnewlen("",0);
}

/* Create a new sds string starting from a null terminated C string. */
sds sdsnew(const char *init) {
    size_t initlen = (init == NULL) ? 0 : strlen(init);
    return sdsnewlen(init, initlen);
}

/* Duplicate an sds string. */
sds sdsdup(const sds s) {
    return sdsnewlen(s, sdslen(s));
}

/* Free an sds string. No operation is performed if 's' is NULL. */
void sdsfree(sds s) {
    if (s == NULL) return;
    s_free((char*)s-sdsHdrSize(s[-1]));
}

/* Set the sds string length to the length as obtained with strlen(), so
 * considering as content only up to the first null term character.
 *
 * This function is useful when the sds string is hacked manually in some
 * way, like in the following example:
 *
 * s = sdsnew("foobar");
 * s[2] = '\0';
 * sdsupdatelen(s);
 * printf("%d\n", sdslen(s));
 *
 * The output will be "2", but if we comment out the call to sdsupdatelen()
 * the output will be "6" as the string was modified but the logical length
 * remains 6 bytes. */
void sdsupdatelen(sds s) {
    size_t reallen = strlen(s);
    sdssetlen(s, reallen);
}

/* Modify an sds string in-place to make it empty (zero length).
 * However all the existing buffer is not discarded but set as free space
 * so that next append operations will not require allocations up to the
 * number of bytes previously available. */
void sdsclear(sds s) {
    sdssetlen(s, 0);
    s[0] = '\0';
}

/* Enlarge the free space at the end of the sds string so that the caller
 * is sure that after calling this function can overwrite up to addlen
 * bytes after the end of the string, plus one more byte for nul term.
 *
 * Note: this does not change the *length* of the sds string as returned
 * by sdslen(), but only the free buffer space we have. */
sds sdsMakeRoomFor(sds s, size_t addlen) {
    void *sh, *newsh;
    size_t avail = sdsavail(s);
    size_t len, newlen;
    char type, oldtype = s[-1] & SDS_TYPE_MASK;
    int hdrlen;

    /* Return ASAP if there is enough space left. */
    if (avail >= addlen) return s;

    len = sdslen(s);
    sh = (char*)s-sdsHdrSize(oldtype);
    newlen = (len+addlen);
    if (newlen < SDS_MAX_PREALLOC)
        newlen *= 2;
    else
        newlen += SDS_MAX_PREALLOC;

    type = sdsReqType(newlen);

    /* Don't use type 5: the user is appending to the string and type 5 is
     * not able to remember empty space, so sdsMakeRoomFor() must be called
     * at every appending operation. */
    if (type == SDS_TYPE_5) type = SDS_TYPE_8;

    hdrlen = sdsHdrSize(type);
    if (oldtype==type) {
        newsh = s_realloc(sh, hdrlen+newlen+1);
        if (newsh == NULL) return NULL;
        s = (char*)newsh+hdrlen;
    } else {
        /* Since the header size changes, need to move the string forward,
         * and can't use realloc */
        newsh = s_malloc(hdrlen+newlen+1);
        if (newsh == NULL) return NULL;
        memcpy((char*)newsh+hdrlen, s, len+1);
        s_free(sh);
        s = (char*)newsh+hdrlen;
        s[-1] = type;
        sdssetlen(s, len);
    }
    sdssetalloc(s, newlen);
    return s;
}

/* Reallocate the sds string so that it has no free space at the end. The
 * contained string remains not altered, but next concatenation operations
 * will require a reallocation.
 *
 * After the call, the passed sds string is no longer valid and all the
 * references must be substituted with the new pointer returned by the call. */
sds sdsRemoveFreeSpace(sds s) {
    void *sh, *newsh;
    char type, oldtype = s[-1] & SDS_TYPE_MASK;
    int hdrlen, oldhdrlen = sdsHdrSize(oldtype);
    size_t len = sdslen(s);
<<<<<<< HEAD
    sh = (char*)s-oldhdrlen;
=======
    size_t avail = sdsavail(s);
    sh = (char*)s-oldhdrlen;

    /* Return ASAP if there is no space left. */
    if (avail == 0) return s;
>>>>>>> 7bf665f1

    /* Check what would be the minimum SDS header that is just good enough to
     * fit this string. */
    type = sdsReqType(len);
    hdrlen = sdsHdrSize(type);

    /* If the type is the same, or at least a large enough type is still
     * required, we just realloc(), letting the allocator to do the copy
     * only if really needed. Otherwise if the change is huge, we manually
     * reallocate the string to use the different header type. */
    if (oldtype==type || type > SDS_TYPE_8) {
        newsh = s_realloc(sh, oldhdrlen+len+1);
        if (newsh == NULL) return NULL;
        s = (char*)newsh+oldhdrlen;
    } else {
        newsh = s_malloc(hdrlen+len+1);
        if (newsh == NULL) return NULL;
        memcpy((char*)newsh+hdrlen, s, len+1);
        s_free(sh);
        s = (char*)newsh+hdrlen;
        s[-1] = type;
        sdssetlen(s, len);
    }
    sdssetalloc(s, len);
    return s;
}

/* Return the total size of the allocation of the specified sds string,
 * including:
 * 1) The sds header before the pointer.
 * 2) The string.
 * 3) The free buffer at the end if any.
 * 4) The implicit null term.
 */
size_t sdsAllocSize(sds s) {
    size_t alloc = sdsalloc(s);
    return sdsHdrSize(s[-1])+alloc+1;
}

/* Return the pointer of the actual SDS allocation (normally SDS strings
 * are referenced by the start of the string buffer). */
void *sdsAllocPtr(sds s) {
    return (void*) (s-sdsHdrSize(s[-1]));
}

/* Increment the sds length and decrements the left free space at the
 * end of the string according to 'incr'. Also set the null term
 * in the new end of the string.
 *
 * This function is used in order to fix the string length after the
 * user calls sdsMakeRoomFor(), writes something after the end of
 * the current string, and finally needs to set the new length.
 *
 * Note: it is possible to use a negative increment in order to
 * right-trim the string.
 *
 * Usage example:
 *
 * Using sdsIncrLen() and sdsMakeRoomFor() it is possible to mount the
 * following schema, to cat bytes coming from the kernel to the end of an
 * sds string without copying into an intermediate buffer:
 *
 * oldlen = sdslen(s);
 * s = sdsMakeRoomFor(s, BUFFER_SIZE);
 * nread = read(fd, s+oldlen, BUFFER_SIZE);
 * ... check for nread <= 0 and handle it ...
 * sdsIncrLen(s, nread);
 */
void sdsIncrLen(sds s, ssize_t incr) {
    unsigned char flags = s[-1];
    size_t len;
    switch(flags&SDS_TYPE_MASK) {
        case SDS_TYPE_5: {
            unsigned char *fp = ((unsigned char*)s)-1;
            unsigned char oldlen = SDS_TYPE_5_LEN(flags);
            assert((incr > 0 && oldlen+incr < 32) || (incr < 0 && oldlen >= (unsigned int)(-incr)));
            *fp = SDS_TYPE_5 | ((oldlen+incr) << SDS_TYPE_BITS);
            len = oldlen+incr;
            break;
        }
        case SDS_TYPE_8: {
            SDS_HDR_VAR(8,s);
            assert((incr >= 0 && sh->alloc-sh->len >= incr) || (incr < 0 && sh->len >= (unsigned int)(-incr)));
            len = (sh->len += incr);
            break;
        }
        case SDS_TYPE_16: {
            SDS_HDR_VAR(16,s);
            assert((incr >= 0 && sh->alloc-sh->len >= incr) || (incr < 0 && sh->len >= (unsigned int)(-incr)));
            len = (sh->len += incr);
            break;
        }
        case SDS_TYPE_32: {
            SDS_HDR_VAR(32,s);
            assert((incr >= 0 && sh->alloc-sh->len >= (unsigned int)incr) || (incr < 0 && sh->len >= (unsigned int)(-incr)));
            len = (sh->len += incr);
            break;
        }
        case SDS_TYPE_64: {
            SDS_HDR_VAR(64,s);
            assert((incr >= 0 && sh->alloc-sh->len >= (uint64_t)incr) || (incr < 0 && sh->len >= (uint64_t)(-incr)));
            len = (sh->len += incr);
            break;
        }
        default: len = 0; /* Just to avoid compilation warnings. */
    }
    s[len] = '\0';
}

/* Grow the sds to have the specified length. Bytes that were not part of
 * the original length of the sds will be set to zero.
 *
 * if the specified length is smaller than the current length, no operation
 * is performed. */
sds sdsgrowzero(sds s, size_t len) {
    size_t curlen = sdslen(s);

    if (len <= curlen) return s;
    s = sdsMakeRoomFor(s,len-curlen);
    if (s == NULL) return NULL;

    /* Make sure added region doesn't contain garbage */
    memset(s+curlen,0,(len-curlen+1)); /* also set trailing \0 byte */
    sdssetlen(s, len);
    return s;
}

/* Append the specified binary-safe string pointed by 't' of 'len' bytes to the
 * end of the specified sds string 's'.
 *
 * After the call, the passed sds string is no longer valid and all the
 * references must be substituted with the new pointer returned by the call. */
sds sdscatlen(sds s, const void *t, size_t len) {
    size_t curlen = sdslen(s);

    s = sdsMakeRoomFor(s,len);
    if (s == NULL) return NULL;
    memcpy(s+curlen, t, len);
    sdssetlen(s, curlen+len);
    s[curlen+len] = '\0';
    return s;
}

/* Append the specified null termianted C string to the sds string 's'.
 *
 * After the call, the passed sds string is no longer valid and all the
 * references must be substituted with the new pointer returned by the call. */
sds sdscat(sds s, const char *t) {
    return sdscatlen(s, t, strlen(t));
}

/* Append the specified sds 't' to the existing sds 's'.
 *
 * After the call, the modified sds string is no longer valid and all the
 * references must be substituted with the new pointer returned by the call. */
sds sdscatsds(sds s, const sds t) {
    return sdscatlen(s, t, sdslen(t));
}

/* Destructively modify the sds string 's' to hold the specified binary
 * safe string pointed by 't' of length 'len' bytes. */
sds sdscpylen(sds s, const char *t, size_t len) {
    if (sdsalloc(s) < len) {
        s = sdsMakeRoomFor(s,len-sdslen(s));
        if (s == NULL) return NULL;
    }
    memcpy(s, t, len);
    s[len] = '\0';
    sdssetlen(s, len);
    return s;
}

/* Like sdscpylen() but 't' must be a null-termined string so that the length
 * of the string is obtained with strlen(). */
sds sdscpy(sds s, const char *t) {
    return sdscpylen(s, t, strlen(t));
}

/* Helper for sdscatlonglong() doing the actual number -> string
 * conversion. 's' must point to a string with room for at least
 * SDS_LLSTR_SIZE bytes.
 *
 * The function returns the length of the null-terminated string
 * representation stored at 's'. */
#define SDS_LLSTR_SIZE 21
int sdsll2str(char *s, long long value) {
    char *p, aux;
    unsigned long long v;
    size_t l;

    /* Generate the string representation, this method produces
     * an reversed string. */
    v = (value < 0) ? -value : value;
    p = s;
    do {
        *p++ = '0'+(v%10);
        v /= 10;
    } while(v);
    if (value < 0) *p++ = '-';

    /* Compute length and add null term. */
    l = p-s;
    *p = '\0';

    /* Reverse the string. */
    p--;
    while(s < p) {
        aux = *s;
        *s = *p;
        *p = aux;
        s++;
        p--;
    }
    return l;
}

/* Identical sdsll2str(), but for unsigned long long type. */
int sdsull2str(char *s, unsigned long long v) {
    char *p, aux;
    size_t l;

    /* Generate the string representation, this method produces
     * an reversed string. */
    p = s;
    do {
        *p++ = '0'+(v%10);
        v /= 10;
    } while(v);

    /* Compute length and add null term. */
    l = p-s;
    *p = '\0';

    /* Reverse the string. */
    p--;
    while(s < p) {
        aux = *s;
        *s = *p;
        *p = aux;
        s++;
        p--;
    }
    return l;
}

/* Create an sds string from a long long value. It is much faster than:
 *
 * sdscatprintf(sdsempty(),"%lld\n", value);
 */
sds sdsfromlonglong(long long value) {
    char buf[SDS_LLSTR_SIZE];
    int len = sdsll2str(buf,value);

    return sdsnewlen(buf,len);
}

/* Like sdscatprintf() but gets va_list instead of being variadic. */
sds sdscatvprintf(sds s, const char *fmt, va_list ap) {
    va_list cpy;
    char staticbuf[1024], *buf = staticbuf, *t;
    size_t buflen = strlen(fmt)*2;

    /* We try to start using a static buffer for speed.
     * If not possible we revert to heap allocation. */
    if (buflen > sizeof(staticbuf)) {
        buf = s_malloc(buflen);
        if (buf == NULL) return NULL;
    } else {
        buflen = sizeof(staticbuf);
    }

    /* Try with buffers two times bigger every time we fail to
     * fit the string in the current buffer size. */
    while(1) {
        buf[buflen-2] = '\0';
        va_copy(cpy,ap);
        vsnprintf(buf, buflen, fmt, cpy);
        va_end(cpy);
        if (buf[buflen-2] != '\0') {
            if (buf != staticbuf) s_free(buf);
            buflen *= 2;
            buf = s_malloc(buflen);
            if (buf == NULL) return NULL;
            continue;
        }
        break;
    }

    /* Finally concat the obtained string to the SDS string and return it. */
    t = sdscat(s, buf);
    if (buf != staticbuf) s_free(buf);
    return t;
}

/* Append to the sds string 's' a string obtained using printf-alike format
 * specifier.
 *
 * After the call, the modified sds string is no longer valid and all the
 * references must be substituted with the new pointer returned by the call.
 *
 * Example:
 *
 * s = sdsnew("Sum is: ");
 * s = sdscatprintf(s,"%d+%d = %d",a,b,a+b).
 *
 * Often you need to create a string from scratch with the printf-alike
 * format. When this is the need, just use sdsempty() as the target string:
 *
 * s = sdscatprintf(sdsempty(), "... your format ...", args);
 */
sds sdscatprintf(sds s, const char *fmt, ...) {
    va_list ap;
    char *t;
    va_start(ap, fmt);
    t = sdscatvprintf(s,fmt,ap);
    va_end(ap);
    return t;
}

/* This function is similar to sdscatprintf, but much faster as it does
 * not rely on sprintf() family functions implemented by the libc that
 * are often very slow. Moreover directly handling the sds string as
 * new data is concatenated provides a performance improvement.
 *
 * However this function only handles an incompatible subset of printf-alike
 * format specifiers:
 *
 * %s - C String
 * %S - SDS string
 * %i - signed int
 * %I - 64 bit signed integer (long long, int64_t)
 * %u - unsigned int
 * %U - 64 bit unsigned integer (unsigned long long, uint64_t)
 * %% - Verbatim "%" character.
 */
sds sdscatfmt(sds s, char const *fmt, ...) {
    size_t initlen = sdslen(s);
    const char *f = fmt;
    long i;
    va_list ap;

    /* To avoid continuous reallocations, let's start with a buffer that
     * can hold at least two times the format string itself. It's not the
     * best heuristic but seems to work in practice. */
    s = sdsMakeRoomFor(s, initlen + strlen(fmt)*2);
    va_start(ap,fmt);
    f = fmt;    /* Next format specifier byte to process. */
    i = initlen; /* Position of the next byte to write to dest str. */
    while(*f) {
        char next, *str;
        size_t l;
        long long num;
        unsigned long long unum;

        /* Make sure there is always space for at least 1 char. */
        if (sdsavail(s)==0) {
            s = sdsMakeRoomFor(s,1);
        }

        switch(*f) {
        case '%':
            next = *(f+1);
            f++;
            switch(next) {
            case 's':
            case 'S':
                str = va_arg(ap,char*);
                l = (next == 's') ? strlen(str) : sdslen(str);
                if (sdsavail(s) < l) {
                    s = sdsMakeRoomFor(s,l);
                }
                memcpy(s+i,str,l);
                sdsinclen(s,l);
                i += l;
                break;
            case 'i':
            case 'I':
                if (next == 'i')
                    num = va_arg(ap,int);
                else
                    num = va_arg(ap,long long);
                {
                    char buf[SDS_LLSTR_SIZE];
                    l = sdsll2str(buf,num);
                    if (sdsavail(s) < l) {
                        s = sdsMakeRoomFor(s,l);
                    }
                    memcpy(s+i,buf,l);
                    sdsinclen(s,l);
                    i += l;
                }
                break;
            case 'u':
            case 'U':
                if (next == 'u')
                    unum = va_arg(ap,unsigned int);
                else
                    unum = va_arg(ap,unsigned long long);
                {
                    char buf[SDS_LLSTR_SIZE];
                    l = sdsull2str(buf,unum);
                    if (sdsavail(s) < l) {
                        s = sdsMakeRoomFor(s,l);
                    }
                    memcpy(s+i,buf,l);
                    sdsinclen(s,l);
                    i += l;
                }
                break;
            default: /* Handle %% and generally %<unknown>. */
                s[i++] = next;
                sdsinclen(s,1);
                break;
            }
            break;
        default:
            s[i++] = *f;
            sdsinclen(s,1);
            break;
        }
        f++;
    }
    va_end(ap);

    /* Add null-term */
    s[i] = '\0';
    return s;
}

/* Remove the part of the string from left and from right composed just of
 * contiguous characters found in 'cset', that is a null terminted C string.
 *
 * After the call, the modified sds string is no longer valid and all the
 * references must be substituted with the new pointer returned by the call.
 *
 * Example:
 *
 * s = sdsnew("AA...AA.a.aa.aHelloWorld     :::");
 * s = sdstrim(s,"Aa. :");
 * printf("%s\n", s);
 *
 * Output will be just "HelloWorld".
 */
sds sdstrim(sds s, const char *cset) {
    char *start, *end, *sp, *ep;
    size_t len;

    sp = start = s;
    ep = end = s+sdslen(s)-1;
    while(sp <= end && strchr(cset, *sp)) sp++;
    while(ep > sp && strchr(cset, *ep)) ep--;
    len = (sp > ep) ? 0 : ((ep-sp)+1);
    if (s != sp) memmove(s, sp, len);
    s[len] = '\0';
    sdssetlen(s,len);
    return s;
}

/* Turn the string into a smaller (or equal) string containing only the
 * substring specified by the 'start' and 'end' indexes.
 *
 * start and end can be negative, where -1 means the last character of the
 * string, -2 the penultimate character, and so forth.
 *
 * The interval is inclusive, so the start and end characters will be part
 * of the resulting string.
 *
 * The string is modified in-place.
 *
 * Example:
 *
 * s = sdsnew("Hello World");
 * sdsrange(s,1,-1); => "ello World"
 */
void sdsrange(sds s, ssize_t start, ssize_t end) {
    size_t newlen, len = sdslen(s);

    if (len == 0) return;
    if (start < 0) {
        start = len+start;
        if (start < 0) start = 0;
    }
    if (end < 0) {
        end = len+end;
        if (end < 0) end = 0;
    }
    newlen = (start > end) ? 0 : (end-start)+1;
    if (newlen != 0) {
        if (start >= (ssize_t)len) {
            newlen = 0;
        } else if (end >= (ssize_t)len) {
            end = len-1;
            newlen = (start > end) ? 0 : (end-start)+1;
        }
    } else {
        start = 0;
    }
    if (start && newlen) memmove(s, s+start, newlen);
    s[newlen] = 0;
    sdssetlen(s,newlen);
}

/* Apply tolower() to every character of the sds string 's'. */
void sdstolower(sds s) {
    size_t len = sdslen(s), j;

    for (j = 0; j < len; j++) s[j] = tolower(s[j]);
}

/* Apply toupper() to every character of the sds string 's'. */
void sdstoupper(sds s) {
    size_t len = sdslen(s), j;

    for (j = 0; j < len; j++) s[j] = toupper(s[j]);
}

/* Compare two sds strings s1 and s2 with memcmp().
 *
 * Return value:
 *
 *     positive if s1 > s2.
 *     negative if s1 < s2.
 *     0 if s1 and s2 are exactly the same binary string.
 *
 * If two strings share exactly the same prefix, but one of the two has
 * additional characters, the longer string is considered to be greater than
 * the smaller one. */
int sdscmp(const sds s1, const sds s2) {
    size_t l1, l2, minlen;
    int cmp;

    l1 = sdslen(s1);
    l2 = sdslen(s2);
    minlen = (l1 < l2) ? l1 : l2;
    cmp = memcmp(s1,s2,minlen);
    if (cmp == 0) return l1>l2? 1: (l1<l2? -1: 0);
    return cmp;
}

/* Split 's' with separator in 'sep'. An array
 * of sds strings is returned. *count will be set
 * by reference to the number of tokens returned.
 *
 * On out of memory, zero length string, zero length
 * separator, NULL is returned.
 *
 * Note that 'sep' is able to split a string using
 * a multi-character separator. For example
 * sdssplit("foo_-_bar","_-_"); will return two
 * elements "foo" and "bar".
 *
 * This version of the function is binary-safe but
 * requires length arguments. sdssplit() is just the
 * same function but for zero-terminated strings.
 */
sds *sdssplitlen(const char *s, ssize_t len, const char *sep, int seplen, int *count) {
    int elements = 0, slots = 5;
    long start = 0, j;
    sds *tokens;

    if (seplen < 1 || len < 0) return NULL;

    tokens = s_malloc(sizeof(sds)*slots);
    if (tokens == NULL) return NULL;

    if (len == 0) {
        *count = 0;
        return tokens;
    }
    for (j = 0; j < (len-(seplen-1)); j++) {
        /* make sure there is room for the next element and the final one */
        if (slots < elements+2) {
            sds *newtokens;

            slots *= 2;
            newtokens = s_realloc(tokens,sizeof(sds)*slots);
            if (newtokens == NULL) goto cleanup;
            tokens = newtokens;
        }
        /* search the separator */
        if ((seplen == 1 && *(s+j) == sep[0]) || (memcmp(s+j,sep,seplen) == 0)) {
            tokens[elements] = sdsnewlen(s+start,j-start);
            if (tokens[elements] == NULL) goto cleanup;
            elements++;
            start = j+seplen;
            j = j+seplen-1; /* skip the separator */
        }
    }
    /* Add the final element. We are sure there is room in the tokens array. */
    tokens[elements] = sdsnewlen(s+start,len-start);
    if (tokens[elements] == NULL) goto cleanup;
    elements++;
    *count = elements;
    return tokens;

cleanup:
    {
        int i;
        for (i = 0; i < elements; i++) sdsfree(tokens[i]);
        s_free(tokens);
        *count = 0;
        return NULL;
    }
}

/* Free the result returned by sdssplitlen(), or do nothing if 'tokens' is NULL. */
void sdsfreesplitres(sds *tokens, int count) {
    if (!tokens) return;
    while(count--)
        sdsfree(tokens[count]);
    s_free(tokens);
}

/* Append to the sds string "s" an escaped string representation where
 * all the non-printable characters (tested with isprint()) are turned into
 * escapes in the form "\n\r\a...." or "\x<hex-number>".
 *
 * After the call, the modified sds string is no longer valid and all the
 * references must be substituted with the new pointer returned by the call. */
sds sdscatrepr(sds s, const char *p, size_t len) {
    s = sdscatlen(s,"\"",1);
    while(len--) {
        switch(*p) {
        case '\\':
        case '"':
            s = sdscatprintf(s,"\\%c",*p);
            break;
        case '\n': s = sdscatlen(s,"\\n",2); break;
        case '\r': s = sdscatlen(s,"\\r",2); break;
        case '\t': s = sdscatlen(s,"\\t",2); break;
        case '\a': s = sdscatlen(s,"\\a",2); break;
        case '\b': s = sdscatlen(s,"\\b",2); break;
        default:
            if (isprint(*p))
                s = sdscatprintf(s,"%c",*p);
            else
                s = sdscatprintf(s,"\\x%02x",(unsigned char)*p);
            break;
        }
        p++;
    }
    return sdscatlen(s,"\"",1);
}

/* Helper function for sdssplitargs() that returns non zero if 'c'
 * is a valid hex digit. */
int is_hex_digit(char c) {
    return (c >= '0' && c <= '9') || (c >= 'a' && c <= 'f') ||
           (c >= 'A' && c <= 'F');
}

/* Helper function for sdssplitargs() that converts a hex digit into an
 * integer from 0 to 15 */
int hex_digit_to_int(char c) {
    switch(c) {
    case '0': return 0;
    case '1': return 1;
    case '2': return 2;
    case '3': return 3;
    case '4': return 4;
    case '5': return 5;
    case '6': return 6;
    case '7': return 7;
    case '8': return 8;
    case '9': return 9;
    case 'a': case 'A': return 10;
    case 'b': case 'B': return 11;
    case 'c': case 'C': return 12;
    case 'd': case 'D': return 13;
    case 'e': case 'E': return 14;
    case 'f': case 'F': return 15;
    default: return 0;
    }
}

/* Split a line into arguments, where every argument can be in the
 * following programming-language REPL-alike form:
 *
 * foo bar "newline are supported\n" and "\xff\x00otherstuff"
 *
 * The number of arguments is stored into *argc, and an array
 * of sds is returned.
 *
 * The caller should free the resulting array of sds strings with
 * sdsfreesplitres().
 *
 * Note that sdscatrepr() is able to convert back a string into
 * a quoted string in the same format sdssplitargs() is able to parse.
 *
 * The function returns the allocated tokens on success, even when the
 * input string is empty, or NULL if the input contains unbalanced
 * quotes or closed quotes followed by non space characters
 * as in: "foo"bar or "foo'
 */
sds *sdssplitargs(const char *line, int *argc) {
    const char *p = line;
    char *current = NULL;
    char **vector = NULL;

    *argc = 0;
    while(1) {
        /* skip blanks */
        while(*p && isspace(*p)) p++;
        if (*p) {
            /* get a token */
            int inq=0;  /* set to 1 if we are in "quotes" */
            int insq=0; /* set to 1 if we are in 'single quotes' */
            int done=0;

            if (current == NULL) current = sdsempty();
            while(!done) {
                if (inq) {
                    if (*p == '\\' && *(p+1) == 'x' &&
                                             is_hex_digit(*(p+2)) &&
                                             is_hex_digit(*(p+3)))
                    {
                        unsigned char byte;

                        byte = (hex_digit_to_int(*(p+2))*16)+
                                hex_digit_to_int(*(p+3));
                        current = sdscatlen(current,(char*)&byte,1);
                        p += 3;
                    } else if (*p == '\\' && *(p+1)) {
                        char c;

                        p++;
                        switch(*p) {
                        case 'n': c = '\n'; break;
                        case 'r': c = '\r'; break;
                        case 't': c = '\t'; break;
                        case 'b': c = '\b'; break;
                        case 'a': c = '\a'; break;
                        default: c = *p; break;
                        }
                        current = sdscatlen(current,&c,1);
                    } else if (*p == '"') {
                        /* closing quote must be followed by a space or
                         * nothing at all. */
                        if (*(p+1) && !isspace(*(p+1))) goto err;
                        done=1;
                    } else if (!*p) {
                        /* unterminated quotes */
                        goto err;
                    } else {
                        current = sdscatlen(current,p,1);
                    }
                } else if (insq) {
                    if (*p == '\\' && *(p+1) == '\'') {
                        p++;
                        current = sdscatlen(current,"'",1);
                    } else if (*p == '\'') {
                        /* closing quote must be followed by a space or
                         * nothing at all. */
                        if (*(p+1) && !isspace(*(p+1))) goto err;
                        done=1;
                    } else if (!*p) {
                        /* unterminated quotes */
                        goto err;
                    } else {
                        current = sdscatlen(current,p,1);
                    }
                } else {
                    switch(*p) {
                    case ' ':
                    case '\n':
                    case '\r':
                    case '\t':
                    case '\0':
                        done=1;
                        break;
                    case '"':
                        inq=1;
                        break;
                    case '\'':
                        insq=1;
                        break;
                    default:
                        current = sdscatlen(current,p,1);
                        break;
                    }
                }
                if (*p) p++;
            }
            /* add the token to the vector */
            vector = s_realloc(vector,((*argc)+1)*sizeof(char*));
            vector[*argc] = current;
            (*argc)++;
            current = NULL;
        } else {
            /* Even on empty input string return something not NULL. */
            if (vector == NULL) vector = s_malloc(sizeof(void*));
            return vector;
        }
    }

err:
    while((*argc)--)
        sdsfree(vector[*argc]);
    s_free(vector);
    if (current) sdsfree(current);
    *argc = 0;
    return NULL;
}

/* Modify the string substituting all the occurrences of the set of
 * characters specified in the 'from' string to the corresponding character
 * in the 'to' array.
 *
 * For instance: sdsmapchars(mystring, "ho", "01", 2)
 * will have the effect of turning the string "hello" into "0ell1".
 *
 * The function returns the sds string pointer, that is always the same
 * as the input pointer since no resize is needed. */
sds sdsmapchars(sds s, const char *from, const char *to, size_t setlen) {
    size_t j, i, l = sdslen(s);

    for (j = 0; j < l; j++) {
        for (i = 0; i < setlen; i++) {
            if (s[j] == from[i]) {
                s[j] = to[i];
                break;
            }
        }
    }
    return s;
}

/* Join an array of C strings using the specified separator (also a C string).
 * Returns the result as an sds string. */
sds sdsjoin(char **argv, int argc, char *sep) {
    sds join = sdsempty();
    int j;

    for (j = 0; j < argc; j++) {
        join = sdscat(join, argv[j]);
        if (j != argc-1) join = sdscat(join,sep);
    }
    return join;
}

/* Like sdsjoin, but joins an array of SDS strings. */
sds sdsjoinsds(sds *argv, int argc, const char *sep, size_t seplen) {
    sds join = sdsempty();
    int j;

    for (j = 0; j < argc; j++) {
        join = sdscatsds(join, argv[j]);
        if (j != argc-1) join = sdscatlen(join,sep,seplen);
    }
    return join;
}

/* Wrappers to the allocators used by SDS. Note that SDS will actually
 * just use the macros defined into sdsalloc.h in order to avoid to pay
 * the overhead of function calls. Here we define these wrappers only for
 * the programs SDS is linked to, if they want to touch the SDS internals
 * even if they use a different allocator. */
void *sds_malloc(size_t size) { return s_malloc(size); }
void *sds_realloc(void *ptr, size_t size) { return s_realloc(ptr,size); }
void sds_free(void *ptr) { s_free(ptr); }

#if defined(SDS_TEST_MAIN)
#include <stdio.h>
#include "testhelp.h"
#include "limits.h"

#define UNUSED(x) (void)(x)
int sdsTest(void) {
    {
        sds x = sdsnew("foo"), y;

        test_cond("Create a string and obtain the length",
            sdslen(x) == 3 && memcmp(x,"foo\0",4) == 0)

        sdsfree(x);
        x = sdsnewlen("foo",2);
        test_cond("Create a string with specified length",
            sdslen(x) == 2 && memcmp(x,"fo\0",3) == 0)

        x = sdscat(x,"bar");
        test_cond("Strings concatenation",
            sdslen(x) == 5 && memcmp(x,"fobar\0",6) == 0);

        x = sdscpy(x,"a");
        test_cond("sdscpy() against an originally longer string",
            sdslen(x) == 1 && memcmp(x,"a\0",2) == 0)

        x = sdscpy(x,"xyzxxxxxxxxxxyyyyyyyyyykkkkkkkkkk");
        test_cond("sdscpy() against an originally shorter string",
            sdslen(x) == 33 &&
            memcmp(x,"xyzxxxxxxxxxxyyyyyyyyyykkkkkkkkkk\0",33) == 0)

        sdsfree(x);
        x = sdscatprintf(sdsempty(),"%d",123);
        test_cond("sdscatprintf() seems working in the base case",
            sdslen(x) == 3 && memcmp(x,"123\0",4) == 0)

        sdsfree(x);
        x = sdsnew("--");
        x = sdscatfmt(x, "Hello %s World %I,%I--", "Hi!", LLONG_MIN,LLONG_MAX);
        test_cond("sdscatfmt() seems working in the base case",
            sdslen(x) == 60 &&
            memcmp(x,"--Hello Hi! World -9223372036854775808,"
                     "9223372036854775807--",60) == 0)
        printf("[%s]\n",x);

        sdsfree(x);
        x = sdsnew("--");
        x = sdscatfmt(x, "%u,%U--", UINT_MAX, ULLONG_MAX);
        test_cond("sdscatfmt() seems working with unsigned numbers",
            sdslen(x) == 35 &&
            memcmp(x,"--4294967295,18446744073709551615--",35) == 0)

        sdsfree(x);
        x = sdsnew(" x ");
        sdstrim(x," x");
        test_cond("sdstrim() works when all chars match",
            sdslen(x) == 0)

        sdsfree(x);
        x = sdsnew(" x ");
        sdstrim(x," ");
        test_cond("sdstrim() works when a single char remains",
            sdslen(x) == 1 && x[0] == 'x')

        sdsfree(x);
        x = sdsnew("xxciaoyyy");
        sdstrim(x,"xy");
        test_cond("sdstrim() correctly trims characters",
            sdslen(x) == 4 && memcmp(x,"ciao\0",5) == 0)

        y = sdsdup(x);
        sdsrange(y,1,1);
        test_cond("sdsrange(...,1,1)",
            sdslen(y) == 1 && memcmp(y,"i\0",2) == 0)

        sdsfree(y);
        y = sdsdup(x);
        sdsrange(y,1,-1);
        test_cond("sdsrange(...,1,-1)",
            sdslen(y) == 3 && memcmp(y,"iao\0",4) == 0)

        sdsfree(y);
        y = sdsdup(x);
        sdsrange(y,-2,-1);
        test_cond("sdsrange(...,-2,-1)",
            sdslen(y) == 2 && memcmp(y,"ao\0",3) == 0)

        sdsfree(y);
        y = sdsdup(x);
        sdsrange(y,2,1);
        test_cond("sdsrange(...,2,1)",
            sdslen(y) == 0 && memcmp(y,"\0",1) == 0)

        sdsfree(y);
        y = sdsdup(x);
        sdsrange(y,1,100);
        test_cond("sdsrange(...,1,100)",
            sdslen(y) == 3 && memcmp(y,"iao\0",4) == 0)

        sdsfree(y);
        y = sdsdup(x);
        sdsrange(y,100,100);
        test_cond("sdsrange(...,100,100)",
            sdslen(y) == 0 && memcmp(y,"\0",1) == 0)

        sdsfree(y);
        sdsfree(x);
        x = sdsnew("foo");
        y = sdsnew("foa");
        test_cond("sdscmp(foo,foa)", sdscmp(x,y) > 0)

        sdsfree(y);
        sdsfree(x);
        x = sdsnew("bar");
        y = sdsnew("bar");
        test_cond("sdscmp(bar,bar)", sdscmp(x,y) == 0)

        sdsfree(y);
        sdsfree(x);
        x = sdsnew("aar");
        y = sdsnew("bar");
        test_cond("sdscmp(bar,bar)", sdscmp(x,y) < 0)

        sdsfree(y);
        sdsfree(x);
        x = sdsnewlen("\a\n\0foo\r",7);
        y = sdscatrepr(sdsempty(),x,sdslen(x));
        test_cond("sdscatrepr(...data...)",
            memcmp(y,"\"\\a\\n\\x00foo\\r\"",15) == 0)

        {
            unsigned int oldfree;
            char *p;
            int step = 10, j, i;

            sdsfree(x);
            sdsfree(y);
            x = sdsnew("0");
            test_cond("sdsnew() free/len buffers", sdslen(x) == 1 && sdsavail(x) == 0);

            /* Run the test a few times in order to hit the first two
             * SDS header types. */
            for (i = 0; i < 10; i++) {
                int oldlen = sdslen(x);
                x = sdsMakeRoomFor(x,step);
                int type = x[-1]&SDS_TYPE_MASK;

                test_cond("sdsMakeRoomFor() len", sdslen(x) == oldlen);
                if (type != SDS_TYPE_5) {
                    test_cond("sdsMakeRoomFor() free", sdsavail(x) >= step);
                    oldfree = sdsavail(x);
                }
                p = x+oldlen;
                for (j = 0; j < step; j++) {
                    p[j] = 'A'+j;
                }
                sdsIncrLen(x,step);
            }
            test_cond("sdsMakeRoomFor() content",
                memcmp("0ABCDEFGHIJABCDEFGHIJABCDEFGHIJABCDEFGHIJABCDEFGHIJABCDEFGHIJABCDEFGHIJABCDEFGHIJABCDEFGHIJABCDEFGHIJ",x,101) == 0);
            test_cond("sdsMakeRoomFor() final length",sdslen(x)==101);

            sdsfree(x);
        }
    }
    test_report()
    return 0;
}
#endif

#ifdef SDS_TEST_MAIN
int main(void) {
    return sdsTest();
}
#endif<|MERGE_RESOLUTION|>--- conflicted
+++ resolved
@@ -257,15 +257,11 @@
     char type, oldtype = s[-1] & SDS_TYPE_MASK;
     int hdrlen, oldhdrlen = sdsHdrSize(oldtype);
     size_t len = sdslen(s);
-<<<<<<< HEAD
-    sh = (char*)s-oldhdrlen;
-=======
     size_t avail = sdsavail(s);
     sh = (char*)s-oldhdrlen;
 
     /* Return ASAP if there is no space left. */
     if (avail == 0) return s;
->>>>>>> 7bf665f1
 
     /* Check what would be the minimum SDS header that is just good enough to
      * fit this string. */
