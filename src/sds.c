--- conflicted
+++ resolved
@@ -107,17 +107,12 @@
     if (free >= addlen) return s;
     len = sdslen(s);
     sh = (void*) (s-(sizeof(struct sdshdr)));
-<<<<<<< HEAD
     newlen = (len+addlen);
     if (newlen < SDS_MAX_PREALLOC)
         newlen *= 2;
     else
         newlen += SDS_MAX_PREALLOC;
-    newsh = zrealloc(sh, sizeof(struct sdshdr)+newlen+1);
-=======
-    newlen = (len+addlen)*2;
     newsh = z_realloc(sh, sizeof(struct sdshdr)+newlen+1);
->>>>>>> fdc0a624
 #ifdef SDS_ABORT_ON_OOM
     if (newsh == NULL) sdsOomAbort();
 #else
