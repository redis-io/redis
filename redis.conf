--- conflicted
+++ resolved
@@ -1208,11 +1208,7 @@
 # A replica of a failing master will avoid to start a failover if its data
 # looks too old.
 #
-<<<<<<< HEAD
-# There is no simple way for a slave to actually have an exact measure of
-=======
 # There is no simple way for a replica to actually have an exact measure of
->>>>>>> 7bf665f1
 # its "data age", so the following two checks are performed:
 #
 # 1) If there are multiple replicas able to failover, they exchange messages
@@ -1286,11 +1282,7 @@
 #
 # cluster-require-full-coverage yes
 
-<<<<<<< HEAD
-# This option, when set to yes, prevents slaves from trying to failover its
-=======
 # This option, when set to yes, prevents replicas from trying to failover its
->>>>>>> 7bf665f1
 # master during master failures. However the master can still perform a
 # manual failover, if forced to do so.
 #
@@ -1298,9 +1290,6 @@
 # data center operations, where we want one side to never be promoted if not
 # in the case of a total DC failure.
 #
-<<<<<<< HEAD
-# cluster-slave-no-failover no
-=======
 # cluster-replica-no-failover no
 
 # This option, when set to yes, allows nodes to serve read traffic while the
@@ -1318,7 +1307,6 @@
 # Without a quorum of masters, slot ownership will not change automatically. 
 #
 # cluster-allow-reads-when-down no
->>>>>>> 7bf665f1
 
 # In order to setup your cluster make sure to read the documentation
 # available at http://redis.io web site.
@@ -1753,13 +1741,6 @@
 
 ########################### ACTIVE DEFRAGMENTATION #######################
 #
-<<<<<<< HEAD
-# WARNING THIS FEATURE IS EXPERIMENTAL. However it was stress tested
-# even in production and manually tested by multiple engineers for some
-# time.
-#
-=======
->>>>>>> 7bf665f1
 # What is active defragmentation?
 # -------------------------------
 #
@@ -1799,11 +1780,7 @@
 # a good idea to leave the defaults untouched.
 
 # Enabled active defragmentation
-<<<<<<< HEAD
-# activedefrag yes
-=======
 # activedefrag no
->>>>>>> 7bf665f1
 
 # Minimum amount of fragmentation waste to start active defrag
 # active-defrag-ignore-bytes 100mb
@@ -1814,13 +1791,6 @@
 # Maximum percentage of fragmentation at which we use maximum effort
 # active-defrag-threshold-upper 100
 
-<<<<<<< HEAD
-# Minimal effort for defrag in CPU percentage
-# active-defrag-cycle-min 25
-
-# Maximal effort for defrag in CPU percentage
-# active-defrag-cycle-max 75
-=======
 # Minimal effort for defrag in CPU percentage, to be used when the lower
 # threshold is reached
 # active-defrag-cycle-min 1
@@ -1859,5 +1829,4 @@
 # aof_rewrite_cpulist 8-11
 #
 # Set bgsave child process to cpu affinity 1,10,11
-# bgsave_cpulist 1,10-11
->>>>>>> 7bf665f1
+# bgsave_cpulist 1,10-11